# -*- makefile -*-
# vim: set filetype=make :
# Copyright 2012 The Chromium OS Authors. All rights reserved.
# Use of this source code is governed by a BSD-style license that can be
# found in the LICENSE file.
#
# Embedded Controller firmware build system - common targets
#

FLATSIZE_FILE ?= .sizes.txt
BUILD_DIR := $(firstword $(subst /, ,$(out)))

build-utils := $(foreach u,$(build-util-bin),$(out)/util/$(u))
host-utils := $(foreach u,$(host-util-bin),$(out)/util/$(u))
build-art := $(foreach u,$(build-util-art),$(out)/$(u))
build-srcs := $(foreach u,$(build-util-bin),$(sort $($(u)-objs:%.o=util/%.c) $(wildcard util/$(u).c)))
host-srcs := $(foreach u,$(host-util-bin),$(sort $($(u)-objs:%.o=util/%.c) $(wildcard util/$(u).c)))

<<<<<<< HEAD
# The only boards we care about on this branch are below.
boards := nocturne nocturne_fp whiskers
=======
# Don't do a build test on the following boards:
skip_boards = OWNERS chell chell_pd cr50 glados glados_pd gru host kevin
boards := $(filter-out $(skip_boards),$(notdir $(wildcard board/* private*/board/*)))
>>>>>>> 40d09f45

# Create output directories if necessary
_common_dir_create := $(foreach d,$(common_dirs) $(common-dirs-y),\
	$(shell [ -d $(out)/$(d) ] || mkdir -p $(out)/$(d)))
_sharedlib_dir_create := $(foreach d,$(dirs),$(shell \
	[ -d $(out)/$(SHOBJLIB)/$(d) ] || mkdir -p $(out)/$(SHOBJLIB)/$(d)))
_dir_create := $(foreach d,$(dirs) $(dirs-y),\
	$(shell [ -d $(out)/$(BLD)/$(d) ] || mkdir -p $(out)/RO/$(d); \
	    mkdir -p $(out)/RW/$(d); mkdir -p $(out)/gen/$(d)))

# V unset for normal output, V=1 for verbose output, V=0 for silent build
# (warnings/errors only). Use echo thus: $(call echo,"stuff  to  echo")
# Note: if cmd_* includes a $(MAKE) invocation, use the '+' prefix
# to inherit parallel make execution: "+$(call quiet,...)"
ifeq ($(V),0)
Q := @
echo = echo -n;
quiet = echo -n; $(cmd_$(1))
silent = 1>/dev/null
silent_err = 2>/dev/null
MAKEFLAGS += --no-print-directory
else
echo = echo $(1);
ifeq ($(V),)
Q := @
quiet = @echo '  $(2)' $(patsubst $(out)/%,%,$@) ; $(cmd_$(1))
silent = 1>/dev/null
silent_err = 2>/dev/null
MAKEFLAGS += --no-print-directory
else
Q :=
quiet = $(cmd_$(1))
endif
endif

# Provide an option to use a consistent ec_version.h file when
# compiling, which is useful to verify that a commit does not modify
# the resulting ec.bin
export STATIC_VERSION

# Commonly used compiler options used in these scripts
#
# -MT explicitly sets target file name in generated .d files to work around
#    a ccache issue.

# commands to build all targets
cmd_libec = $(LD) -r $^ -o $@.1.o ${silent_err} && \
	$(OBJCOPY) --localize-hidden $@.1.o $@.2.o ${silent_err} && \
	$(AR) scr $@ $@.2.o ${silent_err}
cmd_lds = $(CPP) -P -C -MMD -MF $@.d -MT $@ $(CPPFLAGS) $< -o $@
cmd_lds_b = $(cmd_lds) -DRW_B_LDS=$(EMPTY)
# Allow obj_to_bin to be overridden by board or chip specific commands
cmd_obj_to_bin ?= $(OBJCOPY) --gap-fill=0xff -O binary $^ $(out)/$*.bin.tmp
cmd_flat_to_obj = $(CC) -Wl,-T $(out)/firmware_image.lds -nostdlib $(CFLAGS) \
                  -Wl,--build-id=none -o $@ $<
# Allow the .roshared section to overlap other sections (itself)
cmd_ec_elf_to_flat ?= $(OBJCOPY) --set-section-flags .roshared=share -R .dram* \
				-O binary $< $@
cmd_ec_elf_to_flat_dram ?= $(OBJCOPY) -j .dram* -O binary $< $@
cmd_elf_to_signed ?= $(SIGNER) --key=util/signer/$(3) \
	--b --input=$< --format=bin --output=$@.signed $(SIGNER_EXTRAS) \
	&& sudo chown $(shell whoami) $@.signed && mv $@.signed $@
cmd_elf_to_dis = $(OBJDUMP) -D $< > $@
cmd_elf_to_bin = $(OBJCOPY) -O binary $< $@
cmd_elf_to_hex = $(OBJCOPY) -O ihex $< $@
cmd_bin_to_hex = $(OBJCOPY) -I binary -O ihex \
	--change-addresses $(_program_memory_base) $^ $@
cmd_smap = $(NM) $< | sort > $@
cmd_elf = $(CC) $(objs) $(libsharedobjs_elf-y) $(LDFLAGS) \
	-o $@ -Wl,-T,$< -Wl,-Map,$(patsubst %.elf,%.map,$@)
<<<<<<< HEAD
cmd_exe = $(CC) $(ro-objs) $(HOST_TEST_LDFLAGS) $(LDFLAGS_EXTRA) -o $@
cmd_c_to_o = $(CC) $(CFLAGS) -MMD -MP -MF $@.d -c $< -o $(@D)/$(@F)
=======
cmd_fuzz_exe = $(CXX) $^ $(HOST_TEST_LDFLAGS) $(LDFLAGS_EXTRA) -o $@
cmd_run_fuzz = build/host/$*/$*.exe -seed=1 -runs=1 $(silent) \
	$(silent_err) || (echo "Test $* failed!" && false)
cmd_exe = $(CC) $(ro-objs) $(HOST_TEST_LDFLAGS) $(LDFLAGS_EXTRA) -o $@
cmd_c_to_o = $(CC) $(C_WARN) $(CFLAGS) -MMD -MP -MF $@.d -c $< \
		-MT $(@D)/$(@F) -o $(@D)/$(@F)
cmd_cxx_to_o = $(CXX) -std=c++11 $(CFLAGS) $(CXXFLAGS) -MMD -MP -MF $@.d -c $< \
		      -MT $(@D)/$(@F) -o $(@D)/$(@F)
>>>>>>> 40d09f45
cmd_c_to_build = $(BUILDCC) $(BUILD_CFLAGS) \
	         $(sort $(foreach c,$($(*F)-objs),util/$(c:%.o=%.c)) $(wildcard $*.c)) \
	         $(BUILD_LDFLAGS) \
	         -MMD -MF $@.d -MT $@ -o $@
cmd_c_to_vif = $(BUILDCC) $(BUILD_CFLAGS) $(STANDALONE_FLAGS) \
		-MMD -MF $@.d -c $< -flto -MT $@ -o $@
cmd_c_to_host = $(HOSTCC) $(HOST_CFLAGS) -MMD -MF $@.d -MT $@ -o $@ \
	         $(sort $(foreach c,$($(*F)-objs),util/$(c:%.o=%.c)) $(wildcard $*.c)) $(HOST_LDFLAGS)
cmd_cxx_to_host = $(HOSTCXX) -std=c++0x $(COMMON_WARN) $(HOST_CXXFLAGS)\
	-I ./$($(notdir $@)_ROOT) -o $@ $(filter %.cc,$^) $($(notdir $@)_LIBS)
cmd_o_to_a = $(AR) rcs $@ $^
cmd_host_test = $(MAKE) BOARD=host PROJECT=$* \
	V=$(V) out=build/host/$* TEST_BUILD=y EMU_BUILD=y CROSS_COMPILE= \
	$(if $(TEST_SCRIPT),TEST_SCRIPT=$(TEST_SCRIPT)) $(TEST_FLAG) \
	build/host/$*/$*.exe
cmd_coverage_test = $(subst build/host,build/coverage,$(cmd_host_test))
cmd_run_host_test = ./util/run_host_test $* $(silent)
cmd_run_coverage_test = ./util/run_host_test --coverage $* $(silent)
# generate new version.h, compare if it changed and replace if so
cmd_version = ./util/getversion.sh > $@.tmp && \
	cmp -s $@.tmp $@ && rm -f $@.tmp || mv $@.tmp $@
cmd_vif = $(out)/util/genvif -b $(BOARD) -o $(out)
cmd_mv_from_tmp = mv $(out)/$*.bin.tmp $(out)/$*.bin
cmd_extractrw-y = dd if=$(out)/$(PROJECT).bin.tmp of=$(out)/$(PROJECT).RW.bin \
	       bs=1 count=$(_rw_size) skip=$(_rw_off) $(silent_err)
cmd_copyrw-y = cd $(out) && cp RW/$(PROJECT).RW.flat RW/$(PROJECT).RW.bin
cmd_sharedlib_elf = $(CC) $(libsharedobjs_deps) \
	-Wl,-T,common/ec.$(SHOBJLIB).ld $(LDFLAGS) \
	-o $(out)/$(SHOBJLIB)/$(SHOBJLIB).elf \
	-Wl,-Map,$(out)/$(SHOBJLIB)/$(SHOBJLIB).map
cmd_c_to_taskinfo = $(BUILDCC) \
	$(filter-out -DSECTION_IS_$(BLD)=$(EMPTY),$(BUILD_CFLAGS)) \
	-DSECTION_IS_$(3)=$(EMPTY) -MMD -MF $@.d -c $< -flto -MT $@ -o $@
cmd_link_taskinfo = $(BUILDCC) $(BUILD_CFLAGS) --shared -fPIC $^ \
	$(BUILD_LDFLAGS) -flto -o $@
cmd_proto_to_cxx = $(PROTOC) -I. --cpp_out=$(out)/gen $^

cmd_tp_hash = $(out)/util/gen_touchpad_hash \
		$(if $(TOUCHPAD_FW),-f $(TOUCHPAD_FW)) -o $@

cmd_emmc_bootblock = $(out)/util/gen_emmc_transfer_data \
		-i $(BOOTBLOCK) -o $@

cmd_ipi_table = $(out)/util/gen_ipi_table $@
cmd_cp_script = cp "$<" "$@" && chmod +x "$@"

cmd_libcryptoc_make = $(MAKE) -C $(CRYPTOCLIB) \
	obj=$(realpath $(out))/cryptoc \
	SUPPORT_UNALIGNED=1
cmd_libcryptoc = $(cmd_libcryptoc_make) -q || $(cmd_libcryptoc_make)

# commands for RSA signature: rwsig does not need to sign the whole image
# (it signs the RW part separately). usbpd1 type needs to sign the final image.
ifeq ($(CONFIG_RWSIG_TYPE_RWSIG),)
	cmd_rsasign = futility sign --type usbpd1 --pem $(PEM) $(out)/$*.bin.tmp
else
	cmd_rsasign =
endif

cmd_key_extract = futility create $(PEM) $(out)/$* $(silent)

cmd_rsasign_rwsig = futility sign --type rwsig \
                                    --prikey $(out)/key.vbprik2 $< $@

# commands to build optional xref files
cmd_deps_to_list = cat $(deps) | tr -d ':\\' | tr ' ' '\012' \
	| egrep '\.[chS]$$' | sort | uniq > $@
cmd_etags = etags -o $@ $(shell cat $<)
cmd_ctags = ctags -o $@ $(shell cat $<)
targ_if_prog = $(if $(shell which $(1) 2>/dev/null),$(2),)

# If outputing to tty and column command exists, pipe into column.
# Otherwise, print in newline format.
cmd_pretty_print_cmd = @$(1) \
				| { [ -t 1 ]                         \
				    && which column 1>/dev/null 2>&1 \
				    && column || cat ; }
cmd_pretty_print_list = $(call cmd_pretty_print_cmd,echo $(1) | tr ' ' '\n')

# By default, the "build_boards" and "try_build_boards" targets will build all
# of the boards listed in $(boards). However, the invoker can provide a
# different list via the BOARDS variable. Providing an empty value for BOARDS
# is not allowed.
BOARDS ?= $(boards)
ifeq ($(BOARDS),)
$(error BOARDS must be non-empty)
endif

FAILED_BOARDS_DIR = .failedboards
# When building with -j, it's easy to miss errors. If you don't have your shell
# configured to warn you about nonzero exit, you may not even notice that "make
# buildall -j" failed. To make it more obvious, we'll do one level of recursion
# here.
.PHONY: try_build_boards
try_build_boards: $(foreach b, $(BOARDS), proj-$(b))

.PHONY: build_boards
build_boards: | $(FAILED_BOARDS_DIR)
	@rm -f $(FAILED_BOARDS_DIR)/*
	$(MAKE) try_build_boards

.PHONY: buildall
buildall: build_boards build_cros_ec_commands
	$(MAKE) build_cts
	$(MAKE) buildfuzztests
	$(MAKE) runtests
	@touch .tests-passed
	@echo "$@ completed successfully!"
	$(call cmd_stats,RO)
	$(call cmd_stats,RW)
	@echo "Tightest boards' RW RAM images, bytes free:"
	@grep . build/*/RW/space_free_ram.txt | \
	 sed 's,build/\([^/]*\)/RW/space_free_ram.txt:\(.*\)$$,\2 \1,' | \
	 sort -n | head -3 | while read size board; do \
		printf "%-10s: %6d\n" $$board $$size; \
	 done

.PHONY: try_build_tests
try_build_tests: $(foreach b, $(BOARDS), tests-$(b))

.PHONY: buildalltests
buildalltests: | $(FAILED_BOARDS_DIR)
	$(MAKE) try_build_tests
	@echo "$@ completed successfully!"

.PHONY: print-boards
print-boards:
	$(call cmd_pretty_print_list,\
		$(sort $(boards)))

# Print any important notices at the end of the build.
.PHONY: notice
notice: $(config)
ifeq ($(CONFIG_EXPERIMENTAL_CONSOLE),y)
ifeq ($(TEST_BUILD),)
	@echo "*** NOTE: The experimental console is ENABLED. ***"
	@echo "You will need to run the EC-3PO interactive console in the util"
	@echo "directory!  Otherwise, you won't be able to enter any commands."
endif # not a TEST_BUILD
endif # CONFIG_EXPERIMENTAL_CONSOLE=y

proj-%: | $(FAILED_BOARDS_DIR)
	@touch $(FAILED_BOARDS_DIR)/$*
	@echo "======= building $*"
	$(MAKE) BOARD=$* V=$(V)
	@rm $(FAILED_BOARDS_DIR)/$*

tests-%:
	@echo "======= building $* tests"
	$(MAKE) BOARD=$* V=$(V) tests

dis-y := $(out)/RW/$(PROJECT).RW.dis
dis-$(CONFIG_FW_INCLUDE_RO) += $(out)/RO/$(PROJECT).RO.dis
dis-$(CONFIG_SHAREDLIB) += $(out)/$(SHOBJLIB)/$(SHOBJLIB).dis
dis: $(dis-y)
.PHONY: dis

hex-y := $(out)/RO/$(PROJECT).RO.hex $(out)/RW/$(PROJECT).RW.hex $(out)/$(PROJECT).hex
hex-$(CONFIG_RW_B) += $(out)/RW/$(PROJECT).RW_B.hex
hex: $(hex-y)
.PHONY: hex

.PHONY: utils-art
utils-art: $(build-art)

.PHONY: utils-host
utils-host: $(host-utils)

.PHONY: utils-build
utils-build: $(build-utils)

.PHONY: utils
utils: utils-host utils-build utils-art

# On board test binaries
test-targets=$(foreach t,$(test-list-y),test-$(t))
.PHONY: $(test-targets)

ifeq "$(CONFIG_COMMON_RUNTIME)" "y"
$(test-targets): test-%:
	@set -e ; \
	$(call echo,"  BUILD   $(out)/$*") \
	$(MAKE) BOARD=$(BOARD) PROJECT=$* \
	        V=$(V) out=$(out)/$* TEST_BUILD=y; \
	cp $(out)/$*/$*.bin $(out)/test-$*.bin
endif

.PHONY: tests
tests: $(test-targets)

.PHONY: print-tests
print-tests:
	$(call cmd_pretty_print_list, \
		$(sort $(test-targets)))

# Emulator test executables
host-test-targets=$(foreach t,$(test-list-host),host-$(t))
run-test-targets=$(foreach t,$(test-list-host),run-$(t))
.PHONY: $(host-test-targets) $(run-test-targets)

$(host-test-targets): host-%: | $(FAILED_BOARDS_DIR)
	@touch $(FAILED_BOARDS_DIR)/test-$*
	+$(call quiet,host_test,BUILD  )

$(run-test-targets): run-%: host-%
	$(call quiet,run_host_test,TEST   )
	@rm -f $(FAILED_BOARDS_DIR)/test-$*

host-coverage-targets=$(foreach t,$(test-list-host),host-coverage-$(t))
run-coverage-targets=$(foreach t,$(test-list-host),run-coverage-$(t))
.PHONY: $(host-coverage-targets) $(run-coverage-targets)

$(host-coverage-targets): host-coverage-%: | $(FAILED_BOARDS_DIR)
	@touch $(FAILED_BOARDS_DIR)/test-$*
	+$(call quiet,coverage_test,BUILD  )

$(run-coverage-targets): run-coverage-%: host-coverage-%
	$(call quiet,run_coverage_test,TEST   )
	@rm -f $(FAILED_BOARDS_DIR)/test-$*

.PHONY: print-host-tests
print-host-tests:
	$(call cmd_pretty_print_list, \
		$(sort $(host-test-targets) $(run-test-targets)))

# Fuzzing tests

fuzz-test-targets=$(foreach t,$(fuzz-test-list-host),host-$(t))
run-fuzz-test-targets=$(foreach t,$(fuzz-test-list-host),run-$(t))

.PHONY: $(fuzz-test-targets) $(run-fuzz-test-targets)

$(fuzz-test-targets): TEST_FLAG=TEST_FUZZ=y TEST_ASAN=$(TEST_ASAN) \
	TEST_MSAN=$(TEST_MSAN) TEST_UBSAN=$(TEST_UBSAN) \
	CROSS_COMPILE=$(shell echo $(HOSTCC) | grep -v ccache | \
		sed -e 's/[^-]*$$//')
$(fuzz-test-targets): host-%: | $(FAILED_BOARDS_DIR)
	@touch $(FAILED_BOARDS_DIR)/test-$*
	+$(call quiet,host_test,BUILD  )
$(run-fuzz-test-targets): run-%: host-%
	$(call quiet,run_fuzz,TEST   )
	@rm -f $(FAILED_BOARDS_DIR)/test-$*

$(FAILED_BOARDS_DIR):
	@mkdir $(FAILED_BOARDS_DIR)

.PHONY: print-host-fuzzers
print-host-fuzzers:
	$(call cmd_pretty_print_list, \
		$(sort $(fuzz-test-targets) $(run-fuzz-test-targets)))

.PHONY: buildfuzztests
buildfuzztests: $(fuzz-test-targets)

.PHONY: hosttests runhosttests runfuzztests runtests
hosttests: $(host-test-targets)
runhosttests: TEST_FLAG=TEST_HOSTTEST=y
runhosttests: $(run-test-targets)
runfuzztests: $(run-fuzz-test-targets)
runtests: runhosttests runfuzztests

# Automatically enumerate all suites.
cts_excludes := common
cts_suites := $(filter-out $(cts_excludes), \
	$(shell find cts -maxdepth 1 -mindepth 1 -type d -printf "%f "))

# Add boards below as CTS is expanded.
cts_boards := stm32l476g-eval nucleo-f072rb

.PHONY: build_cts

# Create CTS rule automatically for given suite and board
# $1: suite name
# $2: board name
define make-cts =
build_cts: cts-$(1)-$(2)
cts-$(1)-$(2): | $(FAILED_BOARDS_DIR)
	@touch $(FAILED_BOARDS_DIR)/cts-$(2)-$(1)
	$$(MAKE) CTS_MODULE=$(1) BOARD=$(2)
	@rm -f $(FAILED_BOARDS_DIR)/cts-$(2)-$(1)
# Do not remove this blank line

endef

# Create rules for all cts-suite-board combinations. Additionally, we serialize
# targets per board: cts-x-board -> cts-y-board -> ...
# If we don't serialize targets, parallel make fails because all suites
# try to produce ec.bin in the same directory (e.g. build/stm32l476g-eval).
$(foreach b, $(cts_boards), \
	$(foreach s, $(cts_suites), \
		$(eval $(call make-cts,$(s),$(b))) \
	) \
)

cov-test-targets=$(foreach t,$(cov-test-list-host),build/coverage/$(t).info)
bldversion=$(shell (./util/getversion.sh ; echo VERSION) | $(CPP) -P -)

# lcov fails when multiple instances run at the same time.
# We need to run them sequentially by using flock
cmd_lcov=flock /tmp/ec-lcov-lock -c "lcov -q -o $@ -c -d build/coverage/$*"
cmd_report_cov=genhtml -q -o build/coverage/coverage_rpt -t \
	       "EC Unittest "$(bldversion) $^

# Unless V is set to 0 we always want the 'size:' target to report its output,
# there is no point in generating a short form command trace when calculating
# size.
# $1: 'RO' or 'RW'
ifeq ($(V),0)
cmd_size=
else
cmd_size=$(Q)awk '\
  /__image_size =/ {image_size = strtonum($$1)} \
  /^FLASH/ {flash_size = strtonum($$3)} \
  /__ram_free =/ {ram_free = strtonum($$1)} \
  END {room_free = flash_size - image_size; \
       print ram_free > "$(out)/$(1)/space_free_ram.txt"; \
       printf "  *** "; \
       if (flash_size > 0) { \
         print room_free > "$(out)/$(1)/space_free_flash.txt"; \
         printf ("%s bytes in flash and ", room_free);\
       } \
       printf ("%s bytes in RAM still available on $(BOARD) $(1) ****\n", \
           ram_free) \
  }' $(out)/$(1)/$(PROJECT).$(1).map
endif

# List the smallest free flash spaces
# $1: 'RO' or 'RW'
cmd_stats= \
  $(Q)echo "Smallest free spaces in $(1) flash (bytes):"; \
  grep . build/*/$(1)/space_free_flash.txt | \
  sed 's,build/\([^/]*\)/$(1)/space_free_flash.txt:\(.*\)$$,\2 \1,' | \
  sort -n | head -3 | \
  while read size board; do \
	printf "%-10s: %6d\n" $$board $$size; \
  done

build/coverage/%.info: run-coverage-%
	$(call quiet,lcov,COV    )

.PHONY: coverage
coverage: TEST_FLAG=TEST_COVERAGE=y
coverage: $(cov-test-targets)
	$(call quiet,report_cov,REPORT )

$(out)/libec.a: $(ro-objs)
	$(call quiet,libec,BUILD )

$(out)/firmware_image.lds: common/firmware_image.lds.S
	$(call quiet,lds,LDS    )
$(out)/%.lds: core/$(CORE)/ec.lds.S
	$(call quiet,lds,LDS    )

$(out)/%_B.lds: core/$(CORE)/ec.lds.S
	$(call quiet,lds_b,LDS_B  )

$(out)/%.bin: $(out)/%.obj
	$(call quiet,obj_to_bin,OBJCOPY)
	$(if $(wildcard $(PEM)),$(call quiet,rsasign,SIGN   ),)
	$(if $(wildcard $(PEM)),$(call quiet,extractrw-y,EXTR_RW), \
			$(call quiet,copyrw-y,COPY_RW))
	$(call quiet,mv_from_tmp,MV     )

$(out)/$(BOARD)_vif.txt: $(out)/util/genvif
	$(call quiet,vif,VIF    )

flat-y := $(out)/RW/$(PROJECT).RW.flat
flat-$(CONFIG_FW_INCLUDE_RO) += $(out)/RO/$(PROJECT).RO.flat

deps += $(out)/firmware_image.lds.d $(flat-y:%.flat=%.lds.d)

flat-$(CONFIG_DRAM_BASE) += $(out)/RW/$(PROJECT).RW.flat.dram

flat-$(CONFIG_RWSIG_TYPE_RWSIG) += $(out)/key.vbpubk2
flat-$(CONFIG_RWSIG_TYPE_RWSIG) += $(out)/RW/$(PROJECT).RW.flat.sig

flat-$(CONFIG_SHAREDLIB) += $(libsharedobjs-y)

$(out)/$(PROJECT).obj: common/firmware_image.S $(out)/firmware_image.lds \
	$(flat-y)
	$(call quiet,flat_to_obj,CAT    )

$(out)/%.dis: $(out)/%.elf
	$(call quiet,elf_to_dis,OBJDUMP)

$(out)/RW/%.hex: $(out)/RW/%.elf $(out)/RW/%.smap
	$(call quiet,elf_to_hex,OBJCOPY)

ifeq ($(SIGNED_IMAGES),)
$(out)/%.flat: $(out)/%.elf $(out)/%.smap $(build-utils)
	$(call quiet,ec_elf_to_flat,OBJCOPY)

$(out)/%.flat.dram: $(out)/%.elf $(out)/%.smap $(build-utils)
	$(call quiet,ec_elf_to_flat_dram,OBJCOPY)

$(out)/RO/%.hex: $(out)/RO/%.elf $(out)/RO/%.smap
	$(call quiet,elf_to_hex,OBJCOPY)
else
$(out)/RO/%.flat: $(out)/RO/%.elf  $(out)/RO/%.smap
	$(call quiet,elf_to_signed,RO_SIGN,$(CR50_RO_KEY))

$(out)/RW/%.flat: $(out)/RW/%.elf  $(out)/RW/%.smap
	$(call quiet,elf_to_signed,RW_SIGN,$(CR50_RW_KEY))

$(out)/RO/%.hex: $(out)/RO/%.flat
	$(call quiet,bin_to_hex,OBJCOPY)
endif
$(out)/$(PROJECT).hex: $(out)/$(PROJECT).bin
	$(call quiet,bin_to_hex,OBJCOPY)

$(out)/%.vbprik2 $(out)/%.vbpubk2: $(PEM)
	$(call quiet,key_extract,KEY    )

$(out)/RW/%.flat.sig: $(out)/RW/%.flat $(out)/key.vbprik2
	$(call quiet,rsasign_rwsig,SIGN   )

$(out)/RW/%.elf: override BLD:=RW
$(out)/RW/%.elf: private objs := $(rw-objs)
$(out)/RW/%.elf: $(out)/RW/%.lds $(rw-objs) $(libsharedobjs_elf-y)
	$(call quiet,elf,LD     )

$(out)/RO/%.elf: override BLD:=RO
$(out)/RO/%.elf: private objs := $(ro-objs)
$(out)/RO/%.elf: $(out)/RO/%.lds $(ro-objs) $(libsharedobjs_elf-y)
	$(call quiet,elf,LD     )

$(out)/%.elf: $(out)/%.lds $(objs)
	$(call quiet,elf,LD     )

$(out)/$(SHOBJLIB)/$(SHOBJLIB).elf: $(sharedlib-objs)
	@mkdir -p $(out)/$(SHOBJLIB)
	$(call quiet,sharedlib_elf,LD     )

$(out)/%.smap: $(out)/%.elf
	$(call quiet,smap,NM     )

ifeq ($(TEST_FUZZ),y)
$(out)/$(PROJECT).exe: $(rw-only-objs) $(out)/libec.a
	$(call quiet,fuzz_exe,EXE    )
else ifneq ($(TEST_SCRIPT),)
$(out)/$(PROJECT).exe: test/$(TEST_SCRIPT) | $(ro-objs)
	$(call quiet,cp_script,CP     )
else
$(out)/$(PROJECT).exe: $(ro-objs)
	$(call quiet,exe,EXE    )
endif

$(out)/RO/%.o.cmd:%.c
	$(file > $@,$(subst .o.cmd,.o,$(cmd_c_to_o)))
$(out)/RO/%.o:%.c
	$(call quiet,c_to_o,CC     )
$(out)/RW/%.o:%.c
	$(call quiet,c_to_o,CC     )

$(out)/RO/%.o:%.cc
	$(call quiet,cxx_to_o,CXX    )
$(out)/RW/%.o:%.cc
	$(call quiet,cxx_to_o,CXX    )

$(out)/RO/%.pb.o: CXXFLAGS+= -Wno-unreachable-code
$(out)/RO/%.pb.o:$(out)/gen/%.pb.cc
	$(call quiet,cxx_to_o,CXX    )
$(out)/RW/%.pb.o: CXXFLAGS+= -Wno-unreachable-code
$(out)/RW/%.pb.o:$(out)/gen/%.pb.cc
	$(call quiet,cxx_to_o,CXX    )
$(out)/gen/%.pb.cc:%.proto
	$(call quiet,proto_to_cxx,PROTOC )
$(out)/gen/%.pb.h:%.proto
	$(call quiet,proto_to_cxx,PROTOC )

$(out)/$(SHOBJLIB)/%.o: override LATE_CFLAGS_DEFINE:=-DSHAREDLIB_IMAGE=$(EMPTY)
$(out)/$(SHOBJLIB)/%.o:%.c
	$(call quiet,c_to_o,CC     )

$(out)/RO/%.o:%.S
	$(call quiet,c_to_o,AS     )
$(out)/RW/%.o:%.S
	$(call quiet,c_to_o,AS     )

# Default rules for archives, dependencies need to be fixes in build.mk
$(out)/RO/%.a:
	$(call quiet,o_to_a,AR     )
$(out)/RW/%.a:
	$(call quiet,o_to_a,AR     )

# Conditionally force the rebuilding of ec_version.h only if it would be
# changed.
old_version_hash := $(shell cat $(out)/ec_version.h 2> /dev/null | md5sum -)
new_version_hash := $(shell BOARD=$(BOARD) ./util/getversion.sh | md5sum -)

ifneq ($(old_version_hash),$(new_version_hash))
.PHONY: $(out)/ec_version.h
endif

# All of the objects have an order only dependency on the ec_version header.
# This ensures that if ec_version.h needs to be built (because it was marked
# PHONY above) then it will be rebuilt before any objects.  This is important
# because some source files will include ec_version.h and fail to compile if
# it doesn't already exist.  This dependency shouldn't be a normal dependency
# because that would cause every object to be rebuilt when ec_version.h
# changes, instead of just the ones that actually depend on it.  The objects
# that truly depend on ec_version.h will have that information encoded in their
# .d file.
$(ro-objs): | $(out)/ec_version.h
$(rw-objs): | $(out)/ec_version.h
$(sharedlib-objs): | $(out)/ec_version.h

$(out)/ec_version.h:
	$(call quiet,version,VERSION)

$(build-utils): $(out)/%:$(build-srcs)
	$(call quiet,c_to_build,BUILDCC)

$(host-utils): $(out)/%:$(host-srcs)
	$(call quiet,c_to_host,HOSTCC )

$(out)/cscope.files: $(out)/$(PROJECT).bin
	$(call quiet,deps_to_list,SH     )

$(out)/TAGS: $(out)/cscope.files
	$(call quiet,etags,ETAGS  )

$(out)/tags: $(out)/cscope.files
	$(call quiet,ctags,CTAGS  )

.PHONY: npx-monitor-dir
npx-monitor-dir:
	$(Q)mkdir -p ${out}/chip/npcx/spiflashfw

# See "Commonly used compiler options" for more documentation

# TODO: optional make rules for PROJECT_EXTRA
$(npcx-monitor-fw-bin):$(npcx-monitor-fw).c npx-monitor-dir
	$(if $(V),,@echo '  EXTBIN ' $(subst $(out)/,,$@) ; )
	$(Q)$(CC) $(CFLAGS) -MMD -MF $(out)/$(npcx-lfw).d -c $< \
		-MT $(out)/$(npcx-monitor-fw).o -o $(out)/$(npcx-monitor-fw).o
	$(Q)$(CC) $(out)/$(npcx-monitor-fw).o $(LDFLAGS) \
		-o $(out)/$(npcx-monitor-fw).elf -Wl,-T,$(npcx-monitor-fw).ld \
		-Wl,-Map,$(out)/$(npcx-monitor-fw).map
	$(Q)$(OBJCOPY) -O binary $(out)/$(npcx-monitor-fw).elf $@

$(out)/$(npcx-monitor-hdr)_ro.o:$(npcx-monitor-hdr).c npx-monitor-dir
	$(Q)$(CC) $(CFLAGS) -DSECTION_IS_RO=$(EMPTY) -MMD -c $< -MT $@ -o $@

$(npcx-monitor-hdr-ro-bin):$(out)/$(npcx-monitor-hdr)_ro.o
	$(if $(V),,@echo '  EXTBIN ' $(subst $(out)/,,$@) ; )
	$(Q)$(OBJCOPY) -O binary $< $@

$(out)/$(npcx-monitor-hdr)_rw.o:$(npcx-monitor-hdr).c npx-monitor-dir
	$(Q)$(CC) $(CFLAGS) -MMD -c $< -MT $@ -o $@

$(npcx-monitor-hdr-rw-bin):$(out)/$(npcx-monitor-hdr)_rw.o
	$(if $(V),,@echo '  EXTBIN ' $(subst $(out)/,,$@) ; )
	$(Q)$(OBJCOPY) -O binary $< $@

.PHONY: xrefs
xrefs: $(call targ_if_prog,etags,$(out)/TAGS) \
	$(call targ_if_prog,ctags,$(out)/tags)

openocd-cfg-flash = $(or $(wildcard $(BDIR)/openocd-flash.cfg),\
	$(error Board $(BOARD) doesn't support OpenOCD flashing))

.PHONY: flash
flash: $(out)/ec.bin
	openocd -c "set BOARD $(BOARD)"\
		-c "set BUILD_DIR $(out)"\
		-f $(openocd-cfg-flash)

.PHONY: flash_ec
flash_ec: $(out)/ec.bin
	./util/flash_ec --board $(BOARD) --image $(out)/ec.bin --port $(PORT)

.PHONY: flash_dfu
flash_dfu: $(out)/ec.bin
	sudo ./$(BDIR)/dfu $(out)/ec.bin

# Deprecated, use print-make-vars instead
.PHONY: print-baseboard
print-baseboard:
	@echo "${BASEBOARD}"

# Print variables identifying and providing Makefile-specific
# configuration for each board. The format is one variable per line,
# in the format KEY=VALUE.
.PHONY: print-make-vars
print-make-vars:
	@echo "BASEBOARD=${BASEBOARD}"
	@echo "CHIP=${CHIP}"
	@echo "CHIP_FAMILY=${CHIP_FAMILY}"
	@echo "CHIP_VARIANT=${CHIP_VARIANT}"
	@echo "CORE=${CORE}"

.PHONY: print-configs
print-configs:
	@echo "----------------------------------------------------------------"
	@echo "| RO Config:                                                   |"
	@echo "----------------------------------------------------------------"
	@$(CPP) $(CPPFLAGS) -P -dM -Ichip/$(CHIP) -I$(BASEDIR) -I$(BDIR) \
		-DSECTION_IS_RO=$(EMPTY) include/config.h | \
		grep "#define CONFIG_" | cut -c9- | sort
	@echo "----------------------------------------------------------------"
	@echo "| RW Config:                                                   |"
	@echo "----------------------------------------------------------------"
	@$(CPP) $(CPPFLAGS) -P -dM -Ichip/$(CHIP) -I$(BASEDIR) -I$(BDIR) \
		-DSECTION_IS_RW=$(EMPTY) include/config.h | \
		grep "#define CONFIG_" | cut -c9- | sort

.PHONY: print-defines
print-defines: BLD ?= RW
print-defines:
	$(call cmd_pretty_print_cmd,echo $(CFLAGS) | tr '[:space:]' '\n' | \
		sort -u | grep -- '^-D' | sed 's/^-D//' | sed 's/=$$//')

.PHONY: print-includes
print-includes:
	$(call cmd_pretty_print_cmd,echo $(CFLAGS) | tr '[:space:]' '\n' | \
		sort -u | grep -- '^-I' | sed 's/^-I//')

.PHONY: clean
clean:
	-rm -rf $(out)

.PHONY: clobber
clobber:
	-rm -rf build TAGS cscope.files cscope.out
ifneq ($(CCACHE),)
	$(CCACHE) -c
endif

.PHONY: help
help:
	@echo "Google Chromium EC build"
	@echo "Common Targets:"
	@echo "  all   [BOARD=]       - Build a single board (Default target)"
	@echo "  clean [BOARD=]       - Clean a single board"
	@echo "  buildall             - Build and test all boards"
	@echo "  clobber              - Clean all boards"
	@echo "  proj-<boardname>     - Build a single board (similar to 'all BOARD=boardname')"
	@echo "  savesizes            - Save the filesizes of currently built boards for comparison"
	@echo "  newsizes             - Compare previously saved filesizes against new sizes"
	@echo "  utils                - Build all host utilities"
	@echo ""
	@echo "  tests [BOARD=]       - Build all unit tests for a specific board"
	@echo "  hosttests            - Build all host unit tests"
	@echo "  runhosttests         - Build and run all host unit tests"
	@echo "  coverage             - Build and run all host unit tests for code coverage"
	@echo "  buildfuzztests       - Build all host fuzzers"
	@echo "  runfuzztests         - Build and run all host fuzzers for one round"
	@echo ""
	@echo "  flash     [BOARD=]   - Use OpenOCD to flash the latest image"
	@echo "  flash_ec  [BOARD=]   - Use flash_ec to flash the latest image"
	@echo "  flash_dfu [BOARD=]   - Use DFU to flash the latest image"
	@echo ""
	@echo "  print-tests          - Prints all device specific test targets"
	@echo "  print-host-tests     - Prints all host test targets"
	@echo "  print-host-fuzzers   - Prints all host fuzz targets"
	@echo "  print-boards         - Prints all boards"
	@echo "  print-configs  [BOARD=]      - Print CONFIG_* options for the target board"
	@echo "  print-defines  [BOARD=]      - Print forced defines passed to the compiler"
	@echo "  print-includes [BOARD=]      - Print include paths passed to the compiler"
	@echo "Common Variables:"
	@echo "  V=1                  - Show make output"
	@echo "  BOARD=               - Set the board name to build (Default is $(BOARD))"
	@echo "  CROSS_COMPILE=       - Set the compiler for the board"
	@echo "  CROSS_COMPILE_arch=  - Set the compiler for arch"
	@echo "     The board picks its CROSS_COMPILE_arch if CROSS_COMPILE is not set."
	@echo "     arch may be one of 'arm', 'i386', 'nds32'."
	@echo "Example:"
	@echo "  make BOARD=reef CROSS_COMPILE_arm='arm-eabi-'"

.PHONY: savesizes
savesizes:
	@grep . build/*/*/space_free_*.txt | \
		sed 's,\(.*\).txt:\(.*\),\2 \1,' | sort --key 2 > \
		$(FLATSIZE_FILE)
	@if [ -s $(FLATSIZE_FILE) ]; then \
		echo "Saved sizes for $$(cat $(FLATSIZE_FILE) | wc -l) files"; \
	else \
		echo "Error: No file sizes saved.  Are they built?"; \
	fi

.PHONY: newsizes
newsizes:
	@if [ ! -s "$(FLATSIZE_FILE)" ]; then \
		echo "Error: no saved size file ($(FLATSIZE_FILE))."; \
		echo " Run 'make savesizes' first"; \
		exit 1; \
	fi
	@FILES_CHANGED=0; \
	FILES_IN_LIST=0; \
	FILES_COMPARED=0; \
	FILE_SIZE_CHANGE=0; \
	NEW_SIZES=$$(grep . build/*/*/space_free_*.txt | \
		sed 's,\(.*\).txt:\(.*\),\2 \1,'); \
	while read -r -u 10 line; do \
		FILES_IN_LIST=$$((FILES_IN_LIST+1)); \
		FLATFILE=$$(echo "$$line" | cut -f2 -d ' '); \
		FLATSIZE_ORG=$$(echo "$$line" | cut -f1 -d ' '); \
		FLATSIZE_NEW="$$(grep "$$FLATFILE" <<< "$$NEW_SIZES" | \
			sed 's/ .*$$//')"; \
		if [ -n "$$FLATSIZE_NEW" ]; then \
			FILES_COMPARED=$$((FILES_COMPARED+1)); \
			if [ "$$FLATSIZE_NEW" -gt "$$FLATSIZE_ORG" ]; then \
				FILES_CHANGED=$$((FILES_CHANGED+1)); \
				FILE_SIZE_CHANGE=$$((FILE_SIZE_CHANGE+ \
				FLATSIZE_NEW-FLATSIZE_ORG)); \
				printf "%s grew by %s bytes: (%d to %d)\n" \
					"$$FLATFILE" \
					"$$((FLATSIZE_NEW-FLATSIZE_ORG))" \
					"$$FLATSIZE_ORG" "$$FLATSIZE_NEW"; \
			elif [ "$$FLATSIZE_NEW" -lt "$$FLATSIZE_ORG" ]; then \
				FILES_CHANGED=$$((FILES_CHANGED+1)); \
				FILE_SIZE_CHANGE=$$((FILE_SIZE_CHANGE+ \
				FLATSIZE_NEW-FLATSIZE_ORG)); \
				printf "%s shrank by %s bytes: (%d to %d)\n" \
					"$$FLATFILE" \
					"$$((FLATSIZE_ORG-FLATSIZE_NEW))" \
					"$$FLATSIZE_ORG" "$$FLATSIZE_NEW"; \
			fi; \
		fi; \
	done 10< "$(FLATSIZE_FILE)"; \
	echo "Compared $$FILES_COMPARED of $$FILES_IN_LIST files."; \
	if [ $$FILES_COMPARED -ne 0 ] && [ $$FILES_CHANGED -eq 0 ]; then \
		echo "File sizes are unchanged."; \
	else \
		printf "%d files changed.\n" "$$FILES_CHANGED"; \
		printf "Total size change: %s bytes.\n" "$$FILE_SIZE_CHANGE"; \
		printf "Average size change: %d bytes.\n" \
			"$$((FILE_SIZE_CHANGE / FILES_CHANGED))"; \
	fi

# The reason why don't add elf files as dependencies, but ask users to build
# them first is because elf dependencies will cause the elf files be rebuilt for
# updating date, which shouldn't happen when analyzing the existing firmwares.
.PHONY: analyzestack
ANNOTATION ?= ./$(BDIR)/analyzestack.yaml
analyzestack: $(out)/util/export_taskinfo.so
	@if [ "$(SECTION)" != "RO" ] && [ "$(SECTION)" != "RW" ]; then \
		echo "Please specify SECTION=RO or RW. The default is RW."; \
		SECTION="RW"; \
	fi; \
	ELF=$(out)/$$SECTION/ec.$$SECTION.elf; \
	EXPORT_TASKINFO=$(out)/util/export_taskinfo.so; \
	if [ ! -f "$$ELF" ]; then \
		echo "Some files are missing.  Are they built?"; \
		exit 1; \
	fi; \
	extra/stack_analyzer/stack_analyzer.py --objdump "$(OBJDUMP)" \
	        --addr2line "$(ADDR2LINE)" --section "$$SECTION" \
	        --annotation $(ANNOTATION) \
	        --export_taskinfo "$$EXPORT_TASKINFO" "$$ELF"

# Calculate size of remaining room in flash, using variables generated by
# linker.
size: $(out)/$(PROJECT).bin
ifneq ($(CONFIG_FW_INCLUDE_RO),)
	$(call cmd_size,RO)
endif
	$(call cmd_size,RW)

# Print the smallest spaces in flash
stats: build_boards
	$(call cmd_stats,RO)
	$(call cmd_stats,RW)


out_cros_ec_commands=build/kernel/include/linux/mfd/cros_ec_commands.h
.PHONY: build_cros_ec_commands
build_cros_ec_commands: $(out_cros_ec_commands)


$(out_cros_ec_commands): include/ec_commands.h util/make_linux_ec_commands_h.sh
	util/make_linux_ec_commands_h.sh $< $@

.SECONDARY:

-include $(deps)<|MERGE_RESOLUTION|>--- conflicted
+++ resolved
@@ -16,14 +16,9 @@
 build-srcs := $(foreach u,$(build-util-bin),$(sort $($(u)-objs:%.o=util/%.c) $(wildcard util/$(u).c)))
 host-srcs := $(foreach u,$(host-util-bin),$(sort $($(u)-objs:%.o=util/%.c) $(wildcard util/$(u).c)))
 
-<<<<<<< HEAD
-# The only boards we care about on this branch are below.
-boards := nocturne nocturne_fp whiskers
-=======
 # Don't do a build test on the following boards:
 skip_boards = OWNERS chell chell_pd cr50 glados glados_pd gru host kevin
 boards := $(filter-out $(skip_boards),$(notdir $(wildcard board/* private*/board/*)))
->>>>>>> 40d09f45
 
 # Create output directories if necessary
 _common_dir_create := $(foreach d,$(common_dirs) $(common-dirs-y),\
@@ -94,10 +89,6 @@
 cmd_smap = $(NM) $< | sort > $@
 cmd_elf = $(CC) $(objs) $(libsharedobjs_elf-y) $(LDFLAGS) \
 	-o $@ -Wl,-T,$< -Wl,-Map,$(patsubst %.elf,%.map,$@)
-<<<<<<< HEAD
-cmd_exe = $(CC) $(ro-objs) $(HOST_TEST_LDFLAGS) $(LDFLAGS_EXTRA) -o $@
-cmd_c_to_o = $(CC) $(CFLAGS) -MMD -MP -MF $@.d -c $< -o $(@D)/$(@F)
-=======
 cmd_fuzz_exe = $(CXX) $^ $(HOST_TEST_LDFLAGS) $(LDFLAGS_EXTRA) -o $@
 cmd_run_fuzz = build/host/$*/$*.exe -seed=1 -runs=1 $(silent) \
 	$(silent_err) || (echo "Test $* failed!" && false)
@@ -106,7 +97,6 @@
 		-MT $(@D)/$(@F) -o $(@D)/$(@F)
 cmd_cxx_to_o = $(CXX) -std=c++11 $(CFLAGS) $(CXXFLAGS) -MMD -MP -MF $@.d -c $< \
 		      -MT $(@D)/$(@F) -o $(@D)/$(@F)
->>>>>>> 40d09f45
 cmd_c_to_build = $(BUILDCC) $(BUILD_CFLAGS) \
 	         $(sort $(foreach c,$($(*F)-objs),util/$(c:%.o=%.c)) $(wildcard $*.c)) \
 	         $(BUILD_LDFLAGS) \
