/* Copyright 2018 The Chromium OS Authors. All rights reserved.
 * Use of this source code is governed by a BSD-style license that can be
 * found in the LICENSE file.
 */

/* PWM LED control to conform to Chrome OS LED behaviour specification. */

/*
 * This assumes that a single logical LED is shared between both power and
 * charging/battery status.  If multiple logical LEDs are present, they all
 * follow the same patterns.
 */

#include "battery.h"
#include "charge_manager.h"
#include "charge_state.h"
#include "chipset.h"
#include "common.h"
#include "console.h"
#include "ec_commands.h"
#include "hooks.h"
#include "led_common.h"
#include "led_pwm.h"
#include "pwm.h"
#include "timer.h"
#include "util.h"

/* Battery percentage thresholds to blink at different rates. */
#define CRITICAL_LOW_BATTERY_PERCENTAGE 3
#define LOW_BATTERY_PERCENTAGE 10

#define PULSE_TICK (250 * MSEC)

static uint8_t led_is_pulsing;

static int get_led_id_color(enum pwm_led_id id, int color)
{
#ifdef CONFIG_LED_PWM_ACTIVE_CHARGE_PORT_ONLY
	int active_chg_port = charge_manager_get_active_charge_port();

	/* We should always be able to turn off a LED. */
	if (color == -1)
		return -1;

	if (led_is_pulsing)
		return color;

	/* The inactive charge port LEDs should be off. */
	if ((int)id != active_chg_port)
		return -1;
#endif /* CONFIG_LED_PWM_ACTIVE_CHARGE_PORT_ONLY */
	return color;
}

void set_pwm_led_color(enum pwm_led_id id, int color)
{
	struct pwm_led duty = { 0 };
	const struct pwm_led *led = &pwm_leds[id];

	if ((id >= CONFIG_LED_PWM_COUNT) || (id < 0) ||
	    (color >= EC_LED_COLOR_COUNT) || (color < -1))
		return;

	if (color != -1) {
		duty.ch0 = led_color_map[color].ch0;
		duty.ch1 = led_color_map[color].ch1;
		duty.ch2 = led_color_map[color].ch2;
	}

	if (led->ch0 != (enum pwm_channel)PWM_LED_NO_CHANNEL)
		led->set_duty(led->ch0, duty.ch0);
	if (led->ch1 != (enum pwm_channel)PWM_LED_NO_CHANNEL)
		led->set_duty(led->ch1, duty.ch1);
	if (led->ch2 != (enum pwm_channel)PWM_LED_NO_CHANNEL)
		led->set_duty(led->ch2, duty.ch2);
}

static void set_led_color(int color)
{
	/*
	 *  We must check if auto control is enabled since the LEDs may be
	 *  controlled from the AP at anytime.
	 */
	if ((led_auto_control_is_enabled(EC_LED_ID_POWER_LED)) ||
	    (led_auto_control_is_enabled(EC_LED_ID_LEFT_LED)))
		set_pwm_led_color(PWM_LED0, get_led_id_color(PWM_LED0, color));

#if CONFIG_LED_PWM_COUNT >= 2
	if (led_auto_control_is_enabled(EC_LED_ID_RIGHT_LED))
		set_pwm_led_color(PWM_LED1, get_led_id_color(PWM_LED1, color));
#endif /* CONFIG_LED_PWM_COUNT >= 2 */
}

static void set_pwm_led_enable(enum pwm_led_id id, int enable)
{
	const struct pwm_led *led = &pwm_leds[id];

	if ((id >= CONFIG_LED_PWM_COUNT) || (id < 0))
		return;

	if (led->ch0 != (enum pwm_channel)PWM_LED_NO_CHANNEL)
		led->enable(led->ch0, enable);
	if (led->ch1 != (enum pwm_channel)PWM_LED_NO_CHANNEL)
		led->enable(led->ch1, enable);
	if (led->ch2 != (enum pwm_channel)PWM_LED_NO_CHANNEL)
		led->enable(led->ch2, enable);
}

static void init_leds_off(void)
{
	/* Turn off LEDs such that they are in a known state with zero duty. */
	set_led_color(-1);

	/* Enable pwm modules for each channels of LEDs */
	set_pwm_led_enable(PWM_LED0, 1);

#if CONFIG_LED_PWM_COUNT >= 2
	set_pwm_led_enable(PWM_LED1, 1);
#endif /* CONFIG_LED_PWM_COUNT >= 2 */
}
DECLARE_HOOK(HOOK_INIT, init_leds_off, HOOK_PRIO_INIT_PWM + 1);

static uint8_t pulse_period;
static uint8_t pulse_ontime;
static enum ec_led_colors pulse_color;
static void update_leds(void);
static void pulse_leds_deferred(void);
DECLARE_DEFERRED(pulse_leds_deferred);
static void pulse_leds_deferred(void)
{
	static uint8_t tick_count;

	if (!led_is_pulsing) {
		tick_count = 0;
		/*
		 * Since we're not pulsing anymore, turn the colors off in case
		 * we were in the "on" time.
		 */
		set_led_color(-1);
		/* Then show the desired state. */
		update_leds();
		return;
	}

	if (tick_count < pulse_ontime)
		set_led_color(pulse_color);
	else
		set_led_color(-1);

	tick_count = (tick_count + 1) % pulse_period;
	hook_call_deferred(&pulse_leds_deferred_data, PULSE_TICK);
}

static void pulse_leds(enum ec_led_colors color, int ontime, int period)
{
	pulse_color = color;
	pulse_ontime = ontime;
	pulse_period = period;
	led_is_pulsing = 1;
	pulse_leds_deferred();
}

static int show_charge_state(void)
{
	enum charge_state chg_st = charge_get_state();

	/*
	 * The colors listed below are the default, but can be overridden.
	 *
	 * Solid Amber == Charging
	 * Solid Green == Charging (near full)
	 * Fast Flash Red == Charging error or battery not present
	 */
	if (chg_st == PWR_STATE_CHARGE) {
		led_is_pulsing = 0;
		set_led_color(CONFIG_LED_PWM_CHARGE_COLOR);
	} else if (chg_st == PWR_STATE_CHARGE_NEAR_FULL ||
		   chg_st == PWR_STATE_DISCHARGE_FULL) {
		led_is_pulsing = 0;
		set_led_color(CONFIG_LED_PWM_NEAR_FULL_COLOR);
	} else if ((battery_is_present() != BP_YES) ||
		   (chg_st == PWR_STATE_ERROR)) {
		/* 500 ms period, 50% duty cycle. */
		pulse_leds(CONFIG_LED_PWM_CHARGE_ERROR_COLOR, 1, 2);
	} else {
		/* Discharging or not charging. */
<<<<<<< HEAD
#ifdef CONFIG_LED_PWM_ACTIVE_CHARGE_PORT_ONLY
		/*
		 * If we only show the active charge port, the only reason we
=======
#ifdef CONFIG_LED_PWM_CHARGE_STATE_ONLY
		/*
		 * If we only show the charge state, the only reason we
>>>>>>> 40d09f45
		 * would pulse the LEDs is if we had an error.  If it no longer
		 * exists, stop pulsing the LEDs.
		 */
		led_is_pulsing = 0;
<<<<<<< HEAD
#endif /* CONFIG_LED_PWM_ACTIVE_CHARGE_PORT_ONLY */
=======
#endif /* CONFIG_LED_PWM_CHARGE_STATE_ONLY */
>>>>>>> 40d09f45
		return 0;
	}
	return 1;
}

#ifndef CONFIG_LED_PWM_CHARGE_STATE_ONLY
static int show_battery_state(void)
{
	int batt_percentage = charge_get_percent();

	/*
	 * The colors listed below are the default, but can be overridden.
	 *
	 * Fast Flash Amber == Critical Battery
	 * Slow Flash Amber == Low Battery
	 */
	if (batt_percentage < CRITICAL_LOW_BATTERY_PERCENTAGE) {
		/* Flash amber faster (1 second period, 50% duty cycle) */
		pulse_leds(CONFIG_LED_PWM_LOW_BATT_COLOR, 2, 4);
	} else if (batt_percentage < LOW_BATTERY_PERCENTAGE) {
		/* Flash amber (4 second period, 50% duty cycle) */
		pulse_leds(CONFIG_LED_PWM_LOW_BATT_COLOR, 8, 16);
	} else {
		/* Sufficient charge, no need to show anything for this. */
		return 0;
	}
	return 1;
}

static int show_chipset_state(void)
{
	/* Reflect the SoC state. */
	led_is_pulsing = 0;
	if (chipset_in_state(CHIPSET_STATE_ON)) {
		/* The LED must be on in the Active state. */
		set_led_color(CONFIG_LED_PWM_SOC_ON_COLOR);
	} else if (chipset_in_state(CHIPSET_STATE_ANY_SUSPEND)) {
		/* The power LED must pulse in the suspend state. */
		pulse_leds(CONFIG_LED_PWM_SOC_SUSPEND_COLOR, 4, 16);
	} else {
		/* Chipset is off, no need to show anything for this. */
		return 0;
	}
	return 1;
}
#endif /* CONFIG_LED_PWM_CHARGE_STATE_ONLY */

static void update_leds(void)
{
	/* Reflecting the charge state is the highest priority. */
	if (show_charge_state())
		return;

#ifndef CONFIG_LED_PWM_CHARGE_STATE_ONLY
	if (show_battery_state())
		return;

	if (show_chipset_state())
		return;
#endif /* CONFIG_LED_PWM_CHARGE_STATE_ONLY */

	set_led_color(-1);
}
DECLARE_HOOK(HOOK_TICK, update_leds, HOOK_PRIO_DEFAULT);

#ifdef CONFIG_CMD_LEDTEST
int command_ledtest(int argc, char **argv)
{
	int enable;
	int pwm_led_id;
	int led_id;

	if (argc < 2)
		return EC_ERROR_PARAM_COUNT;

	pwm_led_id = atoi(argv[1]);
	if ((pwm_led_id < 0) || (pwm_led_id >= CONFIG_LED_PWM_COUNT))
		return EC_ERROR_PARAM1;
	led_id = supported_led_ids[pwm_led_id];

	if (argc == 2) {
		ccprintf("PWM LED %d: led_id=%d, auto_control=%d\n",
			 pwm_led_id, led_id,
			 led_auto_control_is_enabled(led_id) != 0);
		return EC_SUCCESS;
	}
	if (!parse_bool(argv[2], &enable))
		return EC_ERROR_PARAM2;

	/* Inverted because this drives auto control. */
	led_auto_control(led_id, !enable);

	if (argc == 4) {
		/* Set the color. */
		if (!strncmp(argv[3], "red", 3))
			set_pwm_led_color(pwm_led_id, EC_LED_COLOR_RED);
		else if (!strncmp(argv[3], "green", 5))
			set_pwm_led_color(pwm_led_id, EC_LED_COLOR_GREEN);
		else if (!strncmp(argv[3], "amber", 5))
			set_pwm_led_color(pwm_led_id, EC_LED_COLOR_AMBER);
		else if (!strncmp(argv[3], "blue", 4))
			set_pwm_led_color(pwm_led_id, EC_LED_COLOR_BLUE);
		else if (!strncmp(argv[3], "white", 5))
			set_pwm_led_color(pwm_led_id, EC_LED_COLOR_WHITE);
		else if (!strncmp(argv[3], "yellow", 6))
			set_pwm_led_color(pwm_led_id, EC_LED_COLOR_YELLOW);
		else if (!strncmp(argv[3], "off", 3))
			set_pwm_led_color(pwm_led_id, -1);
		else
			return EC_ERROR_PARAM3;
	}

	return EC_SUCCESS;
}
DECLARE_CONSOLE_COMMAND(ledtest, command_ledtest,
			"<pwm led idx> <enable|disable> [color|off]", "");
#endif /* defined(CONFIG_CMD_LEDTEST) */<|MERGE_RESOLUTION|>--- conflicted
+++ resolved
@@ -184,24 +184,14 @@
 		pulse_leds(CONFIG_LED_PWM_CHARGE_ERROR_COLOR, 1, 2);
 	} else {
 		/* Discharging or not charging. */
-<<<<<<< HEAD
-#ifdef CONFIG_LED_PWM_ACTIVE_CHARGE_PORT_ONLY
-		/*
-		 * If we only show the active charge port, the only reason we
-=======
 #ifdef CONFIG_LED_PWM_CHARGE_STATE_ONLY
 		/*
 		 * If we only show the charge state, the only reason we
->>>>>>> 40d09f45
 		 * would pulse the LEDs is if we had an error.  If it no longer
 		 * exists, stop pulsing the LEDs.
 		 */
 		led_is_pulsing = 0;
-<<<<<<< HEAD
-#endif /* CONFIG_LED_PWM_ACTIVE_CHARGE_PORT_ONLY */
-=======
 #endif /* CONFIG_LED_PWM_CHARGE_STATE_ONLY */
->>>>>>> 40d09f45
 		return 0;
 	}
 	return 1;
