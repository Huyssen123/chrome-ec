/* Copyright 2022 The Chromium OS Authors. All rights reserved.
 * Use of this source code is governed by a BSD-style license that can be
 * found in the LICENSE file.
 */
#include <stdbool.h>

#include "atomic.h"
#include "common.h"
#include "console.h"
#include "ec_commands.h"
#include "gpio.h"
#include "hooks.h"
#include "host_command.h"
#include "keyboard_backlight.h"
#include "registers.h"
#include "rgb_keyboard.h"
#include "task.h"
#include "timer.h"
#include "util.h"

/* Console output macros */
#define CPUTS(outstr) cputs(CC_RGBKBD, outstr)
#define CPRINTF(fmt, args...) cprintf(CC_RGBKBD, "RGBKBD: " fmt, ##args)
#define CPRINTS(fmt, args...) cprints(CC_RGBKBD, "RGBKBD: " fmt, ##args)

test_export_static enum ec_rgbkbd_demo demo =
#if defined(CONFIG_RGBKBD_DEMO_FLOW)
	EC_RGBKBD_DEMO_FLOW;
#elif defined(CONFIG_RGBKBD_DEMO_DOT)
	EC_RGBKBD_DEMO_DOT;
#else
	EC_RGBKBD_DEMO_OFF;
#endif

const int default_demo_interval_ms = 250;
test_export_static int demo_interval_ms = -1;

test_export_static uint8_t rgbkbd_table[EC_RGBKBD_MAX_KEY_COUNT];

static enum rgbkbd_state rgbkbd_state;

const struct rgbkbd_init rgbkbd_init_default = {
	.gcc = RGBKBD_MAX_GCC_LEVEL / 2,
	.scale = { RGBKBD_MAX_SCALE, RGBKBD_MAX_SCALE, RGBKBD_MAX_SCALE },
	.color = { .r = 0xff, .g = 0xff, .b = 0xff }, /* white */
};

const struct rgbkbd_init *rgbkbd_init_setting = &rgbkbd_init_default;

void rgbkbd_register_init_setting(const struct rgbkbd_init *setting)
{
	rgbkbd_init_setting = setting;
}

/* Search the grid where x belongs to. */
static struct rgbkbd *find_grid_from_x(int x, uint8_t *col)
{
	struct rgbkbd *ctx = NULL;
	uint8_t grid;

	*col = 0;
	for (grid = 0; grid < rgbkbd_count; grid++) {
		ctx = &rgbkbds[grid];
		if (x < *col + ctx->cfg->col_len)
			break;
		*col += ctx->cfg->col_len;
	}

	return ctx;
}

static int set_color_single(struct rgb_s color, int x, int y)
{
	struct rgbkbd *ctx = &rgbkbds[0];
	uint8_t grid, col, offset;
	int rv;

	if (rgbkbd_hsize <= x || rgbkbd_vsize <= y) {
		return EC_ERROR_OVERFLOW;
	}

	ctx = find_grid_from_x(x, &col);
	grid = RGBKBD_CTX_TO_GRID(ctx);
	offset = ctx->cfg->row_len * (x - col) + y;
	ctx->buf[offset] = color;

	rv = ctx->cfg->drv->set_color(ctx, offset, &ctx->buf[offset], 1);

	CPRINTS("%set (%d,%d) to color=(%d,%d,%d) grid=%u offset=%u (%d)",
		rv ? "Failed to s" : "S", x, y, color.r, color.g, color.b, grid,
		offset, rv);

	return rv;
}

test_export_static uint8_t get_grid_size(const struct rgbkbd *ctx)
{
	return ctx->cfg->col_len * ctx->cfg->row_len;
}

static void sync_grids(void)
{
	struct rgbkbd *ctx;
	uint8_t len;
	int i;

	for (i = 0; i < rgbkbd_count; i++) {
		ctx = &rgbkbds[i];
		len = get_grid_size(ctx);
		ctx->cfg->drv->set_color(ctx, 0, ctx->buf, len);
	}
}

test_export_static struct rgb_s rotate_color(struct rgb_s color, int step)
{
	color.r += step;
	if (color.r == 0) {
		color.g += step;
		if (color.g == 0) {
			color.b += step;
		}
	}

	return color;
}

static void rgbkbd_reset_color(struct rgb_s color)
{
	struct rgbkbd *ctx;
	int i, j;

	for (i = 0; i < rgbkbd_count; i++) {
		ctx = &rgbkbds[i];
		for (j = 0; j < get_grid_size(ctx); j++)
			ctx->buf[j] = color;
	}

	sync_grids();
}

static void rgbkbd_demo_flow(void)
{
	struct rgbkbd *ctx = &rgbkbds[0];
	static struct rgb_s color;
	uint8_t len;
	int i, g;

	for (g = rgbkbd_count - 1; g >= 0; g--) {
		ctx = &rgbkbds[g];
		len = get_grid_size(ctx);
		for (i = len - 1; i > 0; i--)
			ctx->buf[i] = ctx->buf[i - 1];
		if (g > 0) {
			/* Copy the last dot of the g-1 grid to the 1st. */
			len = get_grid_size(&rgbkbds[g - 1]);
			ctx->buf[0] = rgbkbds[g - 1].buf[len - 1];
		}
	}

	/* Create a new color by shifting R by <step>. */
	color = rotate_color(color, 32);

	/* Finally, insert a new color to (0, 0). */
	ctx->buf[0] = color;

	sync_grids();

#ifdef TEST_BUILD
	task_wake(TASK_ID_TEST_RUNNER);
#endif
}

static void rgbkbd_demo_dot(void)
{
	static struct rgb_s color = { 0x80, 0, 0 };
	const struct rgb_s off = { 0, 0, 0 };
	static uint8_t x, y;

	/* Turn off previous dot. */
	set_color_single(off, x, y);

	/* Move position. */
	y++;
	if (y >= rgbkbd_vsize) {
		y = 0;
		x++;
		if (x >= rgbkbd_hsize) {
			x = 0;
			color = rotate_color(color, 0x80);
		}
	}

	/* Turn on next dot. */
	set_color_single(color, x, y);

#ifdef TEST_BUILD
	task_wake(TASK_ID_TEST_RUNNER);
#endif
}

static void rgbkbd_demo_run(enum ec_rgbkbd_demo id)
{
	switch (id) {
	case EC_RGBKBD_DEMO_FLOW:
		rgbkbd_demo_flow();
		break;
	case EC_RGBKBD_DEMO_DOT:
		rgbkbd_demo_dot();
		break;
	case EC_RGBKBD_DEMO_OFF:
	default:
		break;
	}
}

test_export_static void rgbkbd_init_lookup_table(void)
{
	bool add = true;
	int i, k = 0;

	if (rgbkbd_map[0] != RGBKBD_DELM ||
	    rgbkbd_map[rgbkbd_map_size - 1] != RGBKBD_DELM) {
		CPRINTS("Invalid Key-LED map");
		return;
	}

	/*
	 * rgbkbd_map[] consists of LED IDs separated by a delimiter (0xff).
	 * When 'add' is true, the next byte will be the beginning of a new LED
	 * group, thus, its index will be added to rgbkbd_table. If the next
	 * byte is a back-to-back 0xff, it's an empty group and still added to
	 * rgbkbd_table.
	 */
	for (i = 0; i < rgbkbd_map_size && k < EC_RGBKBD_MAX_KEY_COUNT; i++) {
		if (rgbkbd_map[i] != RGBKBD_DELM) {
			if (add)
				rgbkbd_table[k++] = i;
			/* Don't add next LED ID or TERM. */
			add = false;
			continue;
		}
		if (add)
			rgbkbd_table[k++] = i;
		add = true;
	}

	/* A valid map should have exactly as many entries as MAX_KEY_ID. */
	if (k < EC_RGBKBD_MAX_KEY_COUNT)
		CPRINTS("Key-LED map is too short (found %d)", k);

	/*
	 * Whether k is equal to or shorter than EC_RGBKBD_MAX_KEY_COUNT, the
	 * LED group pointed by rgbkbd_table[k-1] is guaranteed to be properly
	 * terminated. The rest of the table entries remain non-existent (0).
	 */
}

static int rgbkbd_set_global_brightness(uint8_t gcc)
{
	int e, grid;
	int rv = EC_SUCCESS;

	for (grid = 0; grid < rgbkbd_count; grid++) {
		struct rgbkbd *ctx = &rgbkbds[grid];

		e = ctx->cfg->drv->set_gcc(ctx, gcc);
		if (e) {
			CPRINTS("Failed to set GCC to %u for grid=%d (%d)", gcc,
				grid, e);
			rv = e;
			continue;
		}
	}

	CPRINTS("Set GCC to %u", gcc);

	/* Return EC_SUCCESS or the last error. */
	return rv;
}

static int rgbkbd_reset_scale(struct rgb_s scale)
{
	int e, i, rv = EC_SUCCESS;

	for (i = 0; i < rgbkbd_count; i++) {
		struct rgbkbd *ctx = &rgbkbds[i];

		e = ctx->cfg->drv->set_scale(ctx, 0, scale, get_grid_size(ctx));
		if (e) {
			CPRINTS("Failed to set scale to [%d,%d,%d] Grid%d (%d)",
				scale.r, scale.g, scale.b, i, e);
			rv = e;
		}
	}

	return rv;
}

static int rgbkbd_set_scale(struct rgb_s scale, uint8_t key)
{
	struct rgbkbd *ctx;
	uint8_t j, col, grid, offset;
	union rgbkbd_coord_u8 led;
	int rv = EC_SUCCESS;

	j = rgbkbd_table[key];
	if (j == RGBKBD_NONE)
		return rv;

	do {
		led.u8 = rgbkbd_map[j++];
		if (led.u8 == RGBKBD_DELM)
			/* Reached end of the group. */
			break;
		ctx = find_grid_from_x(led.coord.x, &col);
		grid = RGBKBD_CTX_TO_GRID(ctx);
		/*
		 * offset is the relative position in our buffer where LED
		 * colors are cached. RGB is grouped as one. Note this differs
		 * from the external buffer (LED drivers' buffer) where RGB is
		 * individually counted.
		 *
		 * offset can be calculated by multiplying the horizontal
		 * position (x) by the size of the rows, then, adding the
		 * vertical position (y).
		 */
		offset = ctx->cfg->row_len * (led.coord.x - col) + led.coord.y;
		rv = ctx->cfg->drv->set_scale(ctx, offset, scale, 1);
		if (rv) {
			CPRINTS("Failed to set scale to [%d,%d,%d] Grid%d (%d)",
				scale.r, scale.g, scale.b, grid, rv);
			return rv;
		}
	} while (led.u8 != RGBKBD_DELM);

	return rv;
}

static int rgbkbd_init(void)
{
	int rv = EC_SUCCESS;
	int e, i;

	for (i = 0; i < rgbkbd_count; i++) {
		struct rgbkbd *ctx = &rgbkbds[i];
		uint8_t gcc = rgbkbd_init_setting->gcc;

		e = ctx->cfg->drv->init(ctx);
		if (e) {
			CPRINTS("Failed to init GRID%d (%d)", i, e);
			rv = e;
			continue;
		}

		e = ctx->cfg->drv->set_gcc(ctx, gcc);
		if (e) {
			CPRINTS("Failed to set GCC to %u for grid=%d (%d)", gcc,
				i, e);
			rv = e;
			continue;
		}

		CPRINTS("Initialized GRID%d", i);
	}

	rv |= rgbkbd_reset_scale(rgbkbd_init_setting->scale);
	rgbkbd_reset_color(rgbkbd_init_setting->color);

	if (rv == EC_SUCCESS)
		rgbkbd_state = RGBKBD_STATE_INITIALIZED;

	return rv;
}

/* This is used to re-init on the first enable. */
static bool reinitialized;
static int rgbkbd_late_init(void)
{
	if (IS_ENABLED(CONFIG_IS31FL3743B_LATE_INIT)) {
		if (!reinitialized) {
			int rv;

			CPRINTS("Re-initializing");
			rv = rgbkbd_init();
			if (rv)
				return rv;
			reinitialized = true;
		}
	}
	return EC_SUCCESS;
}

static int rgbkbd_enable(int enable)
{
	int rv = EC_SUCCESS;
	int e, i;

	if (enable) {
		if (rgbkbd_state == RGBKBD_STATE_ENABLED)
			return EC_SUCCESS;
		rv = rgbkbd_late_init();
		if (rv)
			return rv;
	} else {
		if (rgbkbd_state == RGBKBD_STATE_DISABLED)
			return EC_SUCCESS;
	}

	for (i = 0; i < rgbkbd_count; i++) {
		struct rgbkbd *ctx = &rgbkbds[i];

		e = ctx->cfg->drv->enable(ctx, enable);
		if (e) {
			CPRINTS("Failed to %s GRID%d (%d)",
				enable ? "enable" : "disable", i, e);
			rv = e;
			continue;
		}

		CPRINTS("%s GRID%d", enable ? "Enabled" : "Disabled", i);
	}

	if (rv == EC_SUCCESS) {
		rgbkbd_state = enable ? RGBKBD_STATE_ENABLED :
					RGBKBD_STATE_DISABLED;
	}

	/* Return EC_SUCCESS or the last error. */
	return rv;
}

static void rgbkbd_demo_set(enum ec_rgbkbd_demo new_demo)
{
	CPRINTS("Setting demo %d with %d ms interval", demo, demo_interval_ms);

	demo = new_demo;

	/* suspend demo task */
	demo_interval_ms = -1;
	rgbkbd_init();
	rgbkbd_enable(1);

	if (demo == EC_RGBKBD_DEMO_OFF)
		return;

	demo_interval_ms = default_demo_interval_ms;

	/* start demo */
	task_wake(TASK_ID_RGBKBD);
}

static int rgbkbd_kblight_set(int percent)
{
	uint8_t gcc = DIV_ROUND_NEAREST(percent * RGBKBD_MAX_GCC_LEVEL, 100);
	int rv = rgbkbd_late_init();

	if (rv)
		return rv;

	return rgbkbd_set_global_brightness(gcc);
}

static int rgbkbd_get_enabled(void)
{
	return rgbkbd_state >= RGBKBD_STATE_ENABLED;
}

static void rgbkbd_reset(void)
{
	board_kblight_shutdown();
	board_kblight_init();
	rgbkbd_state = RGBKBD_STATE_RESET;
	reinitialized = false;
}

const struct kblight_drv kblight_rgbkbd = {
	.init = rgbkbd_init,
	.set = rgbkbd_kblight_set,
	.get = NULL,
	.enable = rgbkbd_enable,
	.get_enabled = rgbkbd_get_enabled,
};

void rgbkbd_task(void *u)
{
	rgbkbd_init_lookup_table();

	while (1) {
		task_wait_event(demo_interval_ms * MSEC);
		if (demo)
			rgbkbd_demo_run(demo);
	}
}

static enum ec_status hc_rgbkbd_set_color(struct host_cmd_handler_args *args)
{
	const struct ec_params_rgbkbd_set_color *p = args->params;
	int i;

	if (p->start_key + p->length > EC_RGBKBD_MAX_KEY_COUNT)
		return EC_RES_INVALID_PARAM;

	if (rgbkbd_late_init())
		return EC_RES_ERROR;

	for (i = 0; i < p->length; i++) {
		uint8_t j = rgbkbd_table[p->start_key + i];
		union rgbkbd_coord_u8 led;

		if (j == RGBKBD_NONE)
			/* Null or uninitialized entry */
			continue;

		do {
			led.u8 = rgbkbd_map[j++];
			if (led.u8 == RGBKBD_DELM)
				/* Reached end of the group. */
				break;
			if (set_color_single(p->color[i], led.coord.x,
					     led.coord.y))
				return EC_RES_ERROR;
		} while (led.u8 != RGBKBD_DELM);
	}

	return EC_RES_SUCCESS;
}
DECLARE_HOST_COMMAND(EC_CMD_RGBKBD_SET_COLOR, hc_rgbkbd_set_color,
		     EC_VER_MASK(0));

static enum ec_status hc_rgbkbd(struct host_cmd_handler_args *args)
{
	const struct ec_params_rgbkbd *p = args->params;
	struct ec_response_rgbkbd *r = args->response;
	enum ec_status rv = EC_RES_SUCCESS;

<<<<<<< HEAD
	/* Default value is 0 */
	args->response_size = 0;
=======
	args->response_size = sizeof(*r);
>>>>>>> 2ed745fa

	if (rgbkbd_late_init())
		return EC_RES_ERROR;

	switch (p->subcmd) {
	case EC_RGBKBD_SUBCMD_CLEAR:
		rgbkbd_reset_color(p->color);
		break;
	case EC_RGBKBD_SUBCMD_DEMO:
		if (p->demo >= EC_RGBKBD_DEMO_COUNT)
			return EC_RES_INVALID_PARAM;
		rgbkbd_demo_set(p->demo);
		break;
	case EC_RGBKBD_SUBCMD_SET_SCALE:
		if (rgbkbd_set_scale(p->set_scale.scale, p->set_scale.key))
			rv = EC_RES_ERROR;
		break;
	case EC_RGBKBD_SUBCMD_GET_CONFIG:
<<<<<<< HEAD
		args->response_size = sizeof(*r);
=======
>>>>>>> 2ed745fa
		r->rgbkbd_type = rgbkbd_type;
		break;
	default:
		rv = EC_RES_INVALID_PARAM;
		break;
	}

	return rv;
}
DECLARE_HOST_COMMAND(EC_CMD_RGBKBD, hc_rgbkbd, EC_VER_MASK(0));

static int int_to_rgb(const char *code, struct rgb_s *rgb)
{
	int val;
	char *end;

	val = strtoi(code, &end, 0);
	if (*end || val > EC_RGBKBD_MAX_RGB_COLOR)
		return EC_ERROR_INVAL;

	rgb->r = (val >> 16) & 0xff;
	rgb->g = (val >> 8) & 0xff;
	rgb->b = (val >> 0) & 0xff;

	return EC_SUCCESS;
}

test_export_static int cc_rgb(int argc, char **argv)
{
	char *end, *comma;
	struct rgb_s rgb, scale;
	int gcc, x, y, val;
	int i, rv = EC_SUCCESS;

	if (argc < 2 || 5 < argc) {
		return EC_ERROR_PARAM_COUNT;
	}

	comma = strstr(argv[1], ",");
	if (comma && strlen(comma) > 1) {
		/* Usage 2 */
		/* Found ',' and more string after that. Split it into two. */
		*comma = '\0';
		x = strtoi(argv[1], &end, 0);
		if (*end || x >= rgbkbd_hsize)
			return EC_ERROR_PARAM1;
		y = strtoi(comma + 1, &end, 0);
		if (*end || y >= rgbkbd_vsize)
			return EC_ERROR_PARAM1;

		rv = int_to_rgb(argv[2], &rgb);
		if (rv)
			return EC_ERROR_PARAM2;

		rgbkbd_demo_set(EC_RGBKBD_DEMO_OFF);

		if (y < 0) {
			/* Set all LEDs on column x. */
			ccprintf("Set column %d to 0x%02x%02x%02x\n", x, rgb.r,
				 rgb.g, rgb.b);
			for (i = 0; i < rgbkbd_vsize; i++)
				rv = set_color_single(rgb, x, i);
		} else if (x < 0) {
			/* Set all LEDs on row y. */
			ccprintf("Set row %d to 0x%02x%02x%02x\n", y, rgb.r,
				 rgb.g, rgb.b);
			for (i = 0; i < rgbkbd_hsize; i++)
				rv = set_color_single(rgb, i, y);
		} else {
			ccprintf("Set (%d,%d) to 0x%02x%02x%02x\n", x, y, rgb.r,
				 rgb.g, rgb.b);
			rv = set_color_single(rgb, x, y);
		}
	} else if (!strcasecmp(argv[1], "all")) {
		/* Usage 3 */
		rv = int_to_rgb(argv[2], &rgb);
		if (rv)
			return EC_ERROR_PARAM2;

		rgbkbd_demo_set(EC_RGBKBD_DEMO_OFF);
		rgbkbd_reset_color(rgb);
	} else if (!strcasecmp(argv[1], "demo")) {
		/* Usage 4 */
		val = strtoi(argv[2], &end, 0);
		if (*end || val >= EC_RGBKBD_DEMO_COUNT)
			return EC_ERROR_PARAM1;
		rgbkbd_demo_set(val);
	} else if (!strcasecmp(argv[1], "reset")) {
		/* Usage 5: Reset */
		rgbkbd_reset();
		rv = rgbkbd_init();
		if (rv)
			return rv;
		rv = rgbkbd_enable(0);
	} else if (!strcasecmp(argv[1], "enable")) {
		/* Usage 5: Enable */
		rv = rgbkbd_enable(1);
	} else if (!strcasecmp(argv[1], "disable")) {
		/* Usage 5: Disable */
		rv = rgbkbd_enable(0);
	} else if (!strcasecmp(argv[1], "scale")) {
		/* Usage 6 */
		rv = int_to_rgb(argv[2], &scale);
		if (rv)
			return EC_ERROR_PARAM2;
		rv = rgbkbd_reset_scale(scale);
	} else if (!strcasecmp(argv[1], "red")) {
		rgb.r = 255;
		rgb.g = 0;
		rgb.b = 0;
		rgbkbd_reset_color(rgb);
	} else {
		/* Usage 1 */
		if (argc != 2)
			return EC_ERROR_PARAM_COUNT;
		gcc = strtoi(argv[1], &end, 0);
		if (*end || gcc < 0 || gcc > UINT8_MAX)
			return EC_ERROR_PARAM1;
		rv = rgbkbd_set_global_brightness(gcc);
	}

	return rv;
}
#ifndef TEST_BUILD
DECLARE_CONSOLE_COMMAND(rgb, cc_rgb,
			"\n"
			"1. rgb <global-brightness>\n"
			"2. rgb <col,row> <24-bit RGB code>\n"
			"3. rgb all <24-bit RGB code>\n"
			"4. rgb demo <id>\n"
			"5. rgb reset/enable/disable/red\n"
			"6. rgb scale <24-bit RGB scale>\n",
			"Control RGB keyboard");
#endif<|MERGE_RESOLUTION|>--- conflicted
+++ resolved
@@ -533,12 +533,7 @@
 	struct ec_response_rgbkbd *r = args->response;
 	enum ec_status rv = EC_RES_SUCCESS;
 
-<<<<<<< HEAD
-	/* Default value is 0 */
-	args->response_size = 0;
-=======
 	args->response_size = sizeof(*r);
->>>>>>> 2ed745fa
 
 	if (rgbkbd_late_init())
 		return EC_RES_ERROR;
@@ -557,10 +552,6 @@
 			rv = EC_RES_ERROR;
 		break;
 	case EC_RGBKBD_SUBCMD_GET_CONFIG:
-<<<<<<< HEAD
-		args->response_size = sizeof(*r);
-=======
->>>>>>> 2ed745fa
 		r->rgbkbd_type = rgbkbd_type;
 		break;
 	default:
