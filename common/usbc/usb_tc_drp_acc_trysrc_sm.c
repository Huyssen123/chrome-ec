--- conflicted
+++ resolved
@@ -1566,7 +1566,6 @@
 	    (EC_RESET_FLAG_BROWNOUT | EC_RESET_FLAG_POWER_ON)) {
 		first_state = TC_UNATTACHED_SNK;
 	}
-<<<<<<< HEAD
 
 	/*
 	 * If this is non-EFS2 device, battery is not present and EC RO doesn't
@@ -1584,25 +1583,6 @@
 		first_state = TC_UNATTACHED_SNK;
 	}
 
-=======
-
-	/*
-	 * If this is non-EFS2 device, battery is not present and EC RO doesn't
-	 * keep power-on reset flag after reset caused by H1, then don't apply
-	 * CC open because it will cause brown out.
-	 *
-	 * Please note that we are checking if CONFIG_BOARD_RESET_AFTER_POWER_ON
-	 * is defined now, but actually we need to know if it was enabled in
-	 * EC RO! It was assumed that if CONFIG_BOARD_RESET_AFTER_POWER_ON is
-	 * defined now it was defined in EC RO too.
-	 */
-	if (!IS_ENABLED(CONFIG_BOARD_RESET_AFTER_POWER_ON) &&
-	    !IS_ENABLED(CONFIG_VBOOT_EFS2) && IS_ENABLED(CONFIG_BATTERY) &&
-	    (battery_is_present() == BP_NO)) {
-		first_state = TC_UNATTACHED_SNK;
-	}
-
->>>>>>> d97b73b8
 	if (first_state == TC_UNATTACHED_SNK) {
 		/* Turn off any previous sourcing */
 		tc_src_power_off(port);
@@ -2217,12 +2197,8 @@
 	 */
 	tcpm_debug_detach(port);
 	typec_select_pull(port, TYPEC_CC_RD);
-<<<<<<< HEAD
-	typec_select_src_current_limit_rp(port, CONFIG_USB_PD_PULLUP);
-=======
 	typec_select_src_current_limit_rp(port,
 		typec_get_default_current_limit_rp(port));
->>>>>>> d97b73b8
 	typec_update_cc(port);
 
 
