/* Copyright 2019 The Chromium OS Authors. All rights reserved.
 * Use of this source code is governed by a BSD-style license that can be
 * found in the LICENSE file.
 */

#include "atomic.h"
#include "battery.h"
#include "battery_smart.h"
#include "charge_manager.h"
#include "charge_state.h"
#include "common.h"
#include "console.h"
#include "dps.h"
#include "driver/tcpm/tcpm.h"
#include "ec_commands.h"
#include "hooks.h"
#include "host_command.h"
#include "stdbool.h"
#include "system.h"
#include "task.h"
#include "tcpm/tcpm.h"
#include "util.h"
#include "usb_common.h"
#include "usb_dp_alt_mode.h"
#include "usb_mode.h"
#include "usb_pd_dpm.h"
#include "usb_pd_policy.h"
#include "usb_pd.h"
#include "usb_pd_tcpm.h"
#include "usb_pd_timer.h"
#include "usb_pe_sm.h"
#include "usb_tbt_alt_mode.h"
#include "usb_prl_sm.h"
#include "usb_tc_sm.h"
#include "usb_emsg.h"
#include "usb_sm.h"
#include "usbc_ppc.h"

/*
 * USB Policy Engine Sink / Source module
 *
 * Based on Revision 3.0, Version 1.2 of
 * the USB Power Delivery Specification.
 */

#ifdef CONFIG_COMMON_RUNTIME
#define CPRINTF(format, args...) cprintf(CC_USBPD, format, ## args)
#define CPRINTS(format, args...) cprints(CC_USBPD, format, ## args)
#else
#define CPRINTF(format, args...)
#define CPRINTS(format, args...)
#endif

#define CPRINTF_LX(x, format, args...) \
	do { \
		if (pe_debug_level >= x) \
			CPRINTF(format, ## args); \
	} while (0)
#define CPRINTF_L1(format, args...) CPRINTF_LX(1, format, ## args)
#define CPRINTF_L2(format, args...) CPRINTF_LX(2, format, ## args)
#define CPRINTF_L3(format, args...) CPRINTF_LX(3, format, ## args)

#define CPRINTS_LX(x, format, args...) \
	do { \
		if (pe_debug_level >= x) \
			CPRINTS(format, ## args); \
	} while (0)
#define CPRINTS_L1(format, args...) CPRINTS_LX(1, format, ## args)
#define CPRINTS_L2(format, args...) CPRINTS_LX(2, format, ## args)
#define CPRINTS_L3(format, args...) CPRINTS_LX(3, format, ## args)

#define PE_SET_FLAG(port, flag) atomic_or(&pe[port].flags, (flag))
#define PE_CLR_FLAG(port, flag) atomic_clear_bits(&pe[port].flags, (flag))
#define PE_CHK_FLAG(port, flag) (pe[port].flags & (flag))

/*
 * These macros SET, CLEAR, and CHECK, a DPM (Device Policy Manager)
 * Request. The Requests are listed in usb_pe_sm.h.
 */
#define PE_SET_DPM_REQUEST(port, req) atomic_or(&pe[port].dpm_request, (req))
#define PE_CLR_DPM_REQUEST(port, req) \
	atomic_clear_bits(&pe[port].dpm_request, (req))
#define PE_CHK_DPM_REQUEST(port, req) (pe[port].dpm_request & (req))

/*
 * Policy Engine Layer Flags
 * These are reproduced in test/usb_pe.h. If they change here, they must change
 * there.
 */

/* At least one successful PD communication packet received from port partner */
#define PE_FLAGS_PD_CONNECTION               BIT(0)
/* Accept message received from port partner */
#define PE_FLAGS_ACCEPT                      BIT(1)
/* Power Supply Ready message received from port partner */
#define PE_FLAGS_PS_READY                    BIT(2)
/* Protocol Error was determined based on error recovery current state */
#define PE_FLAGS_PROTOCOL_ERROR              BIT(3)
/* Set if we are in Modal Operation */
#define PE_FLAGS_MODAL_OPERATION             BIT(4)
/* A message we requested to be sent has been transmitted */
#define PE_FLAGS_TX_COMPLETE                 BIT(5)
/* A message sent by a port partner has been received */
#define PE_FLAGS_MSG_RECEIVED                BIT(6)
/* A hard reset has been requested but has not been sent, not currently used */
#define PE_FLAGS_HARD_RESET_PENDING          BIT(7)
/* Port partner sent a Wait message. Wait before we resend our message */
#define PE_FLAGS_WAIT                        BIT(8)
/* An explicit contract is in place with our port partner */
#define PE_FLAGS_EXPLICIT_CONTRACT           BIT(9)
/* Waiting for Sink Capabailities timed out.  Used for retry error handling */
#define PE_FLAGS_SNK_WAIT_CAP_TIMEOUT        BIT(10)
/* Power Supply voltage/current transition timed out */
#define PE_FLAGS_PS_TRANSITION_TIMEOUT       BIT(11)
/* Flag to note current Atomic Message Sequence is interruptible */
#define PE_FLAGS_INTERRUPTIBLE_AMS           BIT(12)
/* Flag to note Power Supply reset has completed */
#define PE_FLAGS_PS_RESET_COMPLETE           BIT(13)
/* VCONN swap operation has completed */
#define PE_FLAGS_VCONN_SWAP_COMPLETE         BIT(14)
/* Flag to note no more setup VDMs (discovery, etc.) should be sent */
#define PE_FLAGS_VDM_SETUP_DONE              BIT(15)
/* Flag to note PR Swap just completed for Startup entry */
#define PE_FLAGS_PR_SWAP_COMPLETE	     BIT(16)
/* Flag to note Port Discovery port partner replied with BUSY */
#define PE_FLAGS_VDM_REQUEST_BUSY            BIT(17)
/* Flag to note Port Discovery port partner replied with NAK */
#define PE_FLAGS_VDM_REQUEST_NAKED           BIT(18)
/* Flag to note FRS/PRS context in shared state machine path */
#define PE_FLAGS_FAST_ROLE_SWAP_PATH         BIT(19)
/* Flag to note if FRS listening is enabled */
#define PE_FLAGS_FAST_ROLE_SWAP_ENABLED      BIT(20)
/* Flag to note TCPC passed on FRS signal from port partner */
#define PE_FLAGS_FAST_ROLE_SWAP_SIGNALED     BIT(21)
/* TODO: POLICY decision: Triggers a DR SWAP attempt from UFP to DFP */
#define PE_FLAGS_DR_SWAP_TO_DFP              BIT(22)
/*
 * TODO: POLICY decision
 * Flag to trigger a message resend after receiving a WAIT from port partner
 */
#define PE_FLAGS_WAITING_PR_SWAP             BIT(23)
/* FLAG is set when an AMS is initiated locally. ie. AP requested a PR_SWAP */
#define PE_FLAGS_LOCALLY_INITIATED_AMS       BIT(24)
/* Flag to note the first message sent in PE_SRC_READY and PE_SNK_READY */
#define PE_FLAGS_FIRST_MSG                   BIT(25)
/* Flag to continue a VDM request if it was interrupted */
#define PE_FLAGS_VDM_REQUEST_CONTINUE        BIT(26)
/* TODO: POLICY decision: Triggers a Vconn SWAP attempt to on */
#define PE_FLAGS_VCONN_SWAP_TO_ON	     BIT(27)
/* FLAG to track that VDM request to port partner timed out */
#define PE_FLAGS_VDM_REQUEST_TIMEOUT	     BIT(28)
/* FLAG to note message was discarded due to incoming message */
#define PE_FLAGS_MSG_DISCARDED		     BIT(29)
/* FLAG to note that hard reset can't be performed due to battery low */
#define PE_FLAGS_SNK_WAITING_BATT	     BIT(30)

/* Message flags which should not persist on returning to ready state */
#define PE_FLAGS_READY_CLR		     (PE_FLAGS_LOCALLY_INITIATED_AMS \
					     | PE_FLAGS_MSG_DISCARDED \
					     | PE_FLAGS_VDM_REQUEST_TIMEOUT \
					     | PE_FLAGS_INTERRUPTIBLE_AMS)

/*
 * Combination to check whether a reply to a message was received.  Our message
 * should have sent (i.e. not been discarded) and a partner message is ready to
 * process.
 *
 * When chunking is disabled (ex. for PD 2.0), these flags will set
 * on the same run cycle.  With chunking, received message will take an
 * additional cycle to be flagged.
 */
#define PE_CHK_REPLY(port)	(PE_CHK_FLAG(port, PE_FLAGS_MSG_RECEIVED) && \
				 !PE_CHK_FLAG(port, PE_FLAGS_MSG_DISCARDED))

/* 6.7.3 Hard Reset Counter */
#define N_HARD_RESET_COUNT 2

/* 6.7.4 Capabilities Counter */
#define N_CAPS_COUNT 25

/* 6.7.5 Discover Identity Counter */
/*
 * NOTE: The Protocol Layer tries to send a message 3 time before giving up,
 * so a Discover Identity SOP' message will be sent 3*6 = 18 times (slightly
 * less than spec maximum of 20).  This counter applies only to cable plug
 * discovery.
 */
#define N_DISCOVER_IDENTITY_COUNT 6

/*
 * It is permitted to send SOP' Discover Identity messages before a PD contract
 * is in place. However, this is only beneficial if the cable powers up quickly
 * solely from VCONN. Limit the number of retries without a contract to
 * ensure we attempt some cable discovery after a contract is in place.
 */
#define N_DISCOVER_IDENTITY_PRECONTRACT_LIMIT	2

/*
 * Once this limit of SOP' Discover Identity messages has been set, downgrade
 * to PD 2.0 in case the cable is non-compliant about GoodCRC-ing higher
 * revisions.  This limit should be higher than the precontract limit.
 */
#define N_DISCOVER_IDENTITY_PD3_0_LIMIT		4

/*
 * tDiscoverIdentity is only defined while an explicit contract is in place, so
 * extend the interval between retries pre-contract.
 */
#define PE_T_DISCOVER_IDENTITY_NO_CONTRACT	(200*MSEC)

/*
 * Only VCONN source can communicate with the cable plug. Hence, try VCONN swap
 * 3 times before giving up.
 *
 * Note: This is not a part of power delivery specification
 */
#define N_VCONN_SWAP_COUNT 3

/*
 * Counter to track how many times to attempt SRC to SNK PR swaps before giving
 * up.
 *
 * Note: This is not a part of power delivery specification
 */
#define N_SNK_SRC_PR_SWAP_COUNT 5

/*
 * ChromeOS policy:
 *   For PD2.0, We must be DFP before sending Discover Identity message
 *   to the port partner. Attempt to DR SWAP from UFP to DFP
 *   N_DR_SWAP_ATTEMPT_COUNT times before giving up on sending a
 *   Discover Identity message.
 */
#define N_DR_SWAP_ATTEMPT_COUNT 5

#define TIMER_DISABLED 0xffffffffffffffff /* Unreachable time in future */

/*
 * The time that we allow the port partner to send any messages after an
 * explicit contract is established.  200ms was chosen somewhat arbitrarily as
 * it should be long enough for sources to decide to send a message if they were
 * going to, but not so long that a "low power charger connected" notification
 * would be shown in the chrome OS UI. Setting t0o large a delay can cause
 * problems if the PD discovery time exceeds 1s (tAMETimeout)
 */
#define SRC_SNK_READY_HOLD_OFF_US (200 * MSEC)

/*
 * Function pointer to a Structured Vendor Defined Message (SVDM) response
 * function defined in the board's usb_pd_policy.c file.
 */
typedef int (*svdm_rsp_func)(int port, uint32_t *payload);

/* List of all Policy Engine level states */
enum usb_pe_state {
	/* Super States */
	PE_PRS_FRS_SHARED,
	PE_VDM_SEND_REQUEST,

	/* Normal States */
	PE_SRC_STARTUP,
	PE_SRC_DISCOVERY,
	PE_SRC_SEND_CAPABILITIES,
	PE_SRC_NEGOTIATE_CAPABILITY,
	PE_SRC_TRANSITION_SUPPLY,
	PE_SRC_READY,
	PE_SRC_DISABLED,
	PE_SRC_CAPABILITY_RESPONSE,
	PE_SRC_HARD_RESET,
	PE_SRC_HARD_RESET_RECEIVED,
	PE_SRC_TRANSITION_TO_DEFAULT,
	PE_SNK_STARTUP,
	PE_SNK_DISCOVERY,
	PE_SNK_WAIT_FOR_CAPABILITIES,
	PE_SNK_EVALUATE_CAPABILITY,
	PE_SNK_SELECT_CAPABILITY,
	PE_SNK_READY,
	PE_SNK_HARD_RESET,
	PE_SNK_TRANSITION_TO_DEFAULT,
	PE_SNK_GIVE_SINK_CAP,
	PE_SNK_GET_SOURCE_CAP,
	PE_SNK_TRANSITION_SINK,
	PE_SEND_SOFT_RESET,
	PE_SOFT_RESET,
	PE_SEND_NOT_SUPPORTED,
	PE_SRC_PING,
	PE_DRS_EVALUATE_SWAP,
	PE_DRS_CHANGE,
	PE_DRS_SEND_SWAP,
	PE_PRS_SRC_SNK_EVALUATE_SWAP,
	PE_PRS_SRC_SNK_TRANSITION_TO_OFF,
	PE_PRS_SRC_SNK_ASSERT_RD,
	PE_PRS_SRC_SNK_WAIT_SOURCE_ON,
	PE_PRS_SRC_SNK_SEND_SWAP,
	PE_PRS_SNK_SRC_EVALUATE_SWAP,
	PE_PRS_SNK_SRC_TRANSITION_TO_OFF,
	PE_PRS_SNK_SRC_ASSERT_RP,
	PE_PRS_SNK_SRC_SOURCE_ON,
	PE_PRS_SNK_SRC_SEND_SWAP,
	PE_VCS_EVALUATE_SWAP,
	PE_VCS_SEND_SWAP,
	PE_VCS_WAIT_FOR_VCONN_SWAP,
	PE_VCS_TURN_ON_VCONN_SWAP,
	PE_VCS_TURN_OFF_VCONN_SWAP,
	PE_VCS_SEND_PS_RDY_SWAP,
	PE_VCS_CBL_SEND_SOFT_RESET,
	PE_VDM_IDENTITY_REQUEST_CBL,
	PE_INIT_PORT_VDM_IDENTITY_REQUEST,
	PE_INIT_VDM_SVIDS_REQUEST,
	PE_INIT_VDM_MODES_REQUEST,
	PE_VDM_REQUEST_DPM,
	PE_VDM_RESPONSE,
	PE_HANDLE_CUSTOM_VDM_REQUEST,
	PE_WAIT_FOR_ERROR_RECOVERY,
	PE_BIST_TX,
	PE_DEU_SEND_ENTER_USB,
	PE_DR_GET_SINK_CAP,
	PE_DR_SNK_GIVE_SOURCE_CAP,
	PE_DR_SRC_GET_SOURCE_CAP,

	/* PD3.0 only states below here*/
	PE_FRS_SNK_SRC_START_AMS,
	PE_GIVE_BATTERY_CAP,
	PE_GIVE_BATTERY_STATUS,
	PE_SEND_ALERT,
	PE_SRC_CHUNK_RECEIVED,
	PE_SNK_CHUNK_RECEIVED,
	PE_VCS_FORCE_VCONN,
};

/*
 * The result of a previously sent DPM request; used by PE_VDM_SEND_REQUEST to
 * indicate to child states when they need to handle a response.
 */
enum vdm_response_result {
	/* The parent state is still waiting for a response. */
	VDM_RESULT_WAITING,
	/*
	 * The parent state parsed a message, but there is nothing for the child
	 * to handle, e.g. BUSY.
	 */
	VDM_RESULT_NO_ACTION,
	/* The parent state processed an ACK response. */
	VDM_RESULT_ACK,
	/*
	 * The parent state processed a NAK-like response (NAK, Not Supported,
	 * or response timeout.
	 */
	VDM_RESULT_NAK,
};

/* Forward declare the full list of states. This is indexed by usb_pe_state */
static const struct usb_state pe_states[];

/*
 * We will use DEBUG LABELS if we will be able to print (COMMON RUNTIME)
 * and either CONFIG_USB_PD_DEBUG_LEVEL is not defined (no override) or
 * we are overriding and the level is not DISABLED.
 *
 * If we can't print or the CONFIG_USB_PD_DEBUG_LEVEL is defined to be 0
 * then the DEBUG LABELS will be removed from the build.
 */
#if defined(CONFIG_COMMON_RUNTIME) && \
	(!defined(CONFIG_USB_PD_DEBUG_LEVEL) || \
	 (CONFIG_USB_PD_DEBUG_LEVEL > 0))
#define USB_PD_DEBUG_LABELS
#endif

/* List of human readable state names for console debugging */
__maybe_unused static __const_data const char * const pe_state_names[] = {
	/* Super States */
#ifdef CONFIG_USB_PD_REV30
	[PE_PRS_FRS_SHARED] = "SS:PE_PRS_FRS_SHARED",
#endif
	[PE_VDM_SEND_REQUEST] = "SS:PE_VDM_Send_Request",

	/* Normal States */
	[PE_SRC_STARTUP] = "PE_SRC_Startup",
	[PE_SRC_DISCOVERY] = "PE_SRC_Discovery",
	[PE_SRC_SEND_CAPABILITIES] = "PE_SRC_Send_Capabilities",
	[PE_SRC_NEGOTIATE_CAPABILITY] = "PE_SRC_Negotiate_Capability",
	[PE_SRC_TRANSITION_SUPPLY] = "PE_SRC_Transition_Supply",
	[PE_SRC_READY] = "PE_SRC_Ready",
	[PE_SRC_DISABLED] = "PE_SRC_Disabled",
	[PE_SRC_CAPABILITY_RESPONSE] = "PE_SRC_Capability_Response",
	[PE_SRC_HARD_RESET] = "PE_SRC_Hard_Reset",
	[PE_SRC_HARD_RESET_RECEIVED] = "PE_SRC_Hard_Reset_Received",
	[PE_SRC_TRANSITION_TO_DEFAULT] = "PE_SRC_Transition_to_default",
	[PE_SNK_STARTUP] = "PE_SNK_Startup",
	[PE_SNK_DISCOVERY] = "PE_SNK_Discovery",
	[PE_SNK_WAIT_FOR_CAPABILITIES] = "PE_SNK_Wait_for_Capabilities",
	[PE_SNK_EVALUATE_CAPABILITY] = "PE_SNK_Evaluate_Capability",
	[PE_SNK_SELECT_CAPABILITY] = "PE_SNK_Select_Capability",
	[PE_SNK_READY] = "PE_SNK_Ready",
	[PE_SNK_HARD_RESET] = "PE_SNK_Hard_Reset",
	[PE_SNK_TRANSITION_TO_DEFAULT] = "PE_SNK_Transition_to_default",
	[PE_SNK_GIVE_SINK_CAP] = "PE_SNK_Give_Sink_Cap",
	[PE_SNK_GET_SOURCE_CAP] = "PE_SNK_Get_Source_Cap",
	[PE_SNK_TRANSITION_SINK] = "PE_SNK_Transition_Sink",
	[PE_SEND_SOFT_RESET] = "PE_Send_Soft_Reset",
	[PE_SOFT_RESET] = "PE_Soft_Reset",
	[PE_SEND_NOT_SUPPORTED] = "PE_Send_Not_Supported",
	[PE_SRC_PING] = "PE_SRC_Ping",
	[PE_DRS_EVALUATE_SWAP] = "PE_DRS_Evaluate_Swap",
	[PE_DRS_CHANGE] = "PE_DRS_Change",
	[PE_DRS_SEND_SWAP] = "PE_DRS_Send_Swap",
	[PE_PRS_SRC_SNK_EVALUATE_SWAP] = "PE_PRS_SRC_SNK_Evaluate_Swap",
	[PE_PRS_SRC_SNK_TRANSITION_TO_OFF] = "PE_PRS_SRC_SNK_Transition_To_Off",
	[PE_PRS_SRC_SNK_ASSERT_RD] = "PE_PRS_SRC_SNK_Assert_Rd",
	[PE_PRS_SRC_SNK_WAIT_SOURCE_ON] = "PE_PRS_SRC_SNK_Wait_Source_On",
	[PE_PRS_SRC_SNK_SEND_SWAP] = "PE_PRS_SRC_SNK_Send_Swap",
	[PE_PRS_SNK_SRC_EVALUATE_SWAP] = "PE_PRS_SNK_SRC_Evaluate_Swap",
	[PE_PRS_SNK_SRC_TRANSITION_TO_OFF] = "PE_PRS_SNK_SRC_Transition_To_Off",
	[PE_PRS_SNK_SRC_ASSERT_RP] = "PE_PRS_SNK_SRC_Assert_Rp",
	[PE_PRS_SNK_SRC_SOURCE_ON] = "PE_PRS_SNK_SRC_Source_On",
	[PE_PRS_SNK_SRC_SEND_SWAP] = "PE_PRS_SNK_SRC_Send_Swap",
#ifdef CONFIG_USBC_VCONN
	[PE_VCS_EVALUATE_SWAP] = "PE_VCS_Evaluate_Swap",
	[PE_VCS_SEND_SWAP] = "PE_VCS_Send_Swap",
	[PE_VCS_WAIT_FOR_VCONN_SWAP] = "PE_VCS_Wait_For_Vconn_Swap",
	[PE_VCS_TURN_ON_VCONN_SWAP] = "PE_VCS_Turn_On_Vconn_Swap",
	[PE_VCS_TURN_OFF_VCONN_SWAP] = "PE_VCS_Turn_Off_Vconn_Swap",
	[PE_VCS_SEND_PS_RDY_SWAP] = "PE_VCS_Send_Ps_Rdy_Swap",
	[PE_VCS_CBL_SEND_SOFT_RESET] = "PE_VCS_CBL_Send_Soft_Reset",
#endif
	[PE_VDM_IDENTITY_REQUEST_CBL] = "PE_VDM_Identity_Request_Cbl",
	[PE_INIT_PORT_VDM_IDENTITY_REQUEST] =
					   "PE_INIT_PORT_VDM_Identity_Request",
	[PE_INIT_VDM_SVIDS_REQUEST] = "PE_INIT_VDM_SVIDs_Request",
	[PE_INIT_VDM_MODES_REQUEST] = "PE_INIT_VDM_Modes_Request",
	[PE_VDM_REQUEST_DPM] = "PE_VDM_Request_DPM",
	[PE_VDM_RESPONSE] = "PE_VDM_Response",
	[PE_HANDLE_CUSTOM_VDM_REQUEST] = "PE_Handle_Custom_Vdm_Request",
	[PE_WAIT_FOR_ERROR_RECOVERY] = "PE_Wait_For_Error_Recovery",
	[PE_BIST_TX] = "PE_Bist_TX",
	[PE_DEU_SEND_ENTER_USB]  = "PE_DEU_Send_Enter_USB",
	[PE_DR_GET_SINK_CAP] = "PE_DR_Get_Sink_Cap",
	[PE_DR_SNK_GIVE_SOURCE_CAP] = "PE_DR_SNK_Give_Source_Cap",
	[PE_DR_SRC_GET_SOURCE_CAP] = "PE_DR_SRC_Get_Source_Cap",

	/* PD3.0 only states below here*/
#ifdef CONFIG_USB_PD_REV30
	[PE_FRS_SNK_SRC_START_AMS] = "PE_FRS_SNK_SRC_Start_Ams",
#ifdef CONFIG_USB_PD_EXTENDED_MESSAGES
	[PE_GIVE_BATTERY_CAP] = "PE_Give_Battery_Cap",
	[PE_GIVE_BATTERY_STATUS] = "PE_Give_Battery_Status",
	[PE_SEND_ALERT] = "PE_Send_Alert",
#else
	[PE_SRC_CHUNK_RECEIVED] = "PE_SRC_Chunk_Received",
	[PE_SNK_CHUNK_RECEIVED] = "PE_SNK_Chunk_Received",
#endif
#ifdef CONFIG_USBC_VCONN
	[PE_VCS_FORCE_VCONN] = "PE_VCS_Force_Vconn",
#endif
#endif /* CONFIG_USB_PD_REV30 */
};

#ifndef CONFIG_USBC_VCONN
GEN_NOT_SUPPORTED(PE_VCS_EVALUATE_SWAP);
#define PE_VCS_EVALUATE_SWAP PE_VCS_EVALUATE_SWAP_NOT_SUPPORTED
GEN_NOT_SUPPORTED(PE_VCS_SEND_SWAP);
#define PE_VCS_SEND_SWAP PE_VCS_SEND_SWAP_NOT_SUPPORTED
GEN_NOT_SUPPORTED(PE_VCS_WAIT_FOR_VCONN_SWAP);
#define PE_VCS_WAIT_FOR_VCONN_SWAP PE_VCS_WAIT_FOR_VCONN_SWAP_NOT_SUPPORTED
GEN_NOT_SUPPORTED(PE_VCS_TURN_ON_VCONN_SWAP);
#define PE_VCS_TURN_ON_VCONN_SWAP PE_VCS_TURN_ON_VCONN_SWAP_NOT_SUPPORTED
GEN_NOT_SUPPORTED(PE_VCS_TURN_OFF_VCONN_SWAP);
#define PE_VCS_TURN_OFF_VCONN_SWAP PE_VCS_TURN_OFF_VCONN_SWAP_NOT_SUPPORTED
GEN_NOT_SUPPORTED(PE_VCS_SEND_PS_RDY_SWAP);
#define PE_VCS_SEND_PS_RDY_SWAP PE_VCS_SEND_PS_RDY_SWAP_NOT_SUPPORTED
#endif /* CONFIG_USBC_VCONN */

#ifndef CONFIG_USB_PD_REV30
GEN_NOT_SUPPORTED(PE_FRS_SNK_SRC_START_AMS);
#define PE_FRS_SNK_SRC_START_AMS PE_FRS_SNK_SRC_START_AMS_NOT_SUPPORTED
GEN_NOT_SUPPORTED(PE_PRS_FRS_SHARED);
#define PE_PRS_FRS_SHARED PE_PRS_FRS_SHARED_NOT_SUPPORTED
GEN_NOT_SUPPORTED(PE_SRC_CHUNK_RECEIVED);
#define PE_SRC_CHUNK_RECEIVED PE_SRC_CHUNK_RECEIVED_NOT_SUPPORTED
GEN_NOT_SUPPORTED(PE_SNK_CHUNK_RECEIVED);
#define PE_SNK_CHUNK_RECEIVED PE_SNK_CHUNK_RECEIVED_NOT_SUPPORTED
#endif /* CONFIG_USB_PD_REV30 */

#if !defined(CONFIG_USBC_VCONN) || !defined(CONFIG_USB_PD_REV30)
GEN_NOT_SUPPORTED(PE_VCS_FORCE_VCONN);
#define PE_VCS_FORCE_VCONN PE_VCS_FORCE_VCONN_NOT_SUPPORTED
#endif

#ifndef CONFIG_USB_PD_EXTENDED_MESSAGES
GEN_NOT_SUPPORTED(PE_GIVE_BATTERY_CAP);
#define PE_GIVE_BATTERY_CAP PE_GIVE_BATTERY_CAP_NOT_SUPPORTED
GEN_NOT_SUPPORTED(PE_GIVE_BATTERY_STATUS);
#define PE_GIVE_BATTERY_STATUS PE_GIVE_BATTERY_STATUS_NOT_SUPPORTED
GEN_NOT_SUPPORTED(PE_SEND_ALERT);
#define PE_SEND_ALERT PE_SEND_ALERT_NOT_SUPPORTED
#endif /* CONFIG_USB_PD_EXTENDED_MESSAGES */

#ifdef CONFIG_USB_PD_EXTENDED_MESSAGES
GEN_NOT_SUPPORTED(PE_SRC_CHUNK_RECEIVED);
#define PE_SRC_CHUNK_RECEIVED PE_SRC_CHUNK_RECEIVED_NOT_SUPPORTED
GEN_NOT_SUPPORTED(PE_SNK_CHUNK_RECEIVED);
#define PE_SNK_CHUNK_RECEIVED PE_SNK_CHUNK_RECEIVED_NOT_SUPPORTED
#endif /* CONFIG_USB_PD_EXTENDED_MESSAGES */

static enum sm_local_state local_state[CONFIG_USB_PD_PORT_MAX_COUNT];

/*
 * Common message send checking
 *
 * PE_MSG_SEND_PENDING:   A message has been requested to be sent.  It has
 *                        not been GoodCRCed or Discarded.
 * PE_MSG_SEND_COMPLETED: The message that was requested has been sent.
 *                        This will only be returned one time and any other
 *                        request for message send status will just return
 *                        PE_MSG_SENT. This message actually includes both
 *                        The COMPLETED and the SENT bit for easier checking.
 *                        NOTE: PE_MSG_SEND_COMPLETED will only be returned
 *                        a single time, directly after TX_COMPLETE.
 * PE_MSG_SENT:           The message that was requested to be sent has
 *                        successfully been transferred to the partner.
 * PE_MSG_DISCARDED:      The message that was requested to be sent was
 *                        discarded.  The partner did not receive it.
 *                        NOTE: PE_MSG_DISCARDED will only be returned
 *                        one time and it is up to the caller to process
 *                        what ever is needed to handle the Discard.
 * PE_MSG_DPM_DISCARDED:  The message that was requested to be sent was
 *                        discarded and an active DRP_REQUEST was active.
 *                        The DRP_REQUEST that was current will be moved
 *                        back to the drp_requests so it can be performed
 *                        later if needed.
 *                        NOTE: PE_MSG_DPM_DISCARDED will only be returned
 *                        one time and it is up to the caller to process
 *                        what ever is needed to handle the Discard.
 */
enum pe_msg_check {
	PE_MSG_SEND_PENDING	= BIT(0),
	PE_MSG_SENT		= BIT(1),
	PE_MSG_DISCARDED	= BIT(2),

	PE_MSG_SEND_COMPLETED	= BIT(3) | PE_MSG_SENT,
	PE_MSG_DPM_DISCARDED	= BIT(4) | PE_MSG_DISCARDED,
};
static void pe_sender_response_msg_entry(const int port);
static enum pe_msg_check pe_sender_response_msg_run(const int port);
static void pe_sender_response_msg_exit(const int port);

/* Debug log level - higher number == more log */
#ifdef CONFIG_USB_PD_DEBUG_LEVEL
static const enum debug_level pe_debug_level = CONFIG_USB_PD_DEBUG_LEVEL;
#else
static enum debug_level pe_debug_level = DEBUG_LEVEL_1;
#endif

/*
 * Policy Engine State Machine Object
 */
static struct policy_engine {
	/* state machine context */
	struct sm_ctx ctx;
	/* current port power role (SOURCE or SINK) */
	enum pd_power_role power_role;
	/* current port data role (DFP or UFP) */
	enum pd_data_role data_role;
	/* state machine flags */
	uint32_t flags;
	/* Device Policy Manager Request */
	uint32_t dpm_request;
	uint32_t dpm_curr_request;
	/* last requested voltage PDO index */
	int requested_idx;

	/*
	 * Port events - PD_STATUS_EVENT_* values
	 * Set from PD task but may be cleared by host command
	 */
	uint32_t events;

	/* port address where soft resets are sent */
	enum tcpci_msg_type soft_reset_sop;

	/* Current limit / voltage based on the last request message */
	uint32_t curr_limit;
	uint32_t supply_voltage;

	/* PD_VDO_INVALID is used when there is an invalid VDO */
	int32_t ama_vdo;
	int32_t vpd_vdo;
	/* Alternate mode discovery results */
	struct pd_discovery discovery[DISCOVERY_TYPE_COUNT];
	/* Active alternate modes */
	struct partner_active_modes partner_amodes[AMODE_TYPE_COUNT];

	/* Partner type to send */
	enum tcpci_msg_type tx_type;

	/* VDM - used to send information to shared VDM Request state */
	uint32_t vdm_cnt;
	uint32_t vdm_data[VDO_HDR_SIZE + VDO_MAX_SIZE];
	uint8_t vdm_ack_min_data_objects;

	/* Counters */

	/*
	 * This counter is used to retry the Hard Reset whenever there is no
	 * response from the remote device.
	 */
	uint32_t hard_reset_counter;

	/*
	 * This counter is used to count the number of Source_Capabilities
	 * Messages which have been sent by a Source at power up or after a
	 * Hard Reset.
	 */
	uint32_t caps_counter;

	/*
	 * This counter maintains a count of Discover Identity Messages sent
	 * to a cable.  If no GoodCRC messages are received after
	 * nDiscoverIdentityCount, the port shall not send any further
	 * SOP'/SOP'' messages.
	 */
	uint32_t discover_identity_counter;
	/*
	 * For PD2.0, we need to be a DFP before sending a discovery identity
	 * message to our port partner. This counter keeps track of how
	 * many attempts to DR SWAP from UFP to DFP.
	 */
	uint32_t dr_swap_attempt_counter;

	/*
	 * This counter tracks how many PR Swap messages are sent when the
	 * partner responds with a Wait message. Only used during SRC to SNK
	 * PR swaps
	 */
	uint8_t src_snk_pr_swap_counter;

	/*
	 * This counter maintains a count of VCONN swap requests. If VCONN swap
	 * isn't successful after N_VCONN_SWAP_COUNT, the port calls
	 * dpm_vdm_naked().
	 */
	uint8_t vconn_swap_counter;

	/* Last received source cap */
	uint32_t src_caps[PDO_MAX_OBJECTS];
	int src_cap_cnt; /* -1 on error retrieving source caps */

	/* Last received sink cap */
	uint32_t snk_caps[PDO_MAX_OBJECTS];
	int snk_cap_cnt;

	/* Attached ChromeOS device id, RW hash, and current RO / RW image */
	uint16_t dev_id;
	uint32_t dev_rw_hash[PD_RW_HASH_SIZE/4];
	enum ec_image current_image;
} pe[CONFIG_USB_PD_PORT_MAX_COUNT];

test_export_static enum usb_pe_state get_state_pe(const int port);
test_export_static void set_state_pe(const int port,
				     const enum usb_pe_state new_state);
static void pe_set_dpm_curr_request(const int port, const int request);
/*
 * The spec. revision is used to index into this array.
 *  PD 1.0 (VDO 1.0) - return VDM_VER10
 *  PD 2.0 (VDO 1.0) - return VDM_VER10
 *  PD 3.0 (VDO 2.0) - return VDM_VER20
 */
static const uint8_t vdo_ver[] = {
	[PD_REV10] = VDM_VER10,
	[PD_REV20] = VDM_VER10,
	[PD_REV30] = VDM_VER20,
};

int pd_get_rev(int port, enum tcpci_msg_type type)
{
	return prl_get_rev(port, type);
}

int pd_get_vdo_ver(int port, enum tcpci_msg_type type)
{
	enum pd_rev_type rev = prl_get_rev(port, type);

	if (rev < PD_REV30)
		return vdo_ver[rev];
	else
		return VDM_VER20;
}

static void pe_set_ready_state(int port)
{
	if (pe[port].power_role == PD_ROLE_SOURCE)
		set_state_pe(port, PE_SRC_READY);
	else
		set_state_pe(port, PE_SNK_READY);
}

static inline void send_data_msg(int port, enum tcpci_msg_type type,
				 enum pd_data_msg_type msg)
{
	/* Clear any previous TX status before sending a new message */
	PE_CLR_FLAG(port, PE_FLAGS_TX_COMPLETE);
	prl_send_data_msg(port, type, msg);
}

static __maybe_unused inline void send_ext_data_msg(
	int port, enum tcpci_msg_type type, enum pd_ext_msg_type msg)
{
	/* Clear any previous TX status before sending a new message */
	PE_CLR_FLAG(port, PE_FLAGS_TX_COMPLETE);
	prl_send_ext_data_msg(port, type, msg);
}

static inline void send_ctrl_msg(int port, enum tcpci_msg_type type,
				 enum pd_ctrl_msg_type msg)
{
	/* Clear any previous TX status before sending a new message */
	PE_CLR_FLAG(port, PE_FLAGS_TX_COMPLETE);
	prl_send_ctrl_msg(port, type, msg);
}

static void set_cable_rev(int port)
{
	/*
	 * If port partner runs PD 2.0, cable communication must
	 * also be PD 2.0
	 */
	if (prl_get_rev(port, TCPCI_MSG_SOP) == PD_REV20) {
	/*
	 * If the cable supports PD 3.0, but the port partner supports PD 2.0,
	 * redo the cable discover with PD 2.0
	 */
		if (prl_get_rev(port, TCPCI_MSG_SOP_PRIME) == PD_REV30 &&
		    pd_get_identity_discovery(port, TCPCI_MSG_SOP_PRIME) ==
					PD_DISC_COMPLETE) {
			pd_set_identity_discovery(port, TCPCI_MSG_SOP_PRIME,
					PD_DISC_NEEDED);
		}
		prl_set_rev(port, TCPCI_MSG_SOP_PRIME, PD_REV20);
	}
}

/* Compile-time insurance to ensure this code does not call into prl directly */
#define prl_send_data_msg DO_NOT_USE
#define prl_send_ext_data_msg DO_NOT_USE
#define prl_send_ctrl_msg DO_NOT_USE

static void pe_init(int port)
{
	pe[port].flags = 0;
	pe[port].dpm_request = 0;
	pe[port].dpm_curr_request = 0;
	pd_timer_disable_range(port, PE_TIMER_RANGE);
	pe[port].data_role = pd_get_data_role(port);
	pe[port].tx_type = TCPCI_MSG_INVALID;
	pe[port].events = 0;

	tc_pd_connection(port, 0);

	if (pd_get_power_role(port) == PD_ROLE_SOURCE)
		set_state_pe(port, PE_SRC_STARTUP);
	else
		set_state_pe(port, PE_SNK_STARTUP);
}

int pe_is_running(int port)
{
	return local_state[port] == SM_RUN;
}

bool pe_in_frs_mode(int port)
{
	return PE_CHK_FLAG(port, PE_FLAGS_FAST_ROLE_SWAP_PATH);
}

bool pe_in_local_ams(int port)
{
	return !!PE_CHK_FLAG(port, PE_FLAGS_LOCALLY_INITIATED_AMS);
}

void pe_set_debug_level(enum debug_level debug_level)
{
#ifndef CONFIG_USB_PD_DEBUG_LEVEL
	pe_debug_level = debug_level;
#endif
}

void pe_run(int port, int evt, int en)
{
	switch (local_state[port]) {
	case SM_PAUSED:
		if (!en)
			break;
		/* fall through */
	case SM_INIT:
		pe_init(port);
		local_state[port] = SM_RUN;
		/* fall through */
	case SM_RUN:
		if (!en) {
			local_state[port] = SM_PAUSED;
			/*
			 * While we are paused, exit all states and wait until
			 * initialized again.
			 */
			set_state(port, &pe[port].ctx, NULL);
			break;
		}

		/*
		 * 8.3.3.3.8 PE_SNK_Hard_Reset State
		 * The Policy Engine Shall transition to the PE_SNK_Hard_Reset
		 * state from any state when:
		 * - Hard Reset request from Device Policy Manager
		 *
		 * USB PD specification clearly states that we should go to
		 * PE_SNK_Hard_Reset from ANY state (including states in which
		 * port is source) when DPM requests that. This can lead to
		 * execute Hard Reset path for sink when actually our power
		 * role is source. In our implementation we will choose Hard
		 * Reset path depending on current power role.
		 */
		if (PE_CHK_DPM_REQUEST(port, DPM_REQUEST_HARD_RESET_SEND)) {
			pe_set_dpm_curr_request(port, DPM_REQUEST_HARD_RESET_SEND);
			if (pd_get_power_role(port) == PD_ROLE_SOURCE)
				set_state_pe(port, PE_SRC_HARD_RESET);
			else
				set_state_pe(port, PE_SNK_HARD_RESET);
		}

		/*
		 * Check for Fast Role Swap signal
		 * This is not a typical pattern for adding state changes.
		 * I added this here because FRS SIGNALED can happen at any
		 * state once we are listening for the signal and we want to
		 * make sure to handle it immediately.
		 */
		if (IS_ENABLED(CONFIG_USB_PD_REV30) &&
		PE_CHK_FLAG(port, PE_FLAGS_FAST_ROLE_SWAP_SIGNALED)) {
			PE_CLR_FLAG(port, PE_FLAGS_FAST_ROLE_SWAP_SIGNALED);
			set_state_pe(port, PE_FRS_SNK_SRC_START_AMS);
		}

		/* Run state machine */
		run_state(port, &pe[port].ctx);
		break;
	}
}

int pe_is_explicit_contract(int port)
{
	return PE_CHK_FLAG(port, PE_FLAGS_EXPLICIT_CONTRACT);
}

void pe_message_received(int port)
{
	/* This should only be called from the PD task */
	assert(port == TASK_ID_TO_PD_PORT(task_get_current()));

	PE_SET_FLAG(port, PE_FLAGS_MSG_RECEIVED);
	task_wake(PD_PORT_TO_TASK_ID(port));
}

void pe_hard_reset_sent(int port)
{
	/* This should only be called from the PD task */
	assert(port == TASK_ID_TO_PD_PORT(task_get_current()));

	PE_CLR_FLAG(port, PE_FLAGS_HARD_RESET_PENDING);
}

void pe_got_hard_reset(int port)
{
	/* This should only be called from the PD task */
	assert(port == TASK_ID_TO_PD_PORT(task_get_current()));

	/*
	 * Transition from any state to the PE_SRC_Hard_Reset_Received or
	 *  PE_SNK_Transition_to_default state when:
	 *  1) Hard Reset Signaling is detected.
	 */
	pe[port].power_role = pd_get_power_role(port);

	/* Exit BIST Test mode, in case the TCPC entered it. */
	tcpc_set_bist_test_mode(port, false);

	if (pe[port].power_role == PD_ROLE_SOURCE)
		set_state_pe(port, PE_SRC_HARD_RESET_RECEIVED);
	else
		set_state_pe(port, PE_SNK_TRANSITION_TO_DEFAULT);
}

#ifdef CONFIG_USB_PD_REV30
/*
 * pd_got_frs_signal
 *
 * Called by the handler that detects the FRS signal in order to
 * switch PE states to complete the FRS that the hardware has
 * started.
 *
 * If the PE is not running, generate an error recovery to turn off
 * Vbus and get the port back into a known state.
 */
void pd_got_frs_signal(int port)
{
	if (pe_is_running(port))
		PE_SET_FLAG(port, PE_FLAGS_FAST_ROLE_SWAP_SIGNALED);
	else
		pd_set_error_recovery(port);

	task_wake(PD_PORT_TO_TASK_ID(port));
}
#endif /* CONFIG_USB_PD_REV30 */

/*
 * PE_Set_FRS_Enable
 *
 * This function should be called every time an explicit contract
 * is disabled, to disable FRS.
 *
 * Enabling an explicit contract is not enough to enable FRS, it
 * also requires a Sink Capability power requirement from a Source
 * that supports FRS so we can determine if this is something we
 * can handle.
 */
static void pe_set_frs_enable(int port, int enable)
{
	int current = PE_CHK_FLAG(port, PE_FLAGS_FAST_ROLE_SWAP_ENABLED);

	/* This should only be called from the PD task */
	if (!IS_ENABLED(TEST_BUILD))
		assert(port == TASK_ID_TO_PD_PORT(task_get_current()));

	if (!IS_ENABLED(CONFIG_USB_PD_FRS) || !IS_ENABLED(CONFIG_USB_PD_REV30))
		return;

	/* Request an FRS change, only if the state has changed */
	if (!!current == !!enable)
		return;

	pd_set_frs_enable(port, enable);
	if (enable) {
		int curr_limit = *pd_get_snk_caps(port)
						& PDO_FIXED_FRS_CURR_MASK;

		typec_select_src_current_limit_rp(port,
						  curr_limit ==
						  PDO_FIXED_FRS_CURR_3A0_AT_5V ?
						  TYPEC_RP_3A0 : TYPEC_RP_1A5);
		PE_SET_FLAG(port, PE_FLAGS_FAST_ROLE_SWAP_ENABLED);
	} else {
		PE_CLR_FLAG(port, PE_FLAGS_FAST_ROLE_SWAP_ENABLED);
	}
}

void pe_set_explicit_contract(int port)
{
	PE_SET_FLAG(port, PE_FLAGS_EXPLICIT_CONTRACT);

	/* Set Rp for collision avoidance */
	if (IS_ENABLED(CONFIG_USB_PD_REV30))
		typec_update_cc(port);
}

void pe_invalidate_explicit_contract(int port)
{
	pe_set_frs_enable(port, 0);

	PE_CLR_FLAG(port, PE_FLAGS_EXPLICIT_CONTRACT);

	/* Set Rp for current limit if still attached */
	if (IS_ENABLED(CONFIG_USB_PD_REV30) && pd_is_connected(port))
		typec_update_cc(port);
}

void pd_notify_event(int port, uint32_t event_mask)
{
	atomic_or(&pe[port].events, event_mask);

	/* Notify the host that new events are available to read */
	pd_send_host_event(PD_EVENT_TYPEC);
}

void pd_clear_events(int port, uint32_t clear_mask)
{
	atomic_clear_bits(&pe[port].events, clear_mask);
}

uint32_t pd_get_events(int port)
{
	return pe[port].events;
}

void pe_set_snk_caps(int port, int cnt, uint32_t *snk_caps)
{
	pe[port].snk_cap_cnt = cnt;

	memcpy(pe[port].snk_caps, snk_caps, sizeof(uint32_t) * cnt);
}

const uint32_t * const pd_get_snk_caps(int port)
{
	return pe[port].snk_caps;
}

uint8_t pd_get_snk_cap_cnt(int port)
{
	return pe[port].snk_cap_cnt;
}

uint32_t pd_get_requested_voltage(int port)
{
	return pe[port].supply_voltage;
}

uint32_t pd_get_requested_current(int port)
{
	return pe[port].curr_limit;
}

/*
 * Determine if this port may communicate with the cable plug.
 *
 * In both PD 2.0 and 3.0 (2.5.4 SOP'/SOP'' Communication with Cable Plugs):
 *
 * When no Contract or an Implicit Contract is in place (e.g. after a Power Role
 * Swap or Fast Role Swap) only the Source port that is supplying Vconn is
 * allowed to send packets to a Cable Plug
 *
 * When in an explicit contract, PD 3.0 requires that a port be Vconn source to
 * communicate with the cable.  PD 2.0 requires that a port be DFP to
 * communicate with the cable plug, with an implication that it must be Vconn
 * source as well (6.3.11 VCONN_Swap Message).
 */
static bool pe_can_send_sop_prime(int port)
{
	if (IS_ENABLED(CONFIG_USBC_VCONN)) {
		if (PE_CHK_FLAG(port, PE_FLAGS_EXPLICIT_CONTRACT)) {
			if (prl_get_rev(port, TCPCI_MSG_SOP) == PD_REV20)
				return tc_is_vconn_src(port) &&
					pe[port].data_role == PD_ROLE_DFP;
			else
				return tc_is_vconn_src(port);
		} else {
			return tc_is_vconn_src(port) &&
				pe[port].power_role == PD_ROLE_SOURCE;
		}
	} else {
		return false;
	}
}

/*
 * Determine if this port may send the given VDM type
 *
 * For PD 2.0, "Only the DFP Shall be an Initrator of Structured VDMs except for
 * the Attention Command that Shall only be initiated by the UFP"
 *
 * For PD 3.0, "Either port May be an Initiator of Structured VDMs except for
 * the Enter Mode and Exit Mode Commands which shall only be initiated by the
 * DFP" (6.4.4.2 Structured VDM)
 *
 * In both revisions, VDMs may only be initiated while in an explicit contract,
 * with the only exception being for cable plug discovery.
 */
static bool pe_can_send_sop_vdm(int port, int vdm_cmd)
{
	if (PE_CHK_FLAG(port, PE_FLAGS_EXPLICIT_CONTRACT)) {
		if (prl_get_rev(port, TCPCI_MSG_SOP) == PD_REV20) {
			if (pe[port].data_role == PD_ROLE_UFP &&
			    vdm_cmd != CMD_ATTENTION) {
				return false;
			}
		} else {
			if (pe[port].data_role == PD_ROLE_UFP &&
			    (vdm_cmd == CMD_ENTER_MODE ||
			     vdm_cmd == CMD_EXIT_MODE)) {
				return false;
			}
		}
		return true;
	}

	return false;
}

static void pe_send_soft_reset(const int port, enum tcpci_msg_type type)
{
	pe[port].soft_reset_sop = type;
	set_state_pe(port, PE_SEND_SOFT_RESET);
}

void pe_report_discard(int port)
{
	/*
	 * Clear local AMS indicator as our AMS message was discarded, and flag
	 * the discard for the PE
	 */
	PE_CLR_FLAG(port, PE_FLAGS_LOCALLY_INITIATED_AMS);
	PE_SET_FLAG(port, PE_FLAGS_MSG_DISCARDED);

	/* TODO(b/157228506): Ensure all states are checking discard */
}

/*
 * Utility function to check for an outgoing message discard during states which
 * send a message as a part of an AMS and wait for the transmit to complete.
 * Note these states should not be power transitioning.
 *
 * In these states, discard due to an incoming message is a protocol error.
 */
static bool pe_check_outgoing_discard(int port)
{
	/*
	 * On outgoing discard, soft reset with SOP* of incoming message
	 *
	 * See Table 6-65 Response to an incoming Message (except VDM) in PD 3.0
	 * Version 2.0 Specification.
	 */
	if (PE_CHK_FLAG(port, PE_FLAGS_MSG_DISCARDED) &&
				PE_CHK_FLAG(port, PE_FLAGS_MSG_RECEIVED)) {
		enum tcpci_msg_type sop =
				PD_HEADER_GET_SOP(rx_emsg[port].header);

		PE_CLR_FLAG(port, PE_FLAGS_MSG_DISCARDED);
		PE_CLR_FLAG(port, PE_FLAGS_MSG_RECEIVED);

		pe_send_soft_reset(port, sop);
		return true;
	}

	return false;
}

void pe_report_error(int port, enum pe_error e, enum tcpci_msg_type type)
{
	/* This should only be called from the PD task */
	assert(port == TASK_ID_TO_PD_PORT(task_get_current()));

	/*
	 * If there is a timeout error while waiting for a chunk of a chunked
	 * message, there is no requirement to trigger a soft reset.
	 */
	if (e == ERR_RCH_CHUNK_WAIT_TIMEOUT)
		return;

	/*
	 * Generate Hard Reset if Protocol Error occurred
	 * while in PE_Send_Soft_Reset state.
	 */
	if (get_state_pe(port) == PE_SEND_SOFT_RESET) {
		if (pe[port].power_role == PD_ROLE_SINK)
			set_state_pe(port, PE_SNK_HARD_RESET);
		else
			set_state_pe(port, PE_SRC_HARD_RESET);
		return;
	}

	/*
	 * The following states require custom handling of protocol errors,
	 * because they either need special handling of the no GoodCRC case
	 * (cable identity request, send capabilities), occur before explicit
	 * contract (discovery), or happen during a power transition.
	 *
	 * TODO(b/150774779): TCPMv2: Improve pe_error documentation
	 */
	if ((get_state_pe(port) == PE_SRC_SEND_CAPABILITIES ||
			get_state_pe(port) == PE_SRC_TRANSITION_SUPPLY ||
			get_state_pe(port) == PE_PRS_SNK_SRC_EVALUATE_SWAP ||
			get_state_pe(port) == PE_PRS_SNK_SRC_SOURCE_ON ||
			get_state_pe(port) == PE_PRS_SRC_SNK_WAIT_SOURCE_ON ||
			get_state_pe(port) == PE_SRC_DISABLED ||
			get_state_pe(port) == PE_SRC_DISCOVERY ||
			get_state_pe(port) == PE_VCS_CBL_SEND_SOFT_RESET ||
			get_state_pe(port) == PE_VDM_IDENTITY_REQUEST_CBL) ||
			(pe_in_frs_mode(port) &&
			    get_state_pe(port) == PE_PRS_SNK_SRC_SEND_SWAP)
			) {
		PE_SET_FLAG(port, PE_FLAGS_PROTOCOL_ERROR);
		task_wake(PD_PORT_TO_TASK_ID(port));
		return;
	}

	/*
	 * See section 8.3.3.4.1.1 PE_SRC_Send_Soft_Reset State:
	 *
	 * The PE_Send_Soft_Reset state shall be entered from
	 * any state when
	 * * A Protocol Error is detected by Protocol Layer during a
	 *   Non-Interruptible AMS or
	 * * A message has not been sent after retries or
	 * * When not in an explicit contract and
	 *   * Protocol Errors occurred on SOP during an Interruptible AMS or
	 *   * Protocol Errors occurred on SOP during any AMS where the first
	 *     Message in the sequence has not yet been sent i.e. an unexpected
	 *     Message is received instead of the expected GoodCRC Message
	 *     response.
	 */
	/* All error types besides transmit errors are Protocol Errors. */
	if ((e != ERR_TCH_XMIT &&
				!PE_CHK_FLAG(port, PE_FLAGS_INTERRUPTIBLE_AMS))
			|| e == ERR_TCH_XMIT
			|| (!PE_CHK_FLAG(port, PE_FLAGS_EXPLICIT_CONTRACT) &&
				type == TCPCI_MSG_SOP)) {
		pe_send_soft_reset(port, type);
	}
	/*
	 * Transition to PE_Snk_Ready or PE_Src_Ready by a Protocol
	 * Error during an Interruptible AMS.
	 */
	else {
		pe_set_ready_state(port);
	}
}

void pe_got_soft_reset(int port)
{
	/* This should only be called from the PD task */
	assert(port == TASK_ID_TO_PD_PORT(task_get_current()));

	/*
	 * The PE_SRC_Soft_Reset state Shall be entered from any state when a
	 * Soft_Reset Message is received from the Protocol Layer.
	 */
	set_state_pe(port, PE_SOFT_RESET);
}

__overridable bool pd_can_charge_from_device(int port, const int pdo_cnt,
				      const uint32_t *pdos)
{
	/*
	 * Don't attempt to charge from a device we have no SrcCaps from. Or, if
	 * drp_state is FORCE_SOURCE then don't attempt a PRS.
	 */
	if (pdo_cnt == 0 || pd_get_dual_role(port) == PD_DRP_FORCE_SOURCE)
		return false;

	/*
	 * Treat device as a dedicated charger (meaning we should charge
	 * from it) if:
	 *   - it does not support power swap, or
	 *   - it is unconstrained power, or
	 *   - it presents at least 27 W of available power
	 */

	/* Unconstrained Power or NOT Dual Role Power we can charge from */
	if (pdos[0] & PDO_FIXED_UNCONSTRAINED ||
	    (pdos[0] & PDO_FIXED_DUAL_ROLE) == 0)
		return true;

	/* [virtual] allow_list */
	if (IS_ENABLED(CONFIG_CHARGE_MANAGER)) {
		uint32_t max_ma, max_mv, max_pdo, max_mw, unused;

		/*
		 * Get max power that the partner offers (not necessarily what
		 * this board will request)
		 */
		pd_find_pdo_index(pdo_cnt, pdos,
				  PD_REV3_MAX_VOLTAGE,
				  &max_pdo);
		pd_extract_pdo_power(max_pdo, &max_ma, &max_mv, &unused);
		max_mw = max_ma * max_mv / 1000;

		if (max_mw >= PD_DRP_CHARGE_POWER_MIN)
			return true;
	}
	return false;
}

void pd_resume_check_pr_swap_needed(int port)
{
	/*
	 * Explicit contract, current power role of SNK, the device
	 * indicates it should not power us, and device isn't selected
	 * as the charging port (ex. through the GUI) then trigger a PR_Swap
	 */
	if (pe_is_explicit_contract(port) &&
	    pd_get_power_role(port) == PD_ROLE_SINK &&
	    !pd_can_charge_from_device(port, pd_get_src_cap_cnt(port),
				       pd_get_src_caps(port)) &&
	    (!IS_ENABLED(CONFIG_CHARGE_MANAGER) ||
	     charge_manager_get_active_charge_port() != port))
		pd_dpm_request(port, DPM_REQUEST_PR_SWAP);
}

void pd_dpm_request(int port, enum pd_dpm_request req)
{
	PE_SET_DPM_REQUEST(port, req);
}

void pe_vconn_swap_complete(int port)
{
	/* This should only be called from the PD task */
	assert(port == TASK_ID_TO_PD_PORT(task_get_current()));

	PE_SET_FLAG(port, PE_FLAGS_VCONN_SWAP_COMPLETE);
}

void pe_ps_reset_complete(int port)
{
	/* This should only be called from the PD task */
	assert(port == TASK_ID_TO_PD_PORT(task_get_current()));

	PE_SET_FLAG(port, PE_FLAGS_PS_RESET_COMPLETE);
}

void pe_message_sent(int port)
{
	/* This should only be called from the PD task */
	assert(port == TASK_ID_TO_PD_PORT(task_get_current()));

	PE_SET_FLAG(port, PE_FLAGS_TX_COMPLETE);
	task_wake(PD_PORT_TO_TASK_ID(port));
}

void pd_send_vdm(int port, uint32_t vid, int cmd, const uint32_t *data,
						int count)
{
	/* Copy VDM Header */
	pe[port].vdm_data[0] =
		VDO(vid, ((vid & USB_SID_PD) == USB_SID_PD) ?  1 :
				(PD_VDO_CMD(cmd) <= CMD_ATTENTION),
			VDO_SVDM_VERS(pd_get_vdo_ver(port, TCPCI_MSG_SOP)) |
				cmd);

	/*
	 * Copy VDOs after the VDM Header. Note that the count refers to VDO
	 * count.
	 */
	memcpy((pe[port].vdm_data + 1), data, count * sizeof(uint32_t));

	pe[port].vdm_cnt = count + 1;

	/*
	 * The PE transmit routine assumes that tx_type was set already. Note,
	 * that this function is likely called from outside the PD task.
	 * (b/180465870)
	 */
	pe[port].tx_type = TCPCI_MSG_SOP;
	pd_dpm_request(port, DPM_REQUEST_VDM);

	task_wake(PD_PORT_TO_TASK_ID(port));
}

#ifdef TEST_BUILD
/*
 * Allow unit tests to access this function to clear internal state data between
 * runs
 */
void pe_clear_port_data(int port)
#else
static void pe_clear_port_data(int port)
#endif /* TEST_BUILD */
{
	/*
	 * PD 3.0 Section 8.3.3.3.8
	 * Note: The HardResetCounter is reset on a power cycle or Detach.
	 */
	pe[port].hard_reset_counter = 0;

	/* Reset port events */
	pd_clear_events(port, GENMASK(31, 0));

	/* But then set disconnected event */
	pd_notify_event(port, PD_STATUS_EVENT_DISCONNECTED);

	/* Tell Policy Engine to invalidate the explicit contract */
	pe_invalidate_explicit_contract(port);

	/*
	 * Saved Source and Sink Capabilities are no longer valid on disconnect
	 */
	pd_set_src_caps(port, 0, NULL);
	pe_set_snk_caps(port, 0, NULL);

	dpm_remove_sink(port);
	dpm_remove_source(port);

	/* Exit BIST Test mode, in case the TCPC entered it. */
	tcpc_set_bist_test_mode(port, false);
}

static void pe_handle_detach(void)
{
	const int port = TASK_ID_TO_PD_PORT(task_get_current());

	pe_clear_port_data(port);
}
DECLARE_HOOK(HOOK_USB_PD_DISCONNECT, pe_handle_detach, HOOK_PRIO_DEFAULT);

#ifdef CONFIG_USB_PD_RESET_MIN_BATT_SOC
static void pe_update_waiting_batt_flag(void)
{
	int i;
	int batt_soc = usb_get_battery_soc();

	if (batt_soc < CONFIG_USB_PD_RESET_MIN_BATT_SOC ||
	    battery_get_disconnect_state() != BATTERY_NOT_DISCONNECTED)
		return;

	for (i = 0; i < board_get_usb_pd_port_count(); i++) {
		if (PE_CHK_FLAG(i, PE_FLAGS_SNK_WAITING_BATT)) {
			/*
			 * Battery has gained sufficient charge to kick off PD
			 * negotiation and withstand a hard reset. Clear the
			 * flag and perform Hard Reset.
			 */
			PE_CLR_FLAG(i, PE_FLAGS_SNK_WAITING_BATT);
			CPRINTS("C%d: Battery has enough charge (%d%%) " \
			    "to withstand a hard reset", i, batt_soc);
			pd_dpm_request(i, DPM_REQUEST_HARD_RESET_SEND);
		}
	}
}
DECLARE_HOOK(HOOK_BATTERY_SOC_CHANGE, pe_update_waiting_batt_flag,
							HOOK_PRIO_DEFAULT);
#endif

/*
 * Private functions
 */
static void pe_set_dpm_curr_request(const int port,
				    const int request)
{
	PE_CLR_DPM_REQUEST(port, request);
	pe[port].dpm_curr_request = request;
}

/* Set the TypeC state machine to a new state. */
test_export_static void set_state_pe(const int port,
				     const enum usb_pe_state new_state)
{
	set_state(port, &pe[port].ctx, &pe_states[new_state]);
}

/* Get the current TypeC state. */
test_export_static enum usb_pe_state get_state_pe(const int port)
{
	return pe[port].ctx.current - &pe_states[0];
}

/*
 * Handle common DPM requests to both source and sink.
 *
 * Note: it is assumed the calling state set PE_FLAGS_LOCALLY_INITIATED_AMS
 *
 * Returns true if state was set and calling run state should now return.
 */
static bool common_src_snk_dpm_requests(int port)
{
	if (IS_ENABLED(CONFIG_USB_PD_EXTENDED_MESSAGES) &&
			PE_CHK_DPM_REQUEST(port, DPM_REQUEST_SEND_ALERT)) {
		pe_set_dpm_curr_request(port, DPM_REQUEST_SEND_ALERT);
		set_state_pe(port, PE_SEND_ALERT);
		return true;
	} else if (IS_ENABLED(CONFIG_USBC_VCONN) &&
			PE_CHK_DPM_REQUEST(port, DPM_REQUEST_VCONN_SWAP)) {
		pe_set_dpm_curr_request(port, DPM_REQUEST_VCONN_SWAP);
		set_state_pe(port, PE_VCS_SEND_SWAP);
		return true;
	} else if (PE_CHK_DPM_REQUEST(port,
					DPM_REQUEST_BIST_TX)) {
		pe_set_dpm_curr_request(port, DPM_REQUEST_BIST_TX);
		set_state_pe(port, PE_BIST_TX);
		return true;
	} else if (PE_CHK_DPM_REQUEST(port,
					DPM_REQUEST_SNK_STARTUP)) {
		pe_set_dpm_curr_request(port, DPM_REQUEST_SNK_STARTUP);
		set_state_pe(port, PE_SNK_STARTUP);
		return true;
	} else if (PE_CHK_DPM_REQUEST(port,
					DPM_REQUEST_SRC_STARTUP)) {
		pe_set_dpm_curr_request(port, DPM_REQUEST_SRC_STARTUP);
		set_state_pe(port, PE_SRC_STARTUP);
		return true;
	} else if (PE_CHK_DPM_REQUEST(port,
					DPM_REQUEST_SOFT_RESET_SEND)) {
		pe_set_dpm_curr_request(port, DPM_REQUEST_SOFT_RESET_SEND);
		/* Currently only support sending soft reset to SOP */
		pe_send_soft_reset(port, TCPCI_MSG_SOP);
		return true;
	} else if (PE_CHK_DPM_REQUEST(port,
					DPM_REQUEST_PORT_DISCOVERY)) {
		pe_set_dpm_curr_request(port, DPM_REQUEST_PORT_DISCOVERY);
		if (!PE_CHK_FLAG(port, PE_FLAGS_MODAL_OPERATION)) {
			/*
			 * Clear counters and reset timer to trigger a
			 * port discovery, and also clear any pending VDM send
			 * requests.
			 */
			pd_dfp_discovery_init(port);
			pe[port].dr_swap_attempt_counter = 0;
			pe[port].discover_identity_counter = 0;
			pd_timer_enable(port, PE_TIMER_DISCOVER_IDENTITY,
					PD_T_DISCOVER_IDENTITY);
			PE_CLR_DPM_REQUEST(port, DPM_REQUEST_VDM);
		}
		return true;
	} else if (PE_CHK_DPM_REQUEST(port, DPM_REQUEST_VDM)) {
		pe_set_dpm_curr_request(port, DPM_REQUEST_VDM);
		/* Send previously set up SVDM. */
		set_state_pe(port, PE_VDM_REQUEST_DPM);
		return true;
	} else if (PE_CHK_DPM_REQUEST(port, DPM_REQUEST_ENTER_USB)) {
		pe_set_dpm_curr_request(port, DPM_REQUEST_ENTER_USB);
		set_state_pe(port, PE_DEU_SEND_ENTER_USB);
		return true;
	} else if (PE_CHK_DPM_REQUEST(port, DPM_REQUEST_EXIT_MODES)) {
		pe_set_dpm_curr_request(port, DPM_REQUEST_EXIT_MODES);
		dpm_set_mode_exit_request(port);
		return true;
	} else if (PE_CHK_DPM_REQUEST(port, DPM_REQUEST_GET_SNK_CAPS)) {
		pe_set_dpm_curr_request(port,
					DPM_REQUEST_GET_SNK_CAPS);
		set_state_pe(port, PE_DR_GET_SINK_CAP);
		return true;
	} else if (PE_CHK_DPM_REQUEST(port,
				      DPM_REQUEST_SOP_PRIME_SOFT_RESET_SEND)) {
		pe_set_dpm_curr_request(port,
			DPM_REQUEST_SOP_PRIME_SOFT_RESET_SEND);
		pe[port].tx_type = TCPCI_MSG_SOP_PRIME;
		set_state_pe(port, PE_VCS_CBL_SEND_SOFT_RESET);
		return true;
	}

	return false;
}

/*
 * Handle source-specific DPM requests
 *
 * Returns true if state was set and calling run state should now return.
 */
static bool source_dpm_requests(int port)
{
	/*
	 * Ignore sink-specific request:
	 *   DPM_REQUEST_NEW_POWER_LEVEL
	 *   DPM_REQUEST_SOURCE_CAP
	 *   DPM_REQUEST_FRS_DET_ENABLE
	 *   DPM_REQURST_FRS_DET_DISABLE
	 */
	PE_CLR_DPM_REQUEST(port, DPM_REQUEST_NEW_POWER_LEVEL |
				 DPM_REQUEST_SOURCE_CAP |
				 DPM_REQUEST_FRS_DET_ENABLE |
				 DPM_REQUEST_FRS_DET_DISABLE);

	if (pe[port].dpm_request) {
		uint32_t dpm_request = pe[port].dpm_request;

		PE_SET_FLAG(port, PE_FLAGS_LOCALLY_INITIATED_AMS);

		if (PE_CHK_DPM_REQUEST(port,
				       DPM_REQUEST_DR_SWAP)) {
			pe_set_dpm_curr_request(port,
						DPM_REQUEST_DR_SWAP);
			if (PE_CHK_FLAG(port, PE_FLAGS_MODAL_OPERATION))
				set_state_pe(port, PE_SRC_HARD_RESET);
			else
				set_state_pe(port, PE_DRS_SEND_SWAP);
			return true;
		} else if (PE_CHK_DPM_REQUEST(port,
					      DPM_REQUEST_PR_SWAP)) {
			pe_set_dpm_curr_request(port,
						DPM_REQUEST_PR_SWAP);
			set_state_pe(port, PE_PRS_SRC_SNK_SEND_SWAP);
			return true;
		} else if (PE_CHK_DPM_REQUEST(port,
					      DPM_REQUEST_GOTO_MIN)) {
			pe_set_dpm_curr_request(port,
						DPM_REQUEST_GOTO_MIN);
			set_state_pe(port, PE_SRC_TRANSITION_SUPPLY);
			return true;
		} else if (PE_CHK_DPM_REQUEST(port,
					      DPM_REQUEST_SRC_CAP_CHANGE)) {
			pe_set_dpm_curr_request(port,
						DPM_REQUEST_SRC_CAP_CHANGE);
			set_state_pe(port, PE_SRC_SEND_CAPABILITIES);
			return true;
		} else if (PE_CHK_DPM_REQUEST(port,
					      DPM_REQUEST_GET_SRC_CAPS)) {
			pe_set_dpm_curr_request(port,
						DPM_REQUEST_GET_SRC_CAPS);
			set_state_pe(port, PE_DR_SRC_GET_SOURCE_CAP);
			return true;
		} else if (PE_CHK_DPM_REQUEST(port,
					      DPM_REQUEST_SEND_PING)) {
			pe_set_dpm_curr_request(port,
						DPM_REQUEST_SEND_PING);
			set_state_pe(port, PE_SRC_PING);
			return true;
		} else if (common_src_snk_dpm_requests(port)) {
			return true;
		}

		CPRINTF("Unhandled DPM Request %x received\n",
			dpm_request);
		PE_CLR_DPM_REQUEST(port, dpm_request);
		PE_CLR_FLAG(port, PE_FLAGS_LOCALLY_INITIATED_AMS);
	}
	return false;
}

/*
 * Handle sink-specific DPM requests
 *
 * Returns true if state was set and calling run state should now return.
 */
static bool sink_dpm_requests(int port)
{
	/*
	 * Ignore source specific requests:
	 *   DPM_REQUEST_GOTO_MIN
	 *   DPM_REQUEST_SRC_CAP_CHANGE,
	 *   DPM_REQUEST_SEND_PING
	 */
	PE_CLR_DPM_REQUEST(port, DPM_REQUEST_GOTO_MIN |
			   DPM_REQUEST_SRC_CAP_CHANGE |
			   DPM_REQUEST_SEND_PING);

	if (pe[port].dpm_request) {
		uint32_t dpm_request = pe[port].dpm_request;

		PE_SET_FLAG(port, PE_FLAGS_LOCALLY_INITIATED_AMS);

		if (PE_CHK_DPM_REQUEST(port,
				       DPM_REQUEST_DR_SWAP)) {
			pe_set_dpm_curr_request(port,
						DPM_REQUEST_DR_SWAP);
			if (PE_CHK_FLAG(port, PE_FLAGS_MODAL_OPERATION))
				set_state_pe(port, PE_SNK_HARD_RESET);
			else
				set_state_pe(port, PE_DRS_SEND_SWAP);
			return true;
		} else if (PE_CHK_DPM_REQUEST(port,
					      DPM_REQUEST_PR_SWAP)) {
			pe_set_dpm_curr_request(port,
						DPM_REQUEST_PR_SWAP);
			set_state_pe(port, PE_PRS_SNK_SRC_SEND_SWAP);
			return true;
		} else if (PE_CHK_DPM_REQUEST(port,
					      DPM_REQUEST_SOURCE_CAP)) {
			pe_set_dpm_curr_request(port,
						DPM_REQUEST_SOURCE_CAP);
			set_state_pe(port, PE_SNK_GET_SOURCE_CAP);
			return true;
		} else if (PE_CHK_DPM_REQUEST(port,
					      DPM_REQUEST_NEW_POWER_LEVEL)) {
			pe_set_dpm_curr_request(port,
						DPM_REQUEST_NEW_POWER_LEVEL);
			set_state_pe(port, PE_SNK_SELECT_CAPABILITY);
			return true;
		} else if (PE_CHK_DPM_REQUEST(port,
					      DPM_REQUEST_FRS_DET_ENABLE)) {
			pe_set_frs_enable(port, 1);

			/* Requires no state change, fall through to false */
			PE_CLR_DPM_REQUEST(port, DPM_REQUEST_FRS_DET_ENABLE);
		} else if (PE_CHK_DPM_REQUEST(port,
					      DPM_REQUEST_FRS_DET_DISABLE)) {
			pe_set_frs_enable(port, 0);
			/* Restore a default port current limit */
			typec_select_src_current_limit_rp(port,
							  CONFIG_USB_PD_PULLUP);

			/* Requires no state change, fall through to false */
			PE_CLR_DPM_REQUEST(port, DPM_REQUEST_FRS_DET_DISABLE);
		} else if (common_src_snk_dpm_requests(port)) {
			return true;
		} else {
			CPRINTF("Unhandled DPM Request %x received\n",
				dpm_request);
			PE_CLR_DPM_REQUEST(port, dpm_request);
		}

		PE_CLR_FLAG(port, PE_FLAGS_LOCALLY_INITIATED_AMS);
	}
	return false;
}

/* Get the previous TypeC state. */
static enum usb_pe_state get_last_state_pe(const int port)
{
	return pe[port].ctx.previous - &pe_states[0];
}

static void print_current_state(const int port)
{
	const char *mode = "";

	if (IS_ENABLED(CONFIG_USB_PD_REV30) &&
			pe_in_frs_mode(port))
		mode = " FRS-MODE";

	if (IS_ENABLED(USB_PD_DEBUG_LABELS))
		CPRINTS_L1("C%d: %s%s", port,
			pe_state_names[get_state_pe(port)], mode);
	else
		CPRINTS("C%d: pe-st%d", port, get_state_pe(port));
}

static void send_source_cap(int port)
{
	const uint32_t *src_pdo;
	const int src_pdo_cnt = dpm_get_source_pdo(&src_pdo, port);

	if (src_pdo_cnt == 0) {
		/* No source capabilities defined, sink only */
		send_ctrl_msg(port, TCPCI_MSG_SOP, PD_CTRL_REJECT);
	}

	tx_emsg[port].len = src_pdo_cnt * 4;
	memcpy(tx_emsg[port].buf, (uint8_t *)src_pdo, tx_emsg[port].len);

	send_data_msg(port, TCPCI_MSG_SOP, PD_DATA_SOURCE_CAP);
}

/*
 * Request desired charge voltage from source.
 */
static void pe_send_request_msg(int port)
{
	uint32_t vpd_vdo = 0;
	uint32_t rdo;
	uint32_t curr_limit;
	uint32_t supply_voltage;

	/*
	 * If we are charging through a VPD, the requested voltage and current
	 * might need adjusting.
	 */
	if ((get_usb_pd_cable_type(port) == IDH_PTYPE_VPD) &&
						is_vpd_ct_supported(port)) {
		union vpd_vdo vpd = pd_get_am_discovery(port,
				TCPCI_MSG_SOP_PRIME)->identity.product_t1.vpd;

		/* The raw vpd_vdo is passed to pd_build_request */
		vpd_vdo = vpd.raw_value;
	}

	/* Build and send request RDO */
	pd_build_request(vpd_vdo, &rdo, &curr_limit,
			&supply_voltage, port);

	CPRINTF("C%d: Req [%d] %dmV %dmA", port, RDO_POS(rdo),
					supply_voltage, curr_limit);
	if (rdo & RDO_CAP_MISMATCH)
		CPRINTF(" Mismatch");
	CPRINTF("\n");

	pe[port].curr_limit = curr_limit;
	pe[port].supply_voltage = supply_voltage;

	tx_emsg[port].len = 4;

	memcpy(tx_emsg[port].buf, (uint8_t *)&rdo, tx_emsg[port].len);
	send_data_msg(port, TCPCI_MSG_SOP, PD_DATA_REQUEST);
}

static void pe_update_src_pdo_flags(int port, int pdo_cnt, uint32_t *pdos)
{
	/*
	 * Only parse PDO flags if type is fixed
	 *
	 * Note: From 6.4.1 Capabilities Message "The vSafe5V Fixed Supply
	 * Object Shall always be the first object." so hitting this condition
	 * would mean the partner is voilating spec.
	 */
	if ((pdos[0] & PDO_TYPE_MASK) != PDO_TYPE_FIXED)
		return;

	if (IS_ENABLED(CONFIG_CHARGE_MANAGER)) {
		if (pd_can_charge_from_device(port, pdo_cnt, pdos)) {
			charge_manager_update_dualrole(port, CAP_DEDICATED);
		} else {
			charge_manager_update_dualrole(port, CAP_DUALROLE);
		}
	}
}

/*
 * Evaluate whether our PR role is in the middle of changing, meaning we our
 * current PR role is not the one we expect to have very shortly.
 */
bool pe_is_pr_swapping(int port)
{
	enum usb_pe_state cur_state = get_state_pe(port);

	if (cur_state == PE_PRS_SRC_SNK_EVALUATE_SWAP ||
	    cur_state == PE_PRS_SRC_SNK_TRANSITION_TO_OFF ||
	    cur_state == PE_PRS_SNK_SRC_EVALUATE_SWAP ||
	    cur_state == PE_PRS_SNK_SRC_TRANSITION_TO_OFF)
		return true;

	return false;
}

void pd_request_power_swap(int port)
{
	/* Ignore requests when the board does not wish to swap */
	if (!pd_check_power_swap(port))
		return;

	/* Ignore requests when our power role is transitioning */
	if (pe_is_pr_swapping(port))
		return;

	/*
	 * Always reset the SRC to SNK PR swap counter when a PR swap is
	 * requested by policy.
	 */
	pe[port].src_snk_pr_swap_counter = 0;
	pd_dpm_request(port, DPM_REQUEST_PR_SWAP);
}

/* The function returns true if there is a PE state change, false otherwise */
static bool port_try_vconn_swap(int port)
{
	if (pe[port].vconn_swap_counter < N_VCONN_SWAP_COUNT) {
		pd_dpm_request(port, DPM_REQUEST_VCONN_SWAP);
		set_state_pe(port, get_last_state_pe(port));
		return true;
	}
	return false;
}

/*
 * Run discovery at our leisure from PE_SNK_Ready or PE_SRC_Ready, after
 * attempting to get into the desired default policy of DFP/Vconn source
 *
 * Return indicates whether set_state was called, in which case the calling
 * function should return as well.
 */
__maybe_unused static bool pe_attempt_port_discovery(int port)
{
	if (!IS_ENABLED(CONFIG_USB_PD_ALT_MODE_DFP))
		assert(0);

	/*
	 * DONE set once modal entry is successful, discovery completes, or
	 * discovery results in a NAK
	 */
	if (PE_CHK_FLAG(port, PE_FLAGS_VDM_SETUP_DONE))
		return false;

	/* Apply Port Discovery DR Swap Policy */
	if (port_discovery_dr_swap_policy(port, pe[port].data_role,
			PE_CHK_FLAG(port, PE_FLAGS_DR_SWAP_TO_DFP))) {
		PE_SET_FLAG(port, PE_FLAGS_LOCALLY_INITIATED_AMS);
		PE_CLR_FLAG(port, PE_FLAGS_DR_SWAP_TO_DFP);
		set_state_pe(port, PE_DRS_SEND_SWAP);
		return true;
	}

	/* Apply Port Discovery VCONN Swap Policy */
	if (IS_ENABLED(CONFIG_USBC_VCONN) &&
			port_discovery_vconn_swap_policy(port,
			PE_CHK_FLAG(port, PE_FLAGS_VCONN_SWAP_TO_ON))) {
		PE_SET_FLAG(port, PE_FLAGS_LOCALLY_INITIATED_AMS);
		PE_CLR_FLAG(port, PE_FLAGS_VCONN_SWAP_TO_ON);
		set_state_pe(port, PE_VCS_SEND_SWAP);
		return true;
	}

	/* If mode entry was successful, disable the timer */
	if (PE_CHK_FLAG(port, PE_FLAGS_VDM_SETUP_DONE)) {
		pd_timer_disable(port, PE_TIMER_DISCOVER_IDENTITY);
		return false;
	}

	/*
	 * Run discovery functions when the timer indicating either cable
	 * discovery spacing or BUSY spacing runs out.
	 */
	if (pd_timer_is_expired(port, PE_TIMER_DISCOVER_IDENTITY)) {
		if (pd_get_identity_discovery(port, TCPCI_MSG_SOP_PRIME) ==
				PD_DISC_NEEDED) {
			pe[port].tx_type = TCPCI_MSG_SOP_PRIME;
			set_state_pe(port, PE_VDM_IDENTITY_REQUEST_CBL);
			return true;
		} else if (pd_get_identity_discovery(port, TCPCI_MSG_SOP) ==
				PD_DISC_NEEDED &&
				pe_can_send_sop_vdm(port, CMD_DISCOVER_IDENT)) {
			pe[port].tx_type = TCPCI_MSG_SOP;
			set_state_pe(port,
				     PE_INIT_PORT_VDM_IDENTITY_REQUEST);
			return true;
		} else if (pd_get_svids_discovery(port, TCPCI_MSG_SOP) ==
				PD_DISC_NEEDED &&
				pe_can_send_sop_vdm(port, CMD_DISCOVER_SVID)) {
			pe[port].tx_type = TCPCI_MSG_SOP;
			set_state_pe(port, PE_INIT_VDM_SVIDS_REQUEST);
			return true;
		} else if (pd_get_modes_discovery(port, TCPCI_MSG_SOP) ==
				PD_DISC_NEEDED &&
				pe_can_send_sop_vdm(port, CMD_DISCOVER_MODES)) {
			pe[port].tx_type = TCPCI_MSG_SOP;
			set_state_pe(port, PE_INIT_VDM_MODES_REQUEST);
			return true;
		} else if (pd_get_svids_discovery(port, TCPCI_MSG_SOP_PRIME)
				== PD_DISC_NEEDED) {
			pe[port].tx_type = TCPCI_MSG_SOP_PRIME;
			set_state_pe(port, PE_INIT_VDM_SVIDS_REQUEST);
			return true;
		} else if (pd_get_modes_discovery(port, TCPCI_MSG_SOP_PRIME) ==
				PD_DISC_NEEDED) {
			pe[port].tx_type = TCPCI_MSG_SOP_PRIME;
			set_state_pe(port, PE_INIT_VDM_MODES_REQUEST);
			return true;
		}
	}

	return false;
}

bool pd_setup_vdm_request(int port, enum tcpci_msg_type tx_type,
		uint32_t *vdm, uint32_t vdo_cnt)
{
	if (vdo_cnt < VDO_HDR_SIZE || vdo_cnt > VDO_MAX_SIZE)
		return false;

	pe[port].tx_type = tx_type;
	memcpy(pe[port].vdm_data, vdm, vdo_cnt * sizeof(*vdm));
	pe[port].vdm_cnt = vdo_cnt;

	return true;
}

int pd_dev_store_rw_hash(int port, uint16_t dev_id, uint32_t *rw_hash,
					uint32_t current_image)
{
	pe[port].dev_id = dev_id;
	memcpy(pe[port].dev_rw_hash, rw_hash, PD_RW_HASH_SIZE);
#ifdef CONFIG_CMD_PD_DEV_DUMP_INFO
	pd_dev_dump_info(dev_id, rw_hash);
#endif
	pe[port].current_image = current_image;

	if (IS_ENABLED(CONFIG_USB_PD_HOST_CMD)) {
		int i;

		/* Search table for matching device / hash */
		for (i = 0; i < RW_HASH_ENTRIES; i++)
			if (dev_id == rw_hash_table[i].dev_id)
				return !memcmp(rw_hash,
					       rw_hash_table[i].dev_rw_hash,
					       PD_RW_HASH_SIZE);
	}

	return 0;
}

void pd_dev_get_rw_hash(int port, uint16_t *dev_id, uint8_t *rw_hash,
			 uint32_t *current_image)
{
	*dev_id = pe[port].dev_id;
	*current_image = pe[port].current_image;
	if (*dev_id)
		memcpy(rw_hash, pe[port].dev_rw_hash, PD_RW_HASH_SIZE);
}

/*
 * This function must only be called from the PE_SNK_READY entry and
 * PE_SRC_READY entry State.
 *
 * TODO(b:181339670) Rethink jitter timer restart if this is the first
 * message but the partner gets a message in first, may not want to
 * disable and restart it.
 */
static void pe_update_wait_and_add_jitter_timer(int port)
{
	/*
	 * In PD2.0 Mode
	 *
	 * For Source:
	 * Give the sink some time to send any messages
	 * before we may send messages of our own.  Add
	 * some jitter of up to ~345ms, to prevent
	 * multiple collisions. This delay also allows
	 * the sink device to request power role swap
	 * and allow the the accept message to be sent
	 * prior to CMD_DISCOVER_IDENT being sent in the
	 * SRC_READY state.
	 *
	 * For Sink:
	 * Give the source some time to send any messages before
	 * we start our interrogation.  Add some jitter of up to
	 * ~345ms to prevent multiple collisions.
	 */
	if (prl_get_rev(port, TCPCI_MSG_SOP) == PD_REV20 &&
	    PE_CHK_FLAG(port, PE_FLAGS_FIRST_MSG) &&
	    pd_timer_is_disabled(port, PE_TIMER_WAIT_AND_ADD_JITTER)) {
		pd_timer_enable(port, PE_TIMER_WAIT_AND_ADD_JITTER,
				SRC_SNK_READY_HOLD_OFF_US +
				(get_time().le.lo & 0xf) * 23 * MSEC);
	}
}

/**
 * Common sender response message handling
 *
 * This is setup like a pseudo state machine parent state.  It
 * centralizes the SenderResponseTimer for the calling states, as
 * well as checking message send status.
 */
/*
 * pe_sender_response_msg_entry
 * Initialization for handling sender response messages.
 *
 * @param port USB-C Port number
 */
static void pe_sender_response_msg_entry(const int port)
{
	/* Stop sender response timer */
	pd_timer_disable(port, PE_TIMER_SENDER_RESPONSE);
}

/*
 * pe_sender_response_msg_run
 * Check status of sender response messages.
 *
 * The normal progression of pe_sender_response_msg_entry is:
 *    PENDING -> (COMPLETED/SENT) -> SENT -> SENT ...
 * or
 *    PENDING -> DISCARDED
 *    PENDING -> DPM_DISCARDED
 *
 * NOTE: it is not valid to call this function for a message after
 * receiving either PE_MSG_DISCARDED or PE_MSG_DPM_DISCARDED until
 * another message has been sent and pe_sender_response_msg_entry is called
 * again.
 *
 * @param port USB-C Port number
 * @return the current pe_msg_check
 */
static enum pe_msg_check pe_sender_response_msg_run(const int port)
{
	timestamp_t tx_success_ts;
	uint32_t offset;
	if (pd_timer_is_disabled(port, PE_TIMER_SENDER_RESPONSE)) {
		/* Check for Discard */
		if (PE_CHK_FLAG(port, PE_FLAGS_MSG_DISCARDED)) {
			int dpm_request = pe[port].dpm_curr_request;

			PE_CLR_FLAG(port, PE_FLAGS_MSG_DISCARDED);
			/* Restore the DPM Request */
			if (dpm_request) {
				PE_SET_DPM_REQUEST(port, dpm_request);
				return PE_MSG_DPM_DISCARDED;
			}
			return PE_MSG_DISCARDED;
		}

		/* Check for GoodCRC */
		if (PE_CHK_FLAG(port, PE_FLAGS_TX_COMPLETE)) {
			PE_CLR_FLAG(port, PE_FLAGS_TX_COMPLETE);

			/* TCPC TX success time stamp */
			tx_success_ts = prl_get_tcpc_tx_success_ts(port);
			/* Calculate the delay from TX success to PE */
			offset = time_since32(tx_success_ts);

			/*
			 * Initialize and run the SenderResponseTimer by
			 * offsetting it with TX transmit success time.
			 * This would remove the effect of the latency from
			 * propagating the TX status.
			 */
			pd_timer_enable(port, PE_TIMER_SENDER_RESPONSE,
					PD_T_SENDER_RESPONSE - offset);
			return PE_MSG_SEND_COMPLETED;
		}
		return PE_MSG_SEND_PENDING;
	}
	return PE_MSG_SENT;
}

/*
 * pe_sender_response_msg_exit
 * Exit cleanup for handling sender response messages.
 *
 * @param port USB-C Port number
 */
static void pe_sender_response_msg_exit(int port)
{
	pd_timer_disable(port, PE_TIMER_SENDER_RESPONSE);
}

/**
 * PE_SRC_Startup
 */
static void pe_src_startup_entry(int port)
{
	print_current_state(port);

	/* Reset CapsCounter */
	pe[port].caps_counter = 0;

	/* Reset the protocol layer */
	prl_reset_soft(port);

	/* Set initial data role */
	pe[port].data_role = pd_get_data_role(port);

	/* Set initial power role */
	pe[port].power_role = PD_ROLE_SOURCE;

	/* Clear explicit contract. */
	pe_invalidate_explicit_contract(port);

	if (PE_CHK_FLAG(port, PE_FLAGS_PR_SWAP_COMPLETE)) {
		PE_CLR_FLAG(port, PE_FLAGS_PR_SWAP_COMPLETE);
		/*
		 * Protocol layer reset clears the message IDs for all SOP
		 * types. Indicate that a SOP' soft reset is required before any
		 * other messages are sent to the cable.
		 *
		 * Note that other paths into this state are for the initial
		 * connection and for a hard reset. In both cases the cable
		 * should also automatically clear the message IDs so don't
		 * generate an SOP' soft reset for those cases. Sending
		 * unnecessary SOP' soft resets causes bad behavior with
		 * some devices. See b/179325862.
		 */
		pd_dpm_request(port, DPM_REQUEST_SOP_PRIME_SOFT_RESET_SEND);

		/* Start SwapSourceStartTimer */
		pd_timer_enable(port, PE_TIMER_SWAP_SOURCE_START,
				PD_T_SWAP_SOURCE_START);

		/*
		 * Evaluate port's sink caps for preferred current, if
		 * already available
		 */
		if (pd_get_snk_cap_cnt(port) > 0)
			dpm_evaluate_sink_fixed_pdo(port,
						    *pd_get_snk_caps(port));

		/*
		 * Remove prior FRS claims to 3.0 A now that sink current has
		 * been claimed, to avoid issues with lower priority ports
		 * potentially receiving a 3.0 A claim between calls.
		 */
		dpm_remove_source(port);
	} else {
		/*
		 * SwapSourceStartTimer delay is not needed, so trigger now.
		 * We can't use set_state_pe here, since we need to ensure that
		 * the protocol layer is running again (done in run function).
		 */
		pd_timer_enable(port, PE_TIMER_SWAP_SOURCE_START, 0);

		/*
		 * Set DiscoverIdentityTimer to trigger when we enter
		 * src_discovery for the first time.  After initial startup
		 * set, vdm_identity_request_cbl will handle the timer updates.
		 */
		pd_timer_enable(port, PE_TIMER_DISCOVER_IDENTITY, 0);

		/* Clear port discovery flags */
		pd_dfp_discovery_init(port);
		pe[port].ama_vdo = PD_VDO_INVALID;
		pe[port].vpd_vdo = PD_VDO_INVALID;
		pe[port].discover_identity_counter = 0;

		/* Reset dr swap attempt counter */
		pe[port].dr_swap_attempt_counter = 0;

		/* Reset VCONN swap counter */
		pe[port].vconn_swap_counter = 0;

		/* Request partner sink caps if a feature requires them */
		if (IS_ENABLED(CONFIG_USB_PD_HOST_CMD) ||
						CONFIG_USB_PD_3A_PORTS > 0 ||
						IS_ENABLED(CONFIG_USB_PD_FRS))
			pd_dpm_request(port, DPM_REQUEST_GET_SNK_CAPS);
	}
}

static void pe_src_startup_run(int port)
{
	/* Wait until protocol layer is running */
	if (!prl_is_running(port))
		return;

	if (pd_timer_is_expired(port, PE_TIMER_SWAP_SOURCE_START))
		set_state_pe(port, PE_SRC_SEND_CAPABILITIES);
}

static void pe_src_startup_exit(int port)
{
	pd_timer_disable(port, PE_TIMER_SWAP_SOURCE_START);
}

/**
 * PE_SRC_Discovery
 */
static void pe_src_discovery_entry(int port)
{
	print_current_state(port);

	/*
	 * Initialize and run the SourceCapabilityTimer in order
	 * to trigger sending a Source_Capabilities Message.
	 *
	 * The SourceCapabilityTimer Shall continue to run during
	 * identity discover and Shall Not be initialized on re-entry
	 * to PE_SRC_Discovery.
	 *
	 * Note: Cable identity is the only valid VDM to probe before a contract
	 * is in place.  All other probing must happen from ready states.
	 */
	if (get_last_state_pe(port) != PE_VDM_IDENTITY_REQUEST_CBL)
		pd_timer_enable(port, PE_TIMER_SOURCE_CAP,
				PD_T_SEND_SOURCE_CAP);
}

static void pe_src_discovery_run(int port)
{
	/*
	 * Transition to the PE_SRC_Send_Capabilities state when:
	 *   1) The SourceCapabilityTimer times out and
	 *      CapsCounter ≤ nCapsCount.
	 *
	 * Transition to the PE_SRC_Disabled state when:
	 *   1) The Port Partners are not presently PD Connected
	 *   2) And the SourceCapabilityTimer times out
	 *   3) And CapsCounter > nCapsCount.
	 *
	 * Transition to the PE_SRC_VDM_Identity_request state when:
	 *   1) DPM requests the identity of the cable plug and
	 *   2) DiscoverIdentityCounter < nDiscoverIdentityCount
	 */
	if (pd_timer_is_expired(port, PE_TIMER_SOURCE_CAP)) {
		if (pe[port].caps_counter <= N_CAPS_COUNT) {
			set_state_pe(port, PE_SRC_SEND_CAPABILITIES);
			return;
		} else if (!PE_CHK_FLAG(port, PE_FLAGS_PD_CONNECTION)) {
			set_state_pe(port, PE_SRC_DISABLED);
			return;
		}
	}

	/*
	 * Note: While the DiscoverIdentityTimer is only required in an explicit
	 * contract, we use it here to ensure we space any potential BUSY
	 * requests properly.
	 */
	if (pd_get_identity_discovery(port, TCPCI_MSG_SOP_PRIME) ==
				PD_DISC_NEEDED
			&& pd_timer_is_expired(port, PE_TIMER_DISCOVER_IDENTITY)
			&& pe_can_send_sop_prime(port)
			&& (pe[port].discover_identity_counter <
				N_DISCOVER_IDENTITY_PRECONTRACT_LIMIT)) {
		pe[port].tx_type = TCPCI_MSG_SOP_PRIME;
		set_state_pe(port, PE_VDM_IDENTITY_REQUEST_CBL);
		return;
	}

	/*
	 * Transition to the PE_SRC_Disabled state when:
	 *   1) The Port Partners have not been PD Connected.
	 *   2) And the NoResponseTimer times out.
	 *   3) And the HardResetCounter > nHardResetCount.
	 */
	if (!PE_CHK_FLAG(port, PE_FLAGS_PD_CONNECTION) &&
	    pd_timer_is_expired(port, PE_TIMER_NO_RESPONSE) &&
	    pe[port].hard_reset_counter > N_HARD_RESET_COUNT) {
		set_state_pe(port, PE_SRC_DISABLED);
		return;
	}
}

/**
 * PE_SRC_Send_Capabilities
 */
static void pe_src_send_capabilities_entry(int port)
{
	print_current_state(port);

	/* Send PD Capabilities message */
	send_source_cap(port);
	pe_sender_response_msg_entry(port);

	/* Increment CapsCounter */
	pe[port].caps_counter++;
}

static void pe_src_send_capabilities_run(int port)
{
	enum pe_msg_check msg_check;

	/*
	 * Check the state of the message sent
	 */
	msg_check = pe_sender_response_msg_run(port);

	/*
	 * Handle Discarded message
	 *	PE_SNK/SRC_READY if DPM_REQUEST
	 *	PE_SEND_SOFT_RESET otherwise
	 */
	if (msg_check == PE_MSG_DPM_DISCARDED) {
		set_state_pe(port, PE_SRC_READY);
		return;
	} else if (msg_check == PE_MSG_DISCARDED) {
		pe_send_soft_reset(port, TCPCI_MSG_SOP);
		return;
	}

	/*
	 * Handle message that was just sent
	 */
	if (msg_check == PE_MSG_SEND_COMPLETED) {
		/*
		 * If a GoodCRC Message is received then the Policy Engine
		 * Shall:
		 *  1) Stop the NoResponseTimer.
		 *  2) Reset the HardResetCounter and CapsCounter to zero.
		 *  3) Initialize and run the SenderResponseTimer.
		 */
		/* Stop the NoResponseTimer */
		pd_timer_disable(port, PE_TIMER_NO_RESPONSE);

		/* Reset the HardResetCounter to zero */
		pe[port].hard_reset_counter = 0;

		/* Reset the CapsCounter to zero */
		pe[port].caps_counter = 0;
	}

	/*
	 * Transition to the PE_SRC_Negotiate_Capability state when:
	 *  1) A Request Message is received from the Sink
	 */
	if ((msg_check & PE_MSG_SENT) &&
	    PE_CHK_FLAG(port, PE_FLAGS_MSG_RECEIVED)) {
		PE_CLR_FLAG(port, PE_FLAGS_MSG_RECEIVED);

		/*
		 * Request Message Received?
		 */
		if (PD_HEADER_CNT(rx_emsg[port].header) > 0 &&
			PD_HEADER_TYPE(rx_emsg[port].header) ==
							PD_DATA_REQUEST) {

			/*
			 * Set to highest revision supported by both
			 * ports.
			 */
			prl_set_rev(port, TCPCI_MSG_SOP,
			MIN(PD_REVISION, PD_HEADER_REV(rx_emsg[port].header)));

			set_cable_rev(port);

			/* We are PD connected */
			PE_SET_FLAG(port, PE_FLAGS_PD_CONNECTION);
			tc_pd_connection(port, 1);

			/*
			 * Handle the Sink Request in
			 * PE_SRC_Negotiate_Capability state
			 */
			set_state_pe(port, PE_SRC_NEGOTIATE_CAPABILITY);
			return;
		}

		/*
		 * We have a Protocol Error.
		 *	PE_SEND_SOFT_RESET
		 */
		pe_send_soft_reset(port,
				   PD_HEADER_GET_SOP(rx_emsg[port].header));
		return;
	}

	/*
	 * Transition to the PE_SRC_Discovery state when:
	 *  1) The Protocol Layer indicates that the Message has not been sent
	 *     and we are presently not Connected
	 *
	 * Send soft reset when:
	 *  1) The Protocol Layer indicates that the Message has not been sent
	 *     and we are already Connected
	 *
	 * See section 8.3.3.4.1.1 PE_SRC_Send_Soft_Reset State and section
	 * 8.3.3.2.3 PE_SRC_Send_Capabilities State.
	 *
	 * NOTE: The PE_FLAGS_PROTOCOL_ERROR is set if a GoodCRC Message
	 *       is not received.
	 */
	if (PE_CHK_FLAG(port, PE_FLAGS_PROTOCOL_ERROR)) {
		PE_CLR_FLAG(port, PE_FLAGS_PROTOCOL_ERROR);
		if (!PE_CHK_FLAG(port, PE_FLAGS_PD_CONNECTION))
			set_state_pe(port, PE_SRC_DISCOVERY);
		else
			pe_send_soft_reset(port, TCPCI_MSG_SOP);
		return;
	}

	/*
	 * Transition to the PE_SRC_Disabled state when:
	 *  1) The Port Partners have not been PD Connected
	 *  2) The NoResponseTimer times out
	 *  3) And the HardResetCounter > nHardResetCount.
	 *
	 * Transition to the Error Recovery state when:
	 *  1) The Port Partners have previously been PD Connected
	 *  2) The NoResponseTimer times out
	 *  3) And the HardResetCounter > nHardResetCount.
	 */
	if (pd_timer_is_expired(port, PE_TIMER_NO_RESPONSE)) {
		if (pe[port].hard_reset_counter <= N_HARD_RESET_COUNT)
			set_state_pe(port, PE_SRC_HARD_RESET);
		else if (PE_CHK_FLAG(port, PE_FLAGS_PD_CONNECTION))
			set_state_pe(port, PE_WAIT_FOR_ERROR_RECOVERY);
		else
			set_state_pe(port, PE_SRC_DISABLED);
		return;
	}

	/*
	 * Transition to the PE_SRC_Hard_Reset state when:
	 *  1) The SenderResponseTimer times out.
	 */
	if (pd_timer_is_expired(port, PE_TIMER_SENDER_RESPONSE)) {
		set_state_pe(port, PE_SRC_HARD_RESET);
		return;
	}
}

static void pe_src_send_capabilities_exit(int port)
{
	pe_sender_response_msg_exit(port);
}

/**
 * PE_SRC_Negotiate_Capability
 */
static void pe_src_negotiate_capability_entry(int port)
{
	uint32_t payload;

	print_current_state(port);

	/* Get message payload */
	payload = *(uint32_t *)(&rx_emsg[port].buf);

	/*
	 * Evaluate the Request from the Attached Sink
	 */

	/*
	 * Transition to the PE_SRC_Capability_Response state when:
	 *  1) The Request cannot be met.
	 *  2) Or the Request can be met later from the Power Reserve
	 *
	 * Transition to the PE_SRC_Transition_Supply state when:
	 *  1) The Request can be met
	 *
	 */
	if (pd_check_requested_voltage(payload, port) != EC_SUCCESS) {
		set_state_pe(port, PE_SRC_CAPABILITY_RESPONSE);
	} else {
		PE_SET_FLAG(port, PE_FLAGS_ACCEPT);
		pe[port].requested_idx = RDO_POS(payload);
		set_state_pe(port, PE_SRC_TRANSITION_SUPPLY);
	}
}

/**
 * PE_SRC_Transition_Supply
 */
static void pe_src_transition_supply_entry(int port)
{
	print_current_state(port);

	/* Send a GotoMin Message or otherwise an Accept Message */
	if (PE_CHK_FLAG(port, PE_FLAGS_ACCEPT)) {
		PE_CLR_FLAG(port, PE_FLAGS_ACCEPT);
		send_ctrl_msg(port, TCPCI_MSG_SOP, PD_CTRL_ACCEPT);
	} else {
		send_ctrl_msg(port, TCPCI_MSG_SOP, PD_CTRL_GOTO_MIN);
	}
}

static void pe_src_transition_supply_run(int port)
{
	/*
	 * Transition to the PE_SRC_Ready state when:
	 *  1) The power supply is ready.
	 *
	 *  NOTE: This code block is executed twice:
	 *        First Pass)
	 *            When PE_FLAGS_TX_COMPLETE is set due to the
	 *            PD_CTRL_ACCEPT or PD_CTRL_GOTO_MIN messages
	 *            being sent.
	 *
	 *        Second Pass)
	 *            When PE_FLAGS_TX_COMPLETE is set due to the
	 *            PD_CTRL_PS_RDY message being sent.
	 */
	if (PE_CHK_FLAG(port, PE_FLAGS_TX_COMPLETE)) {
		PE_CLR_FLAG(port, PE_FLAGS_TX_COMPLETE);

		/*
		 * NOTE: If a message was received,
		 * pe_src_ready state will handle it.
		 */

		if (PE_CHK_FLAG(port, PE_FLAGS_PS_READY)) {
			PE_CLR_FLAG(port, PE_FLAGS_PS_READY);

			/*
			 * Set first message flag to trigger a wait and add
			 * jitter delay when operating in PD2.0 mode. Skip
			 * if we already have a contract.
			 */
			if (!pe_is_explicit_contract(port)) {
				PE_SET_FLAG(port, PE_FLAGS_FIRST_MSG);
				pd_timer_disable(port,
						PE_TIMER_WAIT_AND_ADD_JITTER);
			}

			/* NOTE: Second pass through this code block */
			/* Explicit Contract is now in place */
			pe_set_explicit_contract(port);

			/*
			 * Setup to get Device Policy Manager to request
			 * Source Capabilities, if needed, for possible
			 * PR_Swap.  Get the number directly to avoid re-probing
			 * if the partner generated an error and left -1 for the
			 * count.
			 */
			if (pe[port].src_cap_cnt == 0)
				pd_dpm_request(port, DPM_REQUEST_GET_SRC_CAPS);

			set_state_pe(port, PE_SRC_READY);
		} else {
			/* NOTE: First pass through this code block */
			/* Wait for tSrcTransition before changing supply. */
			pd_timer_enable(port, PE_TIMER_SRC_TRANSITION,
					PD_T_SRC_TRANSITION);
		}

		return;
	}

	if (pd_timer_is_expired(port, PE_TIMER_SRC_TRANSITION)) {
		pd_timer_disable(port, PE_TIMER_SRC_TRANSITION);
		/* Transition power supply and send PS_RDY. */
		pd_transition_voltage(pe[port].requested_idx);
		send_ctrl_msg(port, TCPCI_MSG_SOP, PD_CTRL_PS_RDY);
		PE_SET_FLAG(port, PE_FLAGS_PS_READY);
	}

	/*
	 * Transition to the PE_SRC_Hard_Reset state when:
	 *  1) A Protocol Error occurs.
	 */
	if (PE_CHK_FLAG(port, PE_FLAGS_PROTOCOL_ERROR)) {
		PE_CLR_FLAG(port, PE_FLAGS_PROTOCOL_ERROR);
		set_state_pe(port, PE_SRC_HARD_RESET);
	}
}

static void pe_src_transition_supply_exit(int port)
{
	pd_timer_disable(port, PE_TIMER_SRC_TRANSITION);
}

/*
 * Transitions state after receiving a Not Supported extended message. Under
 * appropriate conditions, transitions to a PE_{SRC,SNK}_Chunk_Received.
 */
static void extended_message_not_supported(int port, uint32_t *payload)
{
	uint16_t ext_header = GET_EXT_HEADER(*payload);

	if (IS_ENABLED(CONFIG_USB_PD_REV30) &&
			!IS_ENABLED(CONFIG_USB_PD_EXTENDED_MESSAGES) &&
			PD_EXT_HEADER_CHUNKED(ext_header) &&
			PD_EXT_HEADER_DATA_SIZE(ext_header) >
			PD_MAX_EXTENDED_MSG_CHUNK_LEN) {
		set_state_pe(port,
				pe[port].power_role == PD_ROLE_SOURCE ?
				PE_SRC_CHUNK_RECEIVED : PE_SNK_CHUNK_RECEIVED);
		return;
	}

	set_state_pe(port, PE_SEND_NOT_SUPPORTED);
}

/**
 * PE_SRC_Ready
 */
static void pe_src_ready_entry(int port)
{
	print_current_state(port);

	/* Ensure any message send flags are cleaned up */
	PE_CLR_FLAG(port, PE_FLAGS_READY_CLR);

	/* Clear DPM Current Request */
	pe[port].dpm_curr_request = 0;

	/*
	 * Wait and add jitter if we are operating in PD2.0 mode and no messages
	 * have been sent since enter this state.
	 */
	pe_update_wait_and_add_jitter_timer(port);
}

static void pe_src_ready_run(int port)
{
	/*
	 * Handle incoming messages before discovery and DPMs other than hard
	 * reset
	 */
	if (PE_CHK_FLAG(port, PE_FLAGS_MSG_RECEIVED)) {
		uint8_t type = PD_HEADER_TYPE(rx_emsg[port].header);
		uint8_t cnt = PD_HEADER_CNT(rx_emsg[port].header);
		uint8_t ext = PD_HEADER_EXT(rx_emsg[port].header);
		uint32_t *payload = (uint32_t *)rx_emsg[port].buf;

		PE_CLR_FLAG(port, PE_FLAGS_MSG_RECEIVED);

		/* Extended Message Requests */
		if (ext > 0) {
			switch (type) {
#if defined(CONFIG_USB_PD_EXTENDED_MESSAGES) && defined(CONFIG_BATTERY)
			case PD_EXT_GET_BATTERY_CAP:
				set_state_pe(port, PE_GIVE_BATTERY_CAP);
				break;
			case PD_EXT_GET_BATTERY_STATUS:
				set_state_pe(port, PE_GIVE_BATTERY_STATUS);
				break;
#endif /* CONFIG_USB_PD_EXTENDED_MESSAGES && CONFIG_BATTERY */
			default:
				extended_message_not_supported(port, payload);
			}
			return;
		}
		/* Data Message Requests */
		else if (cnt > 0) {
			switch (type) {
			case PD_DATA_REQUEST:
				set_state_pe(port, PE_SRC_NEGOTIATE_CAPABILITY);
				return;
			case PD_DATA_SINK_CAP:
				break;
			case PD_DATA_VENDOR_DEF:
				if (PD_HEADER_TYPE(rx_emsg[port].header) ==
							PD_DATA_VENDOR_DEF) {
					if (PD_VDO_SVDM(*payload)) {
						set_state_pe(port,
							PE_VDM_RESPONSE);
					} else
						set_state_pe(port,
						PE_HANDLE_CUSTOM_VDM_REQUEST);
				}
				return;
			case PD_DATA_BIST:
				set_state_pe(port, PE_BIST_TX);
				return;
			default:
				set_state_pe(port, PE_SEND_NOT_SUPPORTED);
				return;
			}
		}
		/* Control Message Requests */
		else {
			switch (type) {
			case PD_CTRL_GOOD_CRC:
				break;
			case PD_CTRL_NOT_SUPPORTED:
				break;
			case PD_CTRL_PING:
				break;
			case PD_CTRL_GET_SOURCE_CAP:
				set_state_pe(port, PE_SRC_SEND_CAPABILITIES);
				return;
			case PD_CTRL_GET_SINK_CAP:
				set_state_pe(port, PE_SNK_GIVE_SINK_CAP);
				return;
			case PD_CTRL_GOTO_MIN:
				break;
			case PD_CTRL_PR_SWAP:
				set_state_pe(port,
					PE_PRS_SRC_SNK_EVALUATE_SWAP);
				return;
			case PD_CTRL_DR_SWAP:
				if (PE_CHK_FLAG(port,
						PE_FLAGS_MODAL_OPERATION)) {
					set_state_pe(port, PE_SRC_HARD_RESET);
					return;
				}

				set_state_pe(port, PE_DRS_EVALUATE_SWAP);
				return;
			case PD_CTRL_VCONN_SWAP:
				if (IS_ENABLED(CONFIG_USBC_VCONN))
					set_state_pe(port,
							PE_VCS_EVALUATE_SWAP);
				else
					set_state_pe(port,
							PE_SEND_NOT_SUPPORTED);
				return;
			/*
			 * USB PD 3.0 6.8.1:
			 * Receiving an unexpected message shall be responded
			 * to with a soft reset message.
			 */
			case PD_CTRL_ACCEPT:
			case PD_CTRL_REJECT:
			case PD_CTRL_WAIT:
			case PD_CTRL_PS_RDY:
				pe_send_soft_reset(port,
				  PD_HEADER_GET_SOP(rx_emsg[port].header));
				return;
			/*
			 * Receiving an unknown or unsupported message
			 * shall be responded to with a not supported message.
			 */
			default:
				set_state_pe(port, PE_SEND_NOT_SUPPORTED);
				return;
			}
		}
	}

	/*
	 * Make sure the PRL layer isn't busy with receiving or transmitting
	 * chunked messages before attempting to transmit a new message.
	 */
	if (prl_is_busy(port))
		return;

	if (PE_CHK_FLAG(port, PE_FLAGS_VDM_REQUEST_CONTINUE)) {
		PE_CLR_FLAG(port, PE_FLAGS_VDM_REQUEST_CONTINUE);
		set_state_pe(port, PE_VDM_REQUEST_DPM);
		return;
	}

	if (PE_CHK_FLAG(port, PE_FLAGS_WAITING_PR_SWAP) &&
	    pd_timer_is_expired(port, PE_TIMER_PR_SWAP_WAIT)) {
		PE_CLR_FLAG(port, PE_FLAGS_WAITING_PR_SWAP);
		PE_SET_DPM_REQUEST(port, DPM_REQUEST_PR_SWAP);
	}

	if (pd_timer_is_disabled(port, PE_TIMER_WAIT_AND_ADD_JITTER) ||
	    pd_timer_is_expired(port, PE_TIMER_WAIT_AND_ADD_JITTER)) {

		PE_CLR_FLAG(port, PE_FLAGS_FIRST_MSG);
		pd_timer_disable(port, PE_TIMER_WAIT_AND_ADD_JITTER);

		/*
		 * Handle Device Policy Manager Requests
		 */
		if (source_dpm_requests(port))
			return;

		/*
		 * Attempt discovery if possible, and return if state was
		 * changed for that discovery.
		 */
		if (pe_attempt_port_discovery(port))
			return;

		/* No DPM requests; attempt mode entry/exit if needed */
		dpm_run(port);
	}
}

/**
 * PE_SRC_Disabled
 */
static void pe_src_disabled_entry(int port)
{
	print_current_state(port);

	if ((get_usb_pd_cable_type(port) == IDH_PTYPE_VPD) &&
						is_vpd_ct_supported(port)) {
		/*
		 * Inform the Device Policy Manager that a Charge-Through VCONN
		 * Powered Device was detected.
		 */
		tc_ctvpd_detected(port);
	}

	if (pd_get_power_role(port) == PD_ROLE_SOURCE)
		dpm_add_non_pd_sink(port);

	/*
	 * Unresponsive to USB Power Delivery messaging, but not to Hard Reset
	 * Signaling. See pe_got_hard_reset
	 */
}

/**
 * PE_SRC_Capability_Response
 */
static void pe_src_capability_response_entry(int port)
{
	print_current_state(port);

	/* NOTE: Wait messaging should be implemented. */

	send_ctrl_msg(port, TCPCI_MSG_SOP, PD_CTRL_REJECT);
}

static void pe_src_capability_response_run(int port)
{
	/*
	 * Transition to the PE_SRC_Ready state when:
	 *  1) There is an Explicit Contract and
	 *  2) A Reject Message has been sent and the present Contract is still
	 *     Valid or
	 *  3) A Wait Message has been sent.
	 *
	 * Transition to the PE_SRC_Hard_Reset state when:
	 *  1) There is an Explicit Contract and
	 *  2) The Reject Message has been sent and the present
	 *     Contract is Invalid
	 *
	 * Transition to the PE_SRC_Wait_New_Capabilities state when:
	 *  1) There is no Explicit Contract and
	 *  2) A Reject Message has been sent or
	 *  3) A Wait Message has been sent.
	 */
	if (PE_CHK_FLAG(port, PE_FLAGS_TX_COMPLETE)) {
		PE_CLR_FLAG(port, PE_FLAGS_TX_COMPLETE);

		if (PE_CHK_FLAG(port, PE_FLAGS_EXPLICIT_CONTRACT))
			/*
			 * NOTE: The src capabilities listed in
			 *       board/xxx/usb_pd_policy.c will not
			 *       change so the present contract will
			 *       never be invalid.
			 */
			set_state_pe(port, PE_SRC_READY);
		else
			/*
			 * NOTE: The src capabilities listed in
			 *       board/xxx/usb_pd_policy.c will not
			 *       change, so no need to resending them
			 *       again. Transition to disabled state.
			 */
			set_state_pe(port, PE_SRC_DISABLED);
	}
}

/**
 * PE_SRC_Hard_Reset
 */
static void pe_src_hard_reset_entry(int port)
{
	print_current_state(port);

	/* Generate Hard Reset Signal */
	prl_execute_hard_reset(port);

	/* Increment the HardResetCounter */
	pe[port].hard_reset_counter++;

	/* Start NoResponseTimer */
	pd_timer_enable(port, PE_TIMER_NO_RESPONSE, PD_T_NO_RESPONSE);

	/* Start PSHardResetTimer */
	pd_timer_enable(port, PE_TIMER_PS_HARD_RESET, PD_T_PS_HARD_RESET);

	/* Clear error flags */
	PE_CLR_FLAG(port, PE_FLAGS_VDM_REQUEST_NAKED |
			  PE_FLAGS_PROTOCOL_ERROR |
			  PE_FLAGS_VDM_REQUEST_BUSY);
}

static void pe_src_hard_reset_run(int port)
{
	/*
	 * Transition to the PE_SRC_Transition_to_default state when:
	 *  1) The PSHardResetTimer times out.
	 */
	if (pd_timer_is_expired(port, PE_TIMER_PS_HARD_RESET))
		set_state_pe(port, PE_SRC_TRANSITION_TO_DEFAULT);
}

static void pe_src_hard_reset_exit(int port)
{
	pd_timer_disable(port, PE_TIMER_PS_HARD_RESET);
}

/**
 * PE_SRC_Hard_Reset_Received
 */
static void pe_src_hard_reset_received_entry(int port)
{
	print_current_state(port);

	/* Start NoResponseTimer */
	pd_timer_enable(port, PE_TIMER_NO_RESPONSE, PD_T_NO_RESPONSE);

	/* Start PSHardResetTimer */
	pd_timer_enable(port, PE_TIMER_PS_HARD_RESET, PD_T_PS_HARD_RESET);
}

static void pe_src_hard_reset_received_run(int port)
{
	/*
	 * Transition to the PE_SRC_Transition_to_default state when:
	 *  1) The PSHardResetTimer times out.
	 */
	if (pd_timer_is_expired(port, PE_TIMER_PS_HARD_RESET))
		set_state_pe(port, PE_SRC_TRANSITION_TO_DEFAULT);
}

static void pe_src_hard_reset_received_exit(int port)
{
	pd_timer_disable(port, PE_TIMER_PS_HARD_RESET);
}

/**
 * PE_SRC_Transition_To_Default
 */
static void pe_src_transition_to_default_entry(int port)
{
	print_current_state(port);

	/* Reset flags */
	pe[port].flags = 0;

	/* Reset DPM Request */
	pe[port].dpm_request = 0;

	/*
	 * Request Device Policy Manager to request power
	 * supply Hard Resets to vSafe5V via vSafe0V
	 * Reset local HW
	 * Request Device Policy Manager to set Port Data
	 * Role to DFP and turn off VCONN
	 */
	tc_hard_reset_request(port);
}

static void pe_src_transition_to_default_run(int port)
{
	/*
	 * Transition to the PE_SRC_Startup state when:
	 *   1) The power supply has reached the default level.
	 */
	if (PE_CHK_FLAG(port, PE_FLAGS_PS_RESET_COMPLETE)) {
		PE_CLR_FLAG(port, PE_FLAGS_PS_RESET_COMPLETE);
		/* Inform the Protocol Layer that the Hard Reset is complete */
		prl_hard_reset_complete(port);
		set_state_pe(port, PE_SRC_STARTUP);
	}
}

/**
 * PE_SNK_Startup State
 */
static void pe_snk_startup_entry(int port)
{
	print_current_state(port);

	/* Reset the protocol layer */
	prl_reset_soft(port);

	/* Set initial data role */
	pe[port].data_role = pd_get_data_role(port);

	/* Set initial power role */
	pe[port].power_role = PD_ROLE_SINK;

	/* Invalidate explicit contract */
	pe_invalidate_explicit_contract(port);

	if (PE_CHK_FLAG(port, PE_FLAGS_PR_SWAP_COMPLETE)) {
		PE_CLR_FLAG(port, PE_FLAGS_PR_SWAP_COMPLETE);
		/*
		 * Protocol layer reset clears the message IDs for all SOP
		 * types. Indicate that a SOP' soft reset is required before any
		 * other messages are sent to the cable.
		 *
		 * Note that other paths into this state are for the initial
		 * connection and for a hard reset. In both cases the cable
		 * should also automatically clear the message IDs so don't
		 * generate an SOP' soft reset for those cases. Sending
		 * unnecessary SOP' soft resets causes bad behavior with
		 * some devices. See b/179325862.
		 */
		pd_dpm_request(port, DPM_REQUEST_SOP_PRIME_SOFT_RESET_SEND);

		/*
		 * Some port partners may violate spec and attempt to
		 * communicate with the cable after power role swaps, despite
		 * not being Vconn source.  Disable our SOP' receiving here to
		 * avoid GoodCRC-ing any erroneous cable probes, and re-enable
		 * after our contract is in place.
		 */
		if (tc_is_vconn_src(port))
			tcpm_sop_prime_enable(port, false);

		dpm_remove_sink(port);
	} else {
		/*
		 * Set DiscoverIdentityTimer to trigger when we enter
		 * snk_ready for the first time.
		 */
		pd_timer_enable(port, PE_TIMER_DISCOVER_IDENTITY, 0);

		/* Clear port discovery flags */
		pd_dfp_discovery_init(port);
		pe[port].discover_identity_counter = 0;

		/* Reset dr swap attempt counter */
		pe[port].dr_swap_attempt_counter = 0;

		/* Reset VCONN swap counter */
		pe[port].vconn_swap_counter = 0;
		/*
		 * TODO: POLICY decision:
		 * Mark that we'd like to try being Vconn source and DFP
		 */
		PE_SET_FLAG(port, PE_FLAGS_DR_SWAP_TO_DFP);
		PE_SET_FLAG(port, PE_FLAGS_VCONN_SWAP_TO_ON);
	}

	/*
	 * Request sink caps for FRS, output power consideration, or reporting
	 * to the AP through host commands.
	 *
	 * On entry to the PE_SNK_Ready state if the Sink supports Fast Role
	 * Swap, then the Policy Engine Shall do the following:
	 * - Send a Get_Sink_Cap Message
	 */
	if (IS_ENABLED(CONFIG_USB_PD_HOST_CMD) ||
					CONFIG_USB_PD_3A_PORTS > 0 ||
					IS_ENABLED(CONFIG_USB_PD_FRS))
		pd_dpm_request(port, DPM_REQUEST_GET_SNK_CAPS);

}

static void pe_snk_startup_run(int port)
{
	/* Wait until protocol layer is running */
	if (!prl_is_running(port))
		return;

	/*
	 * Once the reset process completes, the Policy Engine Shall
	 * transition to the PE_SNK_Discovery state
	 */
	set_state_pe(port, PE_SNK_DISCOVERY);
}

/**
 * PE_SNK_Discovery State
 */
static void pe_snk_discovery_entry(int port)
{
	print_current_state(port);
}

static void pe_snk_discovery_run(int port)
{
	/*
	 * Transition to the PE_SNK_Wait_for_Capabilities state when:
	 *   1) VBUS has been detected
	 */
	if (!pd_check_vbus_level(port, VBUS_REMOVED))
		set_state_pe(port, PE_SNK_WAIT_FOR_CAPABILITIES);
}

/**
 * PE_SNK_Wait_For_Capabilities State
 */
static void pe_snk_wait_for_capabilities_entry(int port)
{
	print_current_state(port);

	/* Initialize and start the SinkWaitCapTimer */
	pd_timer_enable(port, PE_TIMER_TIMEOUT, PD_T_SINK_WAIT_CAP);
}

static void pe_snk_wait_for_capabilities_run(int port)
{
	uint8_t type;
	uint8_t cnt;
	uint8_t ext;

	/*
	 * Transition to the PE_SNK_Evaluate_Capability state when:
	 *  1) A Source_Capabilities Message is received.
	 */
	if (PE_CHK_FLAG(port, PE_FLAGS_MSG_RECEIVED)) {
		PE_CLR_FLAG(port, PE_FLAGS_MSG_RECEIVED);

		type = PD_HEADER_TYPE(rx_emsg[port].header);
		cnt = PD_HEADER_CNT(rx_emsg[port].header);
		ext = PD_HEADER_EXT(rx_emsg[port].header);

		if ((ext == 0) && (cnt > 0) && (type == PD_DATA_SOURCE_CAP)) {
			set_state_pe(port, PE_SNK_EVALUATE_CAPABILITY);
			return;
		}
	}

	/* When the SinkWaitCapTimer times out, perform a Hard Reset. */
	if (pd_timer_is_expired(port, PE_TIMER_TIMEOUT)) {
		PE_SET_FLAG(port, PE_FLAGS_SNK_WAIT_CAP_TIMEOUT);
		set_state_pe(port, PE_SNK_HARD_RESET);
	}
}

static void pe_snk_wait_for_capabilities_exit(int port)
{
	pd_timer_disable(port, PE_TIMER_TIMEOUT);
}

/**
 * PE_SNK_Evaluate_Capability State
 */
static void pe_snk_evaluate_capability_entry(int port)
{
	uint32_t *pdo = (uint32_t *)rx_emsg[port].buf;
	uint32_t num = rx_emsg[port].len >> 2;

	print_current_state(port);

	/* Reset Hard Reset counter to zero */
	pe[port].hard_reset_counter = 0;

	/* Set to highest revision supported by both ports. */
	prl_set_rev(port, TCPCI_MSG_SOP,
			MIN(PD_REVISION, PD_HEADER_REV(rx_emsg[port].header)));

	set_cable_rev(port);

	/* Parse source caps if they have changed */
	if (pe[port].src_cap_cnt != num ||
	    memcmp(pdo, pe[port].src_caps, num << 2)) {
		/*
		 * If port policy preference is to be a power role source,
		 * then request a power role swap.  If we'd previously queued a
		 * PR swap but can now charge from this device, clear it.
		 */
		if (!pd_can_charge_from_device(port, num, pdo))
			pd_request_power_swap(port);
		else
			PE_CLR_DPM_REQUEST(port, DPM_REQUEST_PR_SWAP);
	}

	pe_update_src_pdo_flags(port, num, pdo);
	pd_set_src_caps(port, num, pdo);

	/* Evaluate the options based on supplied capabilities */
	pd_process_source_cap(port, pe[port].src_cap_cnt, pe[port].src_caps);

	/* Device Policy Response Received */
	set_state_pe(port, PE_SNK_SELECT_CAPABILITY);

#ifdef HAS_TASK_DPS
	/* Wake DPS task to evaluate the SrcCaps */
	task_wake(TASK_ID_DPS);
#endif
}

/**
 * PE_SNK_Select_Capability State
 */
static void pe_snk_select_capability_entry(int port)
{
	print_current_state(port);

	/* Send Request */
	pe_send_request_msg(port);
	pe_sender_response_msg_entry(port);

	/* We are PD Connected */
	PE_SET_FLAG(port, PE_FLAGS_PD_CONNECTION);
	tc_pd_connection(port, 1);
}

static void pe_snk_select_capability_run(int port)
{
	uint8_t type;
	uint8_t cnt;
	enum tcpci_msg_type sop;
	enum pe_msg_check msg_check;

	/*
	 * Check the state of the message sent
	 */
	msg_check = pe_sender_response_msg_run(port);

	/*
	 * Handle discarded message
	 */
	if (msg_check & PE_MSG_DISCARDED) {
		/*
		 * The sent REQUEST message was discarded.  This can be at
		 * the start of an AMS or in the middle.  Handle what to
		 * do based on where we came from.
		 * 1) SE_SNK_EVALUATE_CAPABILITY: sends SoftReset
		 * 2) SE_SNK_READY: goes back to SNK Ready
		 */
		if (get_last_state_pe(port) == PE_SNK_EVALUATE_CAPABILITY)
			pe_send_soft_reset(port, TCPCI_MSG_SOP);
		else
			set_state_pe(port, PE_SNK_READY);
		return;
	}

	if ((msg_check & PE_MSG_SENT) &&
	    PE_CHK_FLAG(port, PE_FLAGS_MSG_RECEIVED)) {
		PE_CLR_FLAG(port, PE_FLAGS_MSG_RECEIVED);
		type = PD_HEADER_TYPE(rx_emsg[port].header);
		cnt = PD_HEADER_CNT(rx_emsg[port].header);
		sop = PD_HEADER_GET_SOP(rx_emsg[port].header);

		/*
		 * Transition to the PE_SNK_Transition_Sink state when:
		 *  1) An Accept Message is received from the Source.
		 *
		 * Transition to the PE_SNK_Wait_for_Capabilities state when:
		 *  1) There is no Explicit Contract in place and
		 *  2) A Reject Message is received from the Source or
		 *  3) A Wait Message is received from the Source.
		 *
		 * Transition to the PE_SNK_Ready state when:
		 *  1) There is an Explicit Contract in place and
		 *  2) A Reject Message is received from the Source or
		 *  3) A Wait Message is received from the Source.
		 *
		 * Transition to the PE_SNK_Hard_Reset state when:
		 *  1) A SenderResponseTimer timeout occurs.
		 */

		/* Only look at control messages */
		if (cnt == 0) {
			/*
			 * Accept Message Received
			 */
			if (type == PD_CTRL_ACCEPT) {
				/* explicit contract is now in place */
				pe_set_explicit_contract(port);

				set_state_pe(port, PE_SNK_TRANSITION_SINK);

				return;
			}
			/*
			 * Reject or Wait Message Received
			 */
			else if (type == PD_CTRL_REJECT ||
							type == PD_CTRL_WAIT) {
				if (type == PD_CTRL_WAIT)
					PE_SET_FLAG(port, PE_FLAGS_WAIT);

				pd_timer_disable(port, PE_TIMER_SINK_REQUEST);

				/*
				 * We had a previous explicit contract, so
				 * transition to PE_SNK_Ready
				 */
				if (PE_CHK_FLAG(port,
						PE_FLAGS_EXPLICIT_CONTRACT))
					set_state_pe(port, PE_SNK_READY);
				/*
				 * No previous explicit contract, so transition
				 * to PE_SNK_Wait_For_Capabilities
				 */
				else
					set_state_pe(port,
						PE_SNK_WAIT_FOR_CAPABILITIES);
				return;
			}
			/*
			 * Unexpected Control Message Received
			 */
			else {
				/* Send Soft Reset */
				pe_send_soft_reset(port, sop);
				return;
			}
		}
		/*
		 * Unexpected Data Message
		 */
		else {
			/* Send Soft Reset */
			pe_send_soft_reset(port, sop);
			return;
		}
	}

	/* SenderResponsetimer timeout */
	if (pd_timer_is_expired(port, PE_TIMER_SENDER_RESPONSE))
		set_state_pe(port, PE_SNK_HARD_RESET);
}

void pe_snk_select_capability_exit(int port)
{
	pe_sender_response_msg_exit(port);
}

/**
 * PE_SNK_Transition_Sink State
 */
static void pe_snk_transition_sink_entry(int port)
{
	print_current_state(port);

	/* Initialize and run PSTransitionTimer */
	pd_timer_enable(port, PE_TIMER_PS_TRANSITION, PD_T_PS_TRANSITION);
}

static void pe_snk_transition_sink_run(int port)
{
	/*
	 * Transition to the PE_SNK_Ready state when:
	 *  1) A PS_RDY Message is received from the Source.
	 *
	 * Transition to the PE_SNK_Hard_Reset state when:
	 *  1) A Protocol Error occurs.
	 */

	if (PE_CHK_FLAG(port, PE_FLAGS_MSG_RECEIVED)) {
		PE_CLR_FLAG(port, PE_FLAGS_MSG_RECEIVED);

		/*
		 * PS_RDY message received
		 */
		if ((PD_HEADER_CNT(rx_emsg[port].header) == 0) &&
			   (PD_HEADER_TYPE(rx_emsg[port].header) ==
			   PD_CTRL_PS_RDY)) {
			/*
			 * Set first message flag to trigger a wait and add
			 * jitter delay when operating in PD2.0 mode.
			 */
			PE_SET_FLAG(port, PE_FLAGS_FIRST_MSG);
			pd_timer_disable(port, PE_TIMER_WAIT_AND_ADD_JITTER);

			/*
			 * If we've successfully completed our new power
			 * contract, ensure SOP' communication is enabled before
			 * entering PE_SNK_READY.  It may have been disabled
			 * during a power role swap to avoid interoperability
			 * issues with out-of-spec partners.
			 */
			if (tc_is_vconn_src(port))
				tcpm_sop_prime_enable(port, true);

			/*
			 * Evaluate port's sink caps for FRS current, if
			 * already available
			 */
			if (pd_get_snk_cap_cnt(port) > 0)
				dpm_evaluate_sink_fixed_pdo(port,
							*pd_get_snk_caps(port));

			set_state_pe(port, PE_SNK_READY);
		} else {
			/*
			 * Protocol Error
			 */
			set_state_pe(port, PE_SNK_HARD_RESET);
		}
		return;
	}

	/*
	 * Timeout will lead to a Hard Reset
	 */
	if (pd_timer_is_expired(port, PE_TIMER_PS_TRANSITION) &&
	    pe[port].hard_reset_counter <= N_HARD_RESET_COUNT) {
		PE_SET_FLAG(port, PE_FLAGS_PS_TRANSITION_TIMEOUT);

		set_state_pe(port, PE_SNK_HARD_RESET);
	}
}

static void pe_snk_transition_sink_exit(int port)
{
	/* Transition Sink's power supply to the new power level */
	pd_set_input_current_limit(port,
				pe[port].curr_limit, pe[port].supply_voltage);

	if (IS_ENABLED(CONFIG_CHARGE_MANAGER))
		/* Set ceiling based on what's negotiated */
		charge_manager_set_ceil(port,
				CEIL_REQUESTOR_PD, pe[port].curr_limit);

	pd_timer_disable(port, PE_TIMER_PS_TRANSITION);

	if (IS_ENABLED(CONFIG_USB_PD_DPS))
		if (charge_manager_get_active_charge_port() == port)
			dps_update_stabilized_time(port);
}


/**
 * PE_SNK_Ready State
 */
static void pe_snk_ready_entry(int port)
{
	print_current_state(port);

	/* Ensure any message send flags are cleaned up */
	PE_CLR_FLAG(port, PE_FLAGS_READY_CLR);

	/* Clear DPM Current Request */
	pe[port].dpm_curr_request = 0;

	/*
	 * On entry to the PE_SNK_Ready state as the result of a wait,
	 * then do the following:
	 *   1) Initialize and run the SinkRequestTimer
	 */
	if (PE_CHK_FLAG(port, PE_FLAGS_WAIT)) {
		PE_CLR_FLAG(port, PE_FLAGS_WAIT);
		pd_timer_enable(port, PE_TIMER_SINK_REQUEST,
				PD_T_SINK_REQUEST);
	}

	/*
	 * Wait and add jitter if we are operating in PD2.0 mode and no messages
	 * have been sent since enter this state.
	 */
	pe_update_wait_and_add_jitter_timer(port);
}

static void pe_snk_ready_run(int port)
{
	/*
	 * Handle incoming messages before discovery and DPMs other than hard
	 * reset
	 */
	if (PE_CHK_FLAG(port, PE_FLAGS_MSG_RECEIVED)) {
		uint8_t type = PD_HEADER_TYPE(rx_emsg[port].header);
		uint8_t cnt = PD_HEADER_CNT(rx_emsg[port].header);
		uint8_t ext = PD_HEADER_EXT(rx_emsg[port].header);
		uint32_t *payload = (uint32_t *)rx_emsg[port].buf;

		PE_CLR_FLAG(port, PE_FLAGS_MSG_RECEIVED);

		/* Extended Message Request */
		if (ext > 0) {
			switch (type) {
#if defined(CONFIG_USB_PD_EXTENDED_MESSAGES) && defined(CONFIG_BATTERY)
			case PD_EXT_GET_BATTERY_CAP:
				set_state_pe(port, PE_GIVE_BATTERY_CAP);
				break;
			case PD_EXT_GET_BATTERY_STATUS:
				set_state_pe(port, PE_GIVE_BATTERY_STATUS);
				break;
#endif /* CONFIG_USB_PD_EXTENDED_MESSAGES && CONFIG_BATTERY */
			default:
				extended_message_not_supported(port, payload);
			}
			return;
		}
		/* Data Messages */
		else if (cnt > 0) {
			switch (type) {
			case PD_DATA_SOURCE_CAP:
				set_state_pe(port,
					PE_SNK_EVALUATE_CAPABILITY);
				break;
			case PD_DATA_VENDOR_DEF:
				if (PD_HEADER_TYPE(rx_emsg[port].header) ==
							PD_DATA_VENDOR_DEF) {
					if (PD_VDO_SVDM(*payload))
						set_state_pe(port,
							PE_VDM_RESPONSE);
					else
						set_state_pe(port,
						PE_HANDLE_CUSTOM_VDM_REQUEST);
				}
				break;
			case PD_DATA_BIST:
				set_state_pe(port, PE_BIST_TX);
				break;
			default:
				set_state_pe(port, PE_SEND_NOT_SUPPORTED);
			}
			return;
		}
		/* Control Messages */
		else {
			switch (type) {
			case PD_CTRL_GOOD_CRC:
				/* Do nothing */
				break;
			case PD_CTRL_PING:
				/* Do nothing */
				break;
			case PD_CTRL_GET_SOURCE_CAP:
				set_state_pe(port, PE_DR_SNK_GIVE_SOURCE_CAP);
				return;
			case PD_CTRL_GET_SINK_CAP:
				set_state_pe(port, PE_SNK_GIVE_SINK_CAP);
				return;
			case PD_CTRL_GOTO_MIN:
				set_state_pe(port, PE_SNK_TRANSITION_SINK);
				return;
			case PD_CTRL_PR_SWAP:
				set_state_pe(port,
						PE_PRS_SNK_SRC_EVALUATE_SWAP);
				return;
			case PD_CTRL_DR_SWAP:
				if (PE_CHK_FLAG(port, PE_FLAGS_MODAL_OPERATION))
					set_state_pe(port, PE_SNK_HARD_RESET);
				else
					set_state_pe(port,
							PE_DRS_EVALUATE_SWAP);
				return;
			case PD_CTRL_VCONN_SWAP:
				if (IS_ENABLED(CONFIG_USBC_VCONN))
					set_state_pe(port,
							PE_VCS_EVALUATE_SWAP);
				else
					set_state_pe(port,
							PE_SEND_NOT_SUPPORTED);
				return;
			case PD_CTRL_NOT_SUPPORTED:
				/* Do nothing */
				break;
			/*
			 * USB PD 3.0 6.8.1:
			 * Receiving an unexpected message shall be responded
			 * to with a soft reset message.
			 */
			case PD_CTRL_ACCEPT:
			case PD_CTRL_REJECT:
			case PD_CTRL_WAIT:
			case PD_CTRL_PS_RDY:
				pe_send_soft_reset(port,
				  PD_HEADER_GET_SOP(rx_emsg[port].header));
				return;
			/*
			 * Receiving an unknown or unsupported message
			 * shall be responded to with a not supported message.
			 */
			default:
				set_state_pe(port, PE_SEND_NOT_SUPPORTED);
				return;
			}
		}
	}

	/*
	 * Make sure the PRL layer isn't busy with receiving or transmitting
	 * chunked messages before attempting to transmit a new message.
	 */
	if (prl_is_busy(port))
		return;

	if (PE_CHK_FLAG(port, PE_FLAGS_VDM_REQUEST_CONTINUE)) {
		PE_CLR_FLAG(port, PE_FLAGS_VDM_REQUEST_CONTINUE);
		set_state_pe(port, PE_VDM_REQUEST_DPM);
		return;
	}

	if (pd_timer_is_disabled(port, PE_TIMER_WAIT_AND_ADD_JITTER) ||
	    pd_timer_is_expired(port, PE_TIMER_WAIT_AND_ADD_JITTER)) {
		PE_CLR_FLAG(port, PE_FLAGS_FIRST_MSG);
		pd_timer_disable(port, PE_TIMER_WAIT_AND_ADD_JITTER);

		if (pd_timer_is_expired(port, PE_TIMER_SINK_REQUEST)) {
			pd_timer_disable(port, PE_TIMER_SINK_REQUEST);
			set_state_pe(port, PE_SNK_SELECT_CAPABILITY);
			return;
		}

		/*
		 * Handle Device Policy Manager Requests
		 */
		if (sink_dpm_requests(port))
			return;

		/*
		 * Attempt discovery if possible, and return if state was
		 * changed for that discovery.
		 */
		if (pe_attempt_port_discovery(port))
			return;

		/* No DPM requests; attempt mode entry/exit if needed */
		dpm_run(port);

	}
}

/**
 * PE_SNK_Hard_Reset
 */
static void pe_snk_hard_reset_entry(int port)
{
#ifdef CONFIG_USB_PD_RESET_MIN_BATT_SOC
	int batt_soc;
#endif

	print_current_state(port);

	/*
	 * Note: If the SinkWaitCapTimer times out and the HardResetCounter is
	 *       greater than nHardResetCount the Sink Shall assume that the
	 *       Source is non-responsive.
	 */
	if (PE_CHK_FLAG(port, PE_FLAGS_SNK_WAIT_CAP_TIMEOUT) &&
			pe[port].hard_reset_counter > N_HARD_RESET_COUNT) {
		set_state_pe(port, PE_SRC_DISABLED);
		return;
	}

	/*
	 * If we're about to kill our active charge port and have no battery to
	 * supply power, disable the PE layer instead.  If we have no battery,
	 * but we haven't determined our active charge port yet, also avoid
	 * performing the HardReset.  It might be that this port was our active
	 * charge port.
	 *
	 * Note: On systems without batteries (ex. chromeboxes), it's preferable
	 * to brown out rather than leave the port only semi-functional for a
	 * customer.  For systems which should have a battery, this condition is
	 * not expected to be encountered by a customer.
	 */
	if (IS_ENABLED(CONFIG_BATTERY) && (battery_is_present() == BP_NO) &&
	    IS_ENABLED(CONFIG_CHARGE_MANAGER) &&
	    ((port == charge_manager_get_active_charge_port() ||
	     (charge_manager_get_active_charge_port() == CHARGE_PORT_NONE))) &&
	    system_get_reset_flags() & EC_RESET_FLAG_SYSJUMP) {
		CPRINTS("C%d: Disabling port to avoid brown out, "
			"please reboot EC to enable port again", port);
		set_state_pe(port, PE_SRC_DISABLED);
		return;

	}

#ifdef CONFIG_USB_PD_RESET_MIN_BATT_SOC
	/*
	 * If the battery has not met a configured safe level for hard
	 * resets, set state to PE_SRC_Disabled as a hard
	 * reset could brown out the board.
	 * Note this may mean that high-power chargers will stay at
	 * 15W until a reset is sent, depending on boot timing.
	 *
	 * PE_FLAGS_SNK_WAITING_BATT flags will be cleared and
	 * PE state will be switched to PE_SNK_Startup when
	 * battery reaches CONFIG_USB_PD_RESET_MIN_BATT_SOC.
	 * See pe_update_waiting_batt_flag() for more details.
	 */
	batt_soc = usb_get_battery_soc();

	if (batt_soc < CONFIG_USB_PD_RESET_MIN_BATT_SOC ||
	    battery_get_disconnect_state() != BATTERY_NOT_DISCONNECTED) {
		PE_SET_FLAG(port, PE_FLAGS_SNK_WAITING_BATT);
		CPRINTS("C%d: Battery low %d%%! Stay in disabled state " \
			"until battery level reaches %d%%", port, batt_soc,
			CONFIG_USB_PD_RESET_MIN_BATT_SOC);
		set_state_pe(port, PE_SRC_DISABLED);
		return;
	}
#endif

	PE_CLR_FLAG(port, PE_FLAGS_SNK_WAIT_CAP_TIMEOUT |
			  PE_FLAGS_VDM_REQUEST_NAKED |
			  PE_FLAGS_PROTOCOL_ERROR |
			  PE_FLAGS_VDM_REQUEST_BUSY);

	/* Request the generation of Hard Reset Signaling by the PHY Layer */
	prl_execute_hard_reset(port);

	/* Increment the HardResetCounter */
	pe[port].hard_reset_counter++;

	/*
	 * Transition the Sink’s power supply to the new power level if
	 * PSTransistionTimer timeout occurred.
	 */
	if (PE_CHK_FLAG(port, PE_FLAGS_PS_TRANSITION_TIMEOUT)) {
		PE_CLR_FLAG(port, PE_FLAGS_PS_TRANSITION_TIMEOUT);

		/* Transition Sink's power supply to the new power level */
		pd_set_input_current_limit(port, pe[port].curr_limit,
						pe[port].supply_voltage);
		if (IS_ENABLED(CONFIG_CHARGE_MANAGER))
			/* Set ceiling based on what's negotiated */
			charge_manager_set_ceil(port, CEIL_REQUESTOR_PD,
							pe[port].curr_limit);
	}
}

static void pe_snk_hard_reset_run(int port)
{
	/*
	 * Transition to the PE_SNK_Transition_to_default state when:
	 *  1) The Hard Reset is complete.
	 */
	if (PE_CHK_FLAG(port, PE_FLAGS_HARD_RESET_PENDING))
		return;

	set_state_pe(port, PE_SNK_TRANSITION_TO_DEFAULT);
}

/**
 * PE_SNK_Transition_to_default
 */
static void pe_snk_transition_to_default_entry(int port)
{
	print_current_state(port);

	/* Reset flags */
	pe[port].flags = 0;

	/* Reset DPM Request */
	pe[port].dpm_request = 0;

	/* Inform the TC Layer of Hard Reset */
	tc_hard_reset_request(port);
}

static void pe_snk_transition_to_default_run(int port)
{
	if (PE_CHK_FLAG(port, PE_FLAGS_PS_RESET_COMPLETE)) {
		PE_CLR_FLAG(port, PE_FLAGS_PS_RESET_COMPLETE);
		/* Inform the Protocol Layer that the Hard Reset is complete */
		prl_hard_reset_complete(port);
		set_state_pe(port, PE_SNK_STARTUP);
	}
}

/**
 * PE_SNK_Get_Source_Cap
 */
static void pe_snk_get_source_cap_entry(int port)
{
	print_current_state(port);

	/* Send a Get_Source_Cap Message */
	tx_emsg[port].len = 0;
	send_ctrl_msg(port, TCPCI_MSG_SOP, PD_CTRL_GET_SOURCE_CAP);
}

static void pe_snk_get_source_cap_run(int port)
{
	if (PE_CHK_FLAG(port, PE_FLAGS_TX_COMPLETE)) {
		PE_CLR_FLAG(port, PE_FLAGS_TX_COMPLETE);

		set_state_pe(port, PE_SNK_READY);
	}
}

/**
 * PE_SNK_Send_Soft_Reset and PE_SRC_Send_Soft_Reset
 */
static void pe_send_soft_reset_entry(int port)
{
	print_current_state(port);

	/* Reset Protocol Layer (softly) */
	prl_reset_soft(port);

	pe_sender_response_msg_entry(port);

	/*
	 * Mark the temporary timer PE_TIMER_TIMEOUT as expired to limit
	 * to sending a single SoftReset message.
	 */
	pd_timer_enable(port, PE_TIMER_TIMEOUT, 0);
}

static void pe_send_soft_reset_run(int port)
{
	int type;
	int cnt;
	int ext;
	enum pe_msg_check msg_check;

	/* Wait until protocol layer is running */
	if (!prl_is_running(port))
		return;

	/*
	 * Protocol layer is running, so need to send a single SoftReset.
	 * Use temporary timer to act as a flag to keep this as a single
	 * message send.
	 */
	if (!pd_timer_is_disabled(port, PE_TIMER_TIMEOUT)) {
		pd_timer_disable(port, PE_TIMER_TIMEOUT);

		/*
		 * TODO(b/150614211): Soft reset type should match
		 * unexpected incoming message type
		 */
		/* Send Soft Reset message */
		send_ctrl_msg(port,
			pe[port].soft_reset_sop, PD_CTRL_SOFT_RESET);

		return;
	}

	/*
	 * Check the state of the message sent
	 */
	msg_check = pe_sender_response_msg_run(port);

	/*
	 * Handle discarded message
	 */
	if (msg_check == PE_MSG_DISCARDED) {
		pe_set_ready_state(port);
		return;
	}

	/*
	 * Transition to the PE_SNK_Send_Capabilities or
	 * PE_SRC_Send_Capabilities state when:
	 *   1) An Accept Message has been received.
	 */
	if (msg_check == PE_MSG_SENT &&
	    PE_CHK_FLAG(port, PE_FLAGS_MSG_RECEIVED)) {
		PE_CLR_FLAG(port, PE_FLAGS_MSG_RECEIVED);

		type = PD_HEADER_TYPE(rx_emsg[port].header);
		cnt = PD_HEADER_CNT(rx_emsg[port].header);
		ext = PD_HEADER_EXT(rx_emsg[port].header);

		if ((ext == 0) && (cnt == 0) && (type == PD_CTRL_ACCEPT)) {
			if (pe[port].power_role == PD_ROLE_SINK)
				set_state_pe(port,
						PE_SNK_WAIT_FOR_CAPABILITIES);
			else
				set_state_pe(port,
						PE_SRC_SEND_CAPABILITIES);
			return;
		}
	}

	/*
	 * Transition to PE_SNK_Hard_Reset or PE_SRC_Hard_Reset on Sender
	 * Response Timer Timeout or Protocol Layer or Protocol Error
	 */
	if (pd_timer_is_expired(port, PE_TIMER_SENDER_RESPONSE) ||
			PE_CHK_FLAG(port, PE_FLAGS_PROTOCOL_ERROR)) {
		PE_CLR_FLAG(port, PE_FLAGS_PROTOCOL_ERROR);

		if (pe[port].power_role == PD_ROLE_SINK)
			set_state_pe(port, PE_SNK_HARD_RESET);
		else
			set_state_pe(port, PE_SRC_HARD_RESET);
		return;
	}
}

static void pe_send_soft_reset_exit(int port)
{
	pe_sender_response_msg_exit(port);
	pd_timer_disable(port, PE_TIMER_TIMEOUT);
}

/**
 * PE_SNK_Soft_Reset and PE_SNK_Soft_Reset
 */
static void pe_soft_reset_entry(int port)
{
	print_current_state(port);

	send_ctrl_msg(port, TCPCI_MSG_SOP, PD_CTRL_ACCEPT);
}

static void  pe_soft_reset_run(int port)
{
	if (PE_CHK_FLAG(port, PE_FLAGS_TX_COMPLETE)) {
		PE_CLR_FLAG(port, PE_FLAGS_TX_COMPLETE);

		if (pe[port].power_role == PD_ROLE_SINK)
			set_state_pe(port, PE_SNK_WAIT_FOR_CAPABILITIES);
		else
			set_state_pe(port, PE_SRC_SEND_CAPABILITIES);
	} else if (PE_CHK_FLAG(port, PE_FLAGS_PROTOCOL_ERROR)) {
		PE_CLR_FLAG(port, PE_FLAGS_PROTOCOL_ERROR);

		if (pe[port].power_role == PD_ROLE_SINK)
			set_state_pe(port, PE_SNK_HARD_RESET);
		else
			set_state_pe(port, PE_SRC_HARD_RESET);
	}
}

/**
 * PE_SRC_Not_Supported and PE_SNK_Not_Supported
 *
 * 6.7.1 Soft Reset and Protocol Error (Revision 2.0, Version 1.3)
 * An unrecognized or unsupported Message (except for a Structured VDM),
 * received in the PE_SNK_Ready or PE_SRC_Ready states, Shall Not cause
 * a Soft_Reset Message to be generated but instead a Reject Message
 * Shall be generated.
 */
static void pe_send_not_supported_entry(int port)
{
	print_current_state(port);

	/* Request the Protocol Layer to send a Not_Supported Message. */
	if (prl_get_rev(port, TCPCI_MSG_SOP) > PD_REV20)
		send_ctrl_msg(port, TCPCI_MSG_SOP, PD_CTRL_NOT_SUPPORTED);
	else
		send_ctrl_msg(port, TCPCI_MSG_SOP, PD_CTRL_REJECT);
}

static void pe_send_not_supported_run(int port)
{
	if (PE_CHK_FLAG(port, PE_FLAGS_TX_COMPLETE)) {
		PE_CLR_FLAG(port, PE_FLAGS_TX_COMPLETE);
		pe_set_ready_state(port);

	}
}

/**
 * PE_SRC_Chunk_Received and PE_SNK_Chunk_Received
 *
 * 6.11.2.1.1 Architecture of Device Including Chunking Layer (Revision 3.0,
 * Version 2.0): If a PD Device or Cable Marker has no requirement to handle any
 * message requiring more than one Chunk of any Extended Message, it May omit
 * the Chunking Layer. In this case it Shall implement the
 * ChunkingNotSupportedTimer to ensure compatible operation with partners which
 * support Chunking.
 *
 * See also:
 * 6.6.18.1 ChunkingNotSupportedTimer
 * 8.3.3.6  Not Supported Message State Diagrams
 */
__maybe_unused static void pe_chunk_received_entry(int port)
{
	if (!IS_ENABLED(CONFIG_USB_PD_REV30) ||
	    IS_ENABLED(CONFIG_USB_PD_EXTENDED_MESSAGES))
		assert(0);

	print_current_state(port);
	pd_timer_enable(port, PE_TIMER_CHUNKING_NOT_SUPPORTED,
			PD_T_CHUNKING_NOT_SUPPORTED);
}

__maybe_unused static void pe_chunk_received_run(int port)
{
	if (!IS_ENABLED(CONFIG_USB_PD_REV30) ||
	    IS_ENABLED(CONFIG_USB_PD_EXTENDED_MESSAGES))
		assert(0);

	if (pd_timer_is_expired(port, PE_TIMER_CHUNKING_NOT_SUPPORTED))
		set_state_pe(port, PE_SEND_NOT_SUPPORTED);
}

__maybe_unused static void pe_chunk_received_exit(int port)
{
	pd_timer_disable(port, PE_TIMER_CHUNKING_NOT_SUPPORTED);
}

/**
 * PE_SRC_Ping
 */
static void pe_src_ping_entry(int port)
{
	print_current_state(port);
	send_ctrl_msg(port, TCPCI_MSG_SOP, PD_CTRL_PING);
}

static void pe_src_ping_run(int port)
{
	if (PE_CHK_FLAG(port, PE_FLAGS_TX_COMPLETE)) {
		PE_CLR_FLAG(port, PE_FLAGS_TX_COMPLETE);
		set_state_pe(port, PE_SRC_READY);
	}
}

#ifdef CONFIG_USB_PD_EXTENDED_MESSAGES
/**
 * PE_Give_Battery_Cap
 */
static void pe_give_battery_cap_entry(int port)
{
	uint8_t *payload = rx_emsg[port].buf;
	uint16_t *msg = (uint16_t *)tx_emsg[port].buf;

	if (!IS_ENABLED(CONFIG_BATTERY))
		return;
	print_current_state(port);

	/* Set VID */
	msg[BCDB_VID] = USB_VID_GOOGLE;

	/* Set PID */
	msg[BCDB_PID] = CONFIG_USB_PID;

	if (battery_is_present()) {
		/*
		 * We only have one fixed battery,
		 * so make sure batt cap ref is 0.
		 * This value is the first byte after the headers.
		 */
		if (payload[0] != 0) {
			/* Invalid battery reference */
			msg[BCDB_DESIGN_CAP] = 0;
			msg[BCDB_FULL_CAP] = 0;
			/* Set invalid battery bit in response bit 0, byte 8 */
			msg[BCDB_BATT_TYPE] = 1;
		} else {
			/*
			 * The Battery Design Capacity field shall return the
			 * Battery’s design capacity in tenths of Wh. If the
			 * Battery is Hot Swappable and is not present, the
			 * Battery Design Capacity field shall be set to 0. If
			 * the Battery is unable to report its Design Capacity,
			 * it shall return 0xFFFF
			 */
			msg[BCDB_DESIGN_CAP] = 0xffff;

			/*
			 * The Battery Last Full Charge Capacity field shall
			 * return the Battery’s last full charge capacity in
			 * tenths of Wh. If the Battery is Hot Swappable and
			 * is not present, the Battery Last Full Charge Capacity
			 * field shall be set to 0. If the Battery is unable to
			 * report its Design Capacity, the Battery Last Full
			 * Charge Capacity field shall be set to 0xFFFF.
			 */
			msg[BCDB_FULL_CAP] = 0xffff;


			if (IS_ENABLED(HAS_TASK_HOSTCMD) &&
			    *host_get_memmap(EC_MEMMAP_BATTERY_VERSION) != 0) {
				int design_volt, design_cap, full_cap;

				design_volt = *(int *)host_get_memmap(
							EC_MEMMAP_BATT_DVLT);
				design_cap = *(int *)host_get_memmap(
							EC_MEMMAP_BATT_DCAP);
				full_cap = *(int *)host_get_memmap(
							EC_MEMMAP_BATT_LFCC);

				/*
				 * Wh = (c * v) / 1000000
				 * 10th of a Wh = Wh * 10
				 */
				msg[BCDB_DESIGN_CAP] = DIV_ROUND_NEAREST(
						(design_cap * design_volt),
						 100000);
				/*
				 * Wh = (c * v) / 1000000
				 * 10th of a Wh = Wh * 10
				 */
				msg[BCDB_FULL_CAP] = DIV_ROUND_NEAREST(
						(design_cap * full_cap),
						 100000);
			} else {
				uint32_t v;
				uint32_t c;

				if (battery_design_voltage(&v) == 0) {
					if (battery_design_capacity(&c) == 0) {
						/*
						 * Wh = (c * v) / 1000000
						 * 10th of a Wh = Wh * 10
						 */
						msg[BCDB_DESIGN_CAP] =
							DIV_ROUND_NEAREST(
							(c * v),
							 100000);
					}

					if (battery_full_charge_capacity(&c)
									== 0) {
						/*
						 * Wh = (c * v) / 1000000
						 * 10th of a Wh = Wh * 10
						 */
						msg[BCDB_FULL_CAP] =
							DIV_ROUND_NEAREST(
							(c * v),
							 100000);
					}
				}

			}
			/* Valid battery selected */
			msg[BCDB_BATT_TYPE] = 0;
		}
	} else {
		/* Battery not present indicated by 0's in the capacity */
		msg[BCDB_DESIGN_CAP] = 0;
		msg[BCDB_FULL_CAP] = 0;
		if (payload[0] != 0)
			msg[BCDB_BATT_TYPE] = 1;
		else
			msg[BCDB_BATT_TYPE] = 0;
	}

	/* Extended Battery Cap data is 9 bytes */
	tx_emsg[port].len = 9;

	send_ext_data_msg(port, TCPCI_MSG_SOP, PD_EXT_BATTERY_CAP);
}

static void pe_give_battery_cap_run(int port)
{
	if (PE_CHK_FLAG(port, PE_FLAGS_TX_COMPLETE)) {
		PE_CLR_FLAG(port, PE_FLAGS_TX_COMPLETE);
		pe_set_ready_state(port);
	}
}

/**
 * PE_Give_Battery_Status
 */
static void pe_give_battery_status_entry(int port)
{
	uint8_t *payload = rx_emsg[port].buf;
	uint32_t *msg = (uint32_t *)tx_emsg[port].buf;

	if (!IS_ENABLED(CONFIG_BATTERY))
		return;
	print_current_state(port);

	if (battery_is_present()) {
		/*
		 * We only have one fixed battery,
		 * so make sure batt cap ref is 0.
		 * This value is the first byte after the headers.
		 */
		if (payload[0] != 0) {
			/* Invalid battery reference */
			*msg = BSDO_CAP(BSDO_CAP_UNKNOWN);
			*msg |= BSDO_INVALID;
		} else {
			uint32_t v;
			uint32_t c;

			*msg = BSDO_CAP(BSDO_CAP_UNKNOWN);

			if (IS_ENABLED(HAS_TASK_HOSTCMD) &&
			    *host_get_memmap(EC_MEMMAP_BATTERY_VERSION) != 0) {
				v = *(int *)host_get_memmap(
							EC_MEMMAP_BATT_DVLT);
				c = *(int *)host_get_memmap(
							EC_MEMMAP_BATT_CAP);

				/*
				 * Wh = (c * v) / 1000000
				 * 10th of a Wh = Wh * 10
				 */
				*msg = BSDO_CAP(DIV_ROUND_NEAREST((c * v),
						 100000));
			} else if (battery_design_voltage(&v) == 0 &&
				   battery_remaining_capacity(&c) == 0) {
				/*
				 * Wh = (c * v) / 1000000
				 * 10th of a Wh = Wh * 10
				 */
				*msg = BSDO_CAP(DIV_ROUND_NEAREST((c * v),
								  100000));
			}

			/* Battery is present */
			*msg |= BSDO_PRESENT;

			/*
			 * For drivers that are not smart battery compliant,
			 * battery_status() returns EC_ERROR_UNIMPLEMENTED and
			 * the battery is assumed to be idle.
			 */
			if (battery_status(&c) != 0) {
				*msg |= BSDO_IDLE; /* assume idle */
			} else {
				if (c & STATUS_FULLY_CHARGED)
					/* Fully charged */
					*msg |= BSDO_IDLE;
				else if (c & STATUS_DISCHARGING)
					/* Discharging */
					*msg |= BSDO_DISCHARGING;
				/* else battery is charging.*/
			}
		}
	} else {
		*msg = BSDO_CAP(BSDO_CAP_UNKNOWN);
		if (payload[0] != 0)
			*msg |= BSDO_INVALID;
	}

	/* Battery Status data is 4 bytes */
	tx_emsg[port].len = 4;

	send_data_msg(port, TCPCI_MSG_SOP, PD_DATA_BATTERY_STATUS);
}

static void pe_give_battery_status_run(int port)
{
	if (PE_CHK_FLAG(port, PE_FLAGS_TX_COMPLETE)) {
		PE_CLR_FLAG(port, PE_FLAGS_TX_COMPLETE);
		set_state_pe(port, PE_SRC_READY);
	}
}

/**
 * PE_SRC_Send_Source_Alert and
 * PE_SNK_Send_Sink_Alert
 */
static void pe_send_alert_entry(int port)
{
	uint32_t *msg = (uint32_t *)tx_emsg[port].buf;
	uint32_t *len = &tx_emsg[port].len;

	print_current_state(port);

	if (pd_build_alert_msg(msg, len, pe[port].power_role) != EC_SUCCESS)
		pe_set_ready_state(port);

	/* Request the Protocol Layer to send Alert Message. */
	send_data_msg(port, TCPCI_MSG_SOP, PD_DATA_ALERT);
}

static void pe_send_alert_run(int port)
{
	if (PE_CHK_FLAG(port, PE_FLAGS_TX_COMPLETE)) {
		PE_CLR_FLAG(port, PE_FLAGS_TX_COMPLETE);
		pe_set_ready_state(port);
	}
}
#endif /* CONFIG_USB_PD_EXTENDED_MESSAGES */

/**
 * PE_DRS_Evaluate_Swap
 */
static void pe_drs_evaluate_swap_entry(int port)
{
	print_current_state(port);

	/* Get evaluation of Data Role Swap request from DPM */
	if (pd_check_data_swap(port, pe[port].data_role)) {
		PE_SET_FLAG(port, PE_FLAGS_ACCEPT);
		/*
		 * PE_DRS_UFP_DFP_Evaluate_Swap and
		 * PE_DRS_DFP_UFP_Evaluate_Swap states embedded here.
		 */
		send_ctrl_msg(port, TCPCI_MSG_SOP, PD_CTRL_ACCEPT);
	} else {
		/*
		 * PE_DRS_UFP_DFP_Reject_Swap and PE_DRS_DFP_UFP_Reject_Swap
		 * states embedded here.
		 */
		send_ctrl_msg(port, TCPCI_MSG_SOP, PD_CTRL_REJECT);
	}
}

static void pe_drs_evaluate_swap_run(int port)
{
	if (PE_CHK_FLAG(port, PE_FLAGS_TX_COMPLETE)) {
		PE_CLR_FLAG(port, PE_FLAGS_TX_COMPLETE);

		/* Accept Message sent. Transtion to PE_DRS_Change */
		if (PE_CHK_FLAG(port, PE_FLAGS_ACCEPT)) {
			PE_CLR_FLAG(port, PE_FLAGS_ACCEPT);
			set_state_pe(port, PE_DRS_CHANGE);
		} else {
			/*
			 * Message sent. Transition back to PE_SRC_Ready or
			 * PE_SNK_Ready.
			 */
			pe_set_ready_state(port);
		}
	}
}

/**
 * PE_DRS_Change
 */
static void pe_drs_change_entry(int port)
{
	print_current_state(port);

	/*
	 * PE_DRS_UFP_DFP_Change_to_DFP and PE_DRS_DFP_UFP_Change_to_UFP
	 * states embedded here.
	 */
	/* Request DPM to change port data role */
	pd_request_data_swap(port);
}

static void pe_drs_change_run(int port)
{
	/* Wait until the data role is changed */
	if (pe[port].data_role == pd_get_data_role(port))
		return;

	/* Update the data role */
	pe[port].data_role = pd_get_data_role(port);

	if (pe[port].data_role == PD_ROLE_DFP)
		PE_CLR_FLAG(port, PE_FLAGS_DR_SWAP_TO_DFP);

	/*
	 * Port changed. Transition back to PE_SRC_Ready or
	 * PE_SNK_Ready.
	 */
	pe_set_ready_state(port);
}

/**
 * PE_DRS_Send_Swap
 */
static void pe_drs_send_swap_entry(int port)
{
	print_current_state(port);

	/*
	 * PE_DRS_UFP_DFP_Send_Swap and PE_DRS_DFP_UFP_Send_Swap
	 * states embedded here.
	 */
	/* Request the Protocol Layer to send a DR_Swap Message */
	send_ctrl_msg(port, TCPCI_MSG_SOP, PD_CTRL_DR_SWAP);
	pe_sender_response_msg_entry(port);
}

static void pe_drs_send_swap_run(int port)
{
	int type;
	int cnt;
	int ext;
	enum pe_msg_check msg_check;

	/*
	 * Check the state of the message sent
	 */
	msg_check = pe_sender_response_msg_run(port);

	/*
	 * Transition to PE_DRS_Change when:
	 *   1) An Accept Message is received.
	 *
	 * Transition to PE_SRC_Ready or PE_SNK_Ready state when:
	 *   1) A Reject Message is received.
	 *   2) Or a Wait Message is received.
	 */
	if ((msg_check & PE_MSG_SENT) &&
	    PE_CHK_FLAG(port, PE_FLAGS_MSG_RECEIVED)) {
		PE_CLR_FLAG(port, PE_FLAGS_MSG_RECEIVED);

		type = PD_HEADER_TYPE(rx_emsg[port].header);
		cnt = PD_HEADER_CNT(rx_emsg[port].header);
		ext = PD_HEADER_EXT(rx_emsg[port].header);

		if ((ext == 0) && (cnt == 0)) {
			if (type == PD_CTRL_ACCEPT) {
				set_state_pe(port, PE_DRS_CHANGE);
				return;
			} else if ((type == PD_CTRL_REJECT) ||
					(type == PD_CTRL_WAIT) ||
					(type == PD_CTRL_NOT_SUPPORTED)) {
				pe_set_ready_state(port);
				return;
			}
		}
	}

	/*
	 * Transition to PE_SRC_Ready or PE_SNK_Ready state when:
	 *   1) the SenderResponseTimer times out.
	 *   2) Message was discarded.
	 */
	if ((msg_check & PE_MSG_DISCARDED) ||
	    pd_timer_is_expired(port, PE_TIMER_SENDER_RESPONSE))
		pe_set_ready_state(port);
}

static void pe_drs_send_swap_exit(int port)
{
	pe_sender_response_msg_exit(port);
}

/**
 * PE_PRS_SRC_SNK_Evaluate_Swap
 */
static void pe_prs_src_snk_evaluate_swap_entry(int port)
{
	print_current_state(port);

	if (!pd_check_power_swap(port)) {
		/* PE_PRS_SRC_SNK_Reject_PR_Swap state embedded here */
		send_ctrl_msg(port, TCPCI_MSG_SOP, PD_CTRL_REJECT);
	} else {
		tc_request_power_swap(port);
		/* PE_PRS_SRC_SNK_Accept_Swap state embedded here */
		PE_SET_FLAG(port, PE_FLAGS_ACCEPT);
		send_ctrl_msg(port, TCPCI_MSG_SOP, PD_CTRL_ACCEPT);
	}
}

static void pe_prs_src_snk_evaluate_swap_run(int port)
{
	if (PE_CHK_FLAG(port, PE_FLAGS_TX_COMPLETE)) {
		PE_CLR_FLAG(port, PE_FLAGS_TX_COMPLETE);

		if (PE_CHK_FLAG(port, PE_FLAGS_ACCEPT)) {
			PE_CLR_FLAG(port, PE_FLAGS_ACCEPT);

			/*
			 * Clear any pending DPM power role swap request so we
			 * don't trigger a power role swap request back to src
			 * power role.
			 */
			PE_CLR_DPM_REQUEST(port, DPM_REQUEST_PR_SWAP);
			/*
			 * Power Role Swap OK, transition to
			 * PE_PRS_SRC_SNK_Transition_to_off
			 */
			set_state_pe(port, PE_PRS_SRC_SNK_TRANSITION_TO_OFF);
		} else {
			/* Message sent, return to PE_SRC_Ready */
			set_state_pe(port, PE_SRC_READY);
		}
	}
}

/**
 * PE_PRS_SRC_SNK_Transition_To_Off
 */
static void pe_prs_src_snk_transition_to_off_entry(int port)
{
	print_current_state(port);

	/* Contract is invalid */
	pe_invalidate_explicit_contract(port);

	/* Tell TypeC to power off the source */
	tc_src_power_off(port);

	pd_timer_enable(port, PE_TIMER_PS_SOURCE,
			PD_POWER_SUPPLY_TURN_OFF_DELAY);
}

static void pe_prs_src_snk_transition_to_off_run(int port)
{
	/*
	 * This is a non-interruptible AMS and power is transitioning - hard
	 * reset on interruption.
	 */
	if (PE_CHK_FLAG(port, PE_FLAGS_MSG_RECEIVED)) {
		PE_CLR_FLAG(port, PE_FLAGS_MSG_RECEIVED);

		tc_pr_swap_complete(port, 0);
		set_state_pe(port, PE_SRC_HARD_RESET);
	}

	/* Give time for supply to power off */
	if (pd_timer_is_expired(port, PE_TIMER_PS_SOURCE) &&
	    pd_check_vbus_level(port, VBUS_SAFE0V))
		set_state_pe(port, PE_PRS_SRC_SNK_ASSERT_RD);
}

static void pe_prs_src_snk_transition_to_off_exit(int port)
{
	pd_timer_disable(port, PE_TIMER_PS_SOURCE);
}

/**
 * PE_PRS_SRC_SNK_Assert_Rd
 */
static void pe_prs_src_snk_assert_rd_entry(int port)
{
	print_current_state(port);

	/* Tell TypeC to swap from Attached.SRC to Attached.SNK */
	tc_prs_src_snk_assert_rd(port);
}

static void pe_prs_src_snk_assert_rd_run(int port)
{
	/* Wait until Rd is asserted */
	if (tc_is_attached_snk(port))
		set_state_pe(port, PE_PRS_SRC_SNK_WAIT_SOURCE_ON);
}

/**
 * PE_PRS_SRC_SNK_Wait_Source_On
 */
static void pe_prs_src_snk_wait_source_on_entry(int port)
{
	print_current_state(port);
	send_ctrl_msg(port, TCPCI_MSG_SOP, PD_CTRL_PS_RDY);
}

static void pe_prs_src_snk_wait_source_on_run(int port)
{
	if (pd_timer_is_disabled(port, PE_TIMER_PS_SOURCE) &&
	    PE_CHK_FLAG(port, PE_FLAGS_TX_COMPLETE)) {
		PE_CLR_FLAG(port, PE_FLAGS_TX_COMPLETE);

		/* Update pe power role */
		pe[port].power_role = pd_get_power_role(port);
		pd_timer_enable(port, PE_TIMER_PS_SOURCE, PD_T_PS_SOURCE_ON);
	}

	/*
	 * Transition to PE_SNK_Startup when:
	 *   1) A PS_RDY Message is received.
	 */
	if (!pd_timer_is_disabled(port, PE_TIMER_PS_SOURCE) &&
	    PE_CHK_FLAG(port, PE_FLAGS_MSG_RECEIVED)) {
		int type = PD_HEADER_TYPE(rx_emsg[port].header);
		int cnt = PD_HEADER_CNT(rx_emsg[port].header);
		int ext = PD_HEADER_EXT(rx_emsg[port].header);

		PE_CLR_FLAG(port, PE_FLAGS_MSG_RECEIVED);

		if ((ext == 0) && (cnt == 0) && (type == PD_CTRL_PS_RDY)) {
			PE_SET_FLAG(port, PE_FLAGS_PR_SWAP_COMPLETE);
			set_state_pe(port, PE_SNK_STARTUP);
		} else {
			int sop = PD_HEADER_GET_SOP(rx_emsg[port].header);
			/*
			 * USB PD 3.0 6.8.1:
			 * Receiving an unexpected message shall be responded
			 * to with a soft reset message.
			 */
			pe_send_soft_reset(port, sop);
		}
		return;
	}

	/*
	 * Transition to ErrorRecovery state when:
	 *   1) The PSSourceOnTimer times out.
	 *   2) PS_RDY not sent after retries.
	 */
	if (pd_timer_is_expired(port, PE_TIMER_PS_SOURCE) ||
	    PE_CHK_FLAG(port, PE_FLAGS_PROTOCOL_ERROR)) {
		PE_CLR_FLAG(port, PE_FLAGS_PROTOCOL_ERROR);

		set_state_pe(port, PE_WAIT_FOR_ERROR_RECOVERY);
		return;
	}
}

static void pe_prs_src_snk_wait_source_on_exit(int port)
{
	pd_timer_disable(port, PE_TIMER_PS_SOURCE);
	tc_pr_swap_complete(port,
			    PE_CHK_FLAG(port, PE_FLAGS_PR_SWAP_COMPLETE));
}

/**
 * PE_PRS_SRC_SNK_Send_Swap
 */
static void pe_prs_src_snk_send_swap_entry(int port)
{
	print_current_state(port);

	/* Making an attempt to PR_Swap, clear we were possibly waiting */
	pd_timer_disable(port, PE_TIMER_PR_SWAP_WAIT);

	/* Request the Protocol Layer to send a PR_Swap Message. */
	send_ctrl_msg(port, TCPCI_MSG_SOP, PD_CTRL_PR_SWAP);
	pe_sender_response_msg_entry(port);
}

static void pe_prs_src_snk_send_swap_run(int port)
{
	int type;
	int cnt;
	int ext;
	enum pe_msg_check msg_check;

	/*
	 * Check the state of the message sent
	 */
	msg_check = pe_sender_response_msg_run(port);

	/*
	 * Transition to PE_PRS_SRC_SNK_Transition_To_Off when:
	 *   1) An Accept Message is received.
	 *
	 * Transition to PE_SRC_Ready state when:
	 *   1) A Reject Message is received.
	 *   2) Or a Wait Message is received.
	 */
	if ((msg_check & PE_MSG_SENT) &&
	    PE_CHK_FLAG(port, PE_FLAGS_MSG_RECEIVED)) {
		PE_CLR_FLAG(port, PE_FLAGS_MSG_RECEIVED);

		type = PD_HEADER_TYPE(rx_emsg[port].header);
		cnt = PD_HEADER_CNT(rx_emsg[port].header);
		ext = PD_HEADER_EXT(rx_emsg[port].header);

		if ((ext == 0) && (cnt == 0)) {
			if (type == PD_CTRL_ACCEPT) {
				pe[port].src_snk_pr_swap_counter = 0;
				tc_request_power_swap(port);
				set_state_pe(port,
					PE_PRS_SRC_SNK_TRANSITION_TO_OFF);
			} else if (type == PD_CTRL_REJECT) {
				pe[port].src_snk_pr_swap_counter = 0;
				set_state_pe(port, PE_SRC_READY);
			} else if (type == PD_CTRL_WAIT) {
				if (pe[port].src_snk_pr_swap_counter <
				    N_SNK_SRC_PR_SWAP_COUNT) {
					PE_SET_FLAG(port,
						PE_FLAGS_WAITING_PR_SWAP);
					pd_timer_enable(port,
							PE_TIMER_PR_SWAP_WAIT,
							PD_T_PR_SWAP_WAIT);
				}
				pe[port].src_snk_pr_swap_counter++;
				set_state_pe(port, PE_SRC_READY);
			}
			return;
		}
	}

	/*
	 * Transition to PE_SRC_Ready state when:
	 *   1) Or the SenderResponseTimer times out.
	 *   2) Message was discarded.
	 */
	if ((msg_check & PE_MSG_DISCARDED) ||
	    pd_timer_is_expired(port, PE_TIMER_SENDER_RESPONSE))
		set_state_pe(port, PE_SRC_READY);
}

static void pe_prs_src_snk_send_swap_exit(int port)
{
	pe_sender_response_msg_exit(port);
}

/**
 * PE_PRS_SNK_SRC_Evaluate_Swap
 */
static void pe_prs_snk_src_evaluate_swap_entry(int port)
{
	print_current_state(port);

	/*
	 * Cancel any pending PR swap request due to a received Wait since the
	 * partner just sent us a PR swap message.
	 */
	PE_CLR_FLAG(port, PE_FLAGS_WAITING_PR_SWAP);
	pe[port].src_snk_pr_swap_counter = 0;

	if (!pd_check_power_swap(port)) {
		/* PE_PRS_SNK_SRC_Reject_Swap state embedded here */
		send_ctrl_msg(port, TCPCI_MSG_SOP, PD_CTRL_REJECT);
	} else {
		tc_request_power_swap(port);
		/* PE_PRS_SNK_SRC_Accept_Swap state embedded here */
		PE_SET_FLAG(port, PE_FLAGS_ACCEPT);
		send_ctrl_msg(port, TCPCI_MSG_SOP, PD_CTRL_ACCEPT);
	}
}

static void pe_prs_snk_src_evaluate_swap_run(int port)
{
	if (PE_CHK_FLAG(port, PE_FLAGS_TX_COMPLETE)) {
		PE_CLR_FLAG(port, PE_FLAGS_TX_COMPLETE);
		if (PE_CHK_FLAG(port, PE_FLAGS_ACCEPT)) {
			PE_CLR_FLAG(port, PE_FLAGS_ACCEPT);

			/*
			 * Clear any pending DPM power role swap request so we
			 * don't trigger a power role swap request back to sink
			 * power role.
			 */
			PE_CLR_DPM_REQUEST(port, DPM_REQUEST_PR_SWAP);
			/*
			 * Accept message sent, transition to
			 * PE_PRS_SNK_SRC_Transition_to_off
			 */
			set_state_pe(port, PE_PRS_SNK_SRC_TRANSITION_TO_OFF);
		} else {
			/* Message sent, return to PE_SNK_Ready */
			set_state_pe(port, PE_SNK_READY);
		}
	}

	if (PE_CHK_FLAG(port, PE_FLAGS_PROTOCOL_ERROR)) {
		PE_CLR_FLAG(port, PE_FLAGS_PROTOCOL_ERROR);
		/*
		 * Protocol Error occurs while PR swap, this may
		 * brown out if the port-parnter can't hold VBUS
		 * for tSrcTransition. Notify TC that we end the PR
		 * swap and start to watch VBUS.
		 *
		 * TODO(b:155181980): issue soft reset on protocol error.
		 */
		tc_pr_swap_complete(port, 0);
	}
}

/**
 * PE_PRS_SNK_SRC_Transition_To_Off
 * PE_FRS_SNK_SRC_Transition_To_Off
 *
 * NOTE: Shared action code used for Power Role Swap and Fast Role Swap
 */
static void pe_prs_snk_src_transition_to_off_entry(int port)
{
	print_current_state(port);

	if (!IS_ENABLED(CONFIG_USB_PD_REV30) ||
			!pe_in_frs_mode(port))
		tc_snk_power_off(port);

	pd_timer_enable(port, PE_TIMER_PS_SOURCE, PD_T_PS_SOURCE_OFF);
}

static void pe_prs_snk_src_transition_to_off_run(int port)
{
	int type;
	int cnt;
	int ext;

	/*
	 * Transition to ErrorRecovery state when:
	 *   1) The PSSourceOffTimer times out.
	 */
	if (pd_timer_is_expired(port, PE_TIMER_PS_SOURCE))
		set_state_pe(port, PE_WAIT_FOR_ERROR_RECOVERY);

	/*
	 * Transition to PE_PRS_SNK_SRC_Assert_Rp when:
	 *   1) An PS_RDY Message is received.
	 */
	else if (PE_CHK_FLAG(port, PE_FLAGS_MSG_RECEIVED)) {
		PE_CLR_FLAG(port, PE_FLAGS_MSG_RECEIVED);

		type = PD_HEADER_TYPE(rx_emsg[port].header);
		cnt = PD_HEADER_CNT(rx_emsg[port].header);
		ext = PD_HEADER_EXT(rx_emsg[port].header);

		if ((ext == 0) && (cnt == 0) && (type == PD_CTRL_PS_RDY)) {
			/*
			 * FRS: We are always ready to drive vSafe5v, so just
			 * skip PE_FRS_SNK_SRC_Vbus_Applied and go direct to
			 * PE_FRS_SNK_SRC_Assert_Rp
			 */
			set_state_pe(port, PE_PRS_SNK_SRC_ASSERT_RP);
		}
	}
}

static void pe_prs_snk_src_transition_to_off_exit(int port)
{
	pd_timer_disable(port, PE_TIMER_PS_SOURCE);
}

/**
 * PE_PRS_SNK_SRC_Assert_Rp
 * PE_FRS_SNK_SRC_Assert_Rp
 *
 * NOTE: Shared action code used for Power Role Swap and Fast Role Swap
 */
static void pe_prs_snk_src_assert_rp_entry(int port)
{
	print_current_state(port);

	/*
	 * Tell TypeC to Power/Fast Role Swap (PRS/FRS) from
	 * Attached.SNK to Attached.SRC
	 */
	tc_prs_snk_src_assert_rp(port);
}

static void pe_prs_snk_src_assert_rp_run(int port)
{
	/* Wait until TypeC is in the Attached.SRC state */
	if (tc_is_attached_src(port)) {
		if (!IS_ENABLED(CONFIG_USB_PD_REV30) ||
			!pe_in_frs_mode(port)) {
			/* Contract is invalid now */
			pe_invalidate_explicit_contract(port);
		}
		set_state_pe(port, PE_PRS_SNK_SRC_SOURCE_ON);
	}
}

/**
 * PE_PRS_SNK_SRC_Source_On
 * PE_FRS_SNK_SRC_Source_On
 *
 * NOTE: Shared action code used for Power Role Swap and Fast Role Swap
 */
static void pe_prs_snk_src_source_on_entry(int port)
{
	print_current_state(port);

	/*
	 * VBUS was enabled when the TypeC state machine entered
	 * Attached.SRC state
	 */
	pd_timer_enable(port, PE_TIMER_PS_SOURCE,
			PD_POWER_SUPPLY_TURN_ON_DELAY);
}

static void pe_prs_snk_src_source_on_run(int port)
{
	/* Wait until power supply turns on */
	if (!pd_timer_is_disabled(port, PE_TIMER_PS_SOURCE)) {
		if (!pd_timer_is_expired(port, PE_TIMER_PS_SOURCE))
			return;

		/* update pe power role */
		pe[port].power_role = pd_get_power_role(port);
		send_ctrl_msg(port, TCPCI_MSG_SOP, PD_CTRL_PS_RDY);
		/* reset timer so PD_CTRL_PS_RDY isn't sent again */
		pd_timer_disable(port, PE_TIMER_PS_SOURCE);
	}

	/*
	 * Transition to ErrorRecovery state when:
	 *   1) On protocol error
	 */
	else if (PE_CHK_FLAG(port, PE_FLAGS_PROTOCOL_ERROR)) {
		PE_CLR_FLAG(port, PE_FLAGS_PROTOCOL_ERROR);
		set_state_pe(port, PE_WAIT_FOR_ERROR_RECOVERY);
	}

	else if (PE_CHK_FLAG(port, PE_FLAGS_TX_COMPLETE)) {
		PE_CLR_FLAG(port, PE_FLAGS_TX_COMPLETE);

		/* Run swap source timer on entry to pe_src_startup */
		PE_SET_FLAG(port, PE_FLAGS_PR_SWAP_COMPLETE);
		set_state_pe(port, PE_SRC_STARTUP);
	}
}

static void pe_prs_snk_src_source_on_exit(int port)
{
	pd_timer_disable(port, PE_TIMER_PS_SOURCE);
	tc_pr_swap_complete(port,
			    PE_CHK_FLAG(port, PE_FLAGS_PR_SWAP_COMPLETE));
}

/**
 * PE_PRS_SNK_SRC_Send_Swap
 * PE_FRS_SNK_SRC_Send_Swap
 *
 * NOTE: Shared action code used for Power Role Swap and Fast Role Swap
 */
static void pe_prs_snk_src_send_swap_entry(int port)
{
	print_current_state(port);

	/*
	 * PRS_SNK_SRC_SEND_SWAP
	 *     Request the Protocol Layer to send a PR_Swap Message.
	 *
	 * FRS_SNK_SRC_SEND_SWAP
	 *     Hardware should have turned off sink power and started
	 *     bringing Vbus to vSafe5.
	 *     Request the Protocol Layer to send a FR_Swap Message.
	 */
	if (IS_ENABLED(CONFIG_USB_PD_REV30)) {
		send_ctrl_msg(port,
			TCPCI_MSG_SOP,
			pe_in_frs_mode(port)
				? PD_CTRL_FR_SWAP
				: PD_CTRL_PR_SWAP);
	} else {
		send_ctrl_msg(port, TCPCI_MSG_SOP, PD_CTRL_PR_SWAP);
	}
	pe_sender_response_msg_entry(port);
}

static void pe_prs_snk_src_send_swap_run(int port)
{
	int type;
	int cnt;
	int ext;
	enum pe_msg_check msg_check;

	/*
	 * Check the state of the message sent
	 */
	msg_check = pe_sender_response_msg_run(port);

	/*
	 * Handle discarded message
	 */
	if (msg_check & PE_MSG_DISCARDED) {
		if (pe_in_frs_mode(port))
			set_state_pe(port, PE_SNK_HARD_RESET);
		else
			set_state_pe(port, PE_SNK_READY);
		return;
	}

	/*
	 * Transition to PE_PRS_SNK_SRC_Transition_to_off when:
	 *   1) An Accept Message is received.
	 *
	 * PRS: Transition to PE_SNK_Ready state when:
	 * FRS: Transition to ErrorRecovery state when:
	 *   1) A Reject Message is received.
	 *   2) Or a Wait Message is received.
	 */
	if ((msg_check & PE_MSG_SENT) &&
	    PE_CHK_FLAG(port, PE_FLAGS_MSG_RECEIVED)) {
		PE_CLR_FLAG(port, PE_FLAGS_MSG_RECEIVED);

		type = PD_HEADER_TYPE(rx_emsg[port].header);
		cnt = PD_HEADER_CNT(rx_emsg[port].header);
		ext = PD_HEADER_EXT(rx_emsg[port].header);

		if ((ext == 0) && (cnt == 0)) {
			if (type == PD_CTRL_ACCEPT) {
				tc_request_power_swap(port);
				set_state_pe(port,
					     PE_PRS_SNK_SRC_TRANSITION_TO_OFF);
			} else if ((type == PD_CTRL_REJECT) ||
						(type == PD_CTRL_WAIT)) {
				if (IS_ENABLED(CONFIG_USB_PD_REV30))
					set_state_pe(port,
						pe_in_frs_mode(port)
					   ? PE_WAIT_FOR_ERROR_RECOVERY
					   : PE_SNK_READY);
				else
					set_state_pe(port, PE_SNK_READY);
			}
			return;
		}
	}

	/*
	 * PRS: Transition to PE_SNK_Ready state when:
	 * FRS: Transition to ErrorRecovery state when:
	 *   1) The SenderResponseTimer times out.
	 */
	if (pd_timer_is_expired(port, PE_TIMER_SENDER_RESPONSE)) {
		if (IS_ENABLED(CONFIG_USB_PD_REV30))
			set_state_pe(port,
				pe_in_frs_mode(port)
				? PE_WAIT_FOR_ERROR_RECOVERY
				: PE_SNK_READY);
		else
			set_state_pe(port, PE_SNK_READY);
		return;
	}
	/*
	 * FRS Only: Transition to ErrorRecovery state when:
	 *   2) The FR_Swap Message is not sent after retries (a GoodCRC Message
	 *      has not been received). A soft reset Shall Not be initiated in
	 *      this case.
	 */
	if (IS_ENABLED(CONFIG_USB_PD_REV30) &&
	    pe_in_frs_mode(port) &&
		PE_CHK_FLAG(port, PE_FLAGS_PROTOCOL_ERROR)) {
		PE_CLR_FLAG(port, PE_FLAGS_PROTOCOL_ERROR);
		set_state_pe(port, PE_WAIT_FOR_ERROR_RECOVERY);
	}
}

static void pe_prs_snk_src_send_swap_exit(int port)
{
	pe_sender_response_msg_exit(port);
}

/**
 * PE_FRS_SNK_SRC_Start_AMS
 */
__maybe_unused static void pe_frs_snk_src_start_ams_entry(int port)
{
	if (!IS_ENABLED(CONFIG_USB_PD_REV30))
		assert(0);

	print_current_state(port);

	/* Contract is invalid now */
	pe_invalidate_explicit_contract(port);

	/* Inform Protocol Layer this is start of AMS */
	PE_SET_FLAG(port, PE_FLAGS_LOCALLY_INITIATED_AMS);

	/* Shared PRS/FRS code, indicate FRS path */
	PE_SET_FLAG(port, PE_FLAGS_FAST_ROLE_SWAP_PATH);
	set_state_pe(port, PE_PRS_SNK_SRC_SEND_SWAP);
}

/**
 * PE_PRS_FRS_SHARED
 */
__maybe_unused static void pe_prs_frs_shared_entry(int port)
{
	if (!IS_ENABLED(CONFIG_USB_PD_REV30))
		assert(0);

	/*
	 * Shared PRS/FRS code, assume PRS path
	 *
	 * This is the super state entry. It will be called before
	 * the first entry state to get into the PRS/FRS path.
	 * For FRS, PE_FRS_SNK_SRC_START_AMS entry will be called
	 * after this and that will set for the FRS path.
	 */
	PE_CLR_FLAG(port, PE_FLAGS_FAST_ROLE_SWAP_PATH);
}

__maybe_unused static void pe_prs_frs_shared_exit(int port)
{
	if (!IS_ENABLED(CONFIG_USB_PD_REV30))
		assert(0);

	/*
	 * Shared PRS/FRS code, when not in shared path
	 * indicate PRS path
	 */
	PE_CLR_FLAG(port, PE_FLAGS_FAST_ROLE_SWAP_PATH);
}

/**
 * PE_BIST_TX
 */
static void pe_bist_tx_entry(int port)
{
	uint32_t *payload = (uint32_t *)rx_emsg[port].buf;
	uint8_t mode = BIST_MODE(payload[0]);
	int vbus_mv;
	int ibus_ma;

	print_current_state(port);

	/* Get the current nominal VBUS value */
	if (pe[port].power_role == PD_ROLE_SOURCE) {
		const uint32_t *src_pdo;
		uint32_t unused;

		dpm_get_source_pdo(&src_pdo, port);
		pd_extract_pdo_power(src_pdo[pe[port].requested_idx - 1],
				     &ibus_ma, &vbus_mv, &unused);
	} else {
		vbus_mv = pe[port].supply_voltage;
	}

	/* If VBUS is not at vSafe5V, then don't enter BIST test mode */
	if (vbus_mv != PD_V_SAFE5V_NOM) {
		pe_set_ready_state(port);
		return;
	}

	if (mode == BIST_CARRIER_MODE_2) {
		/*
		 * PE_BIST_Carrier_Mode embedded here.
		 * See PD 3.0 section 6.4.3.1 BIST Carrier Mode 2: With a BIST
		 * Carrier Mode 2 BIST Data Object, the UUT Shall send out a
		 * continuous string of BMC-encoded alternating "1"s and “0”s.
		 * The UUT Shall exit the Continuous BIST Mode within
		 * tBISTContMode of this Continuous BIST Mode being enabled.
		 */
		send_ctrl_msg(port, TCPCI_MSG_TX_BIST_MODE_2, 0);
		pd_timer_enable(port, PE_TIMER_BIST_CONT_MODE,
				PD_T_BIST_CONT_MODE);
	} else if (mode == BIST_TEST_DATA) {
		/*
		 * See PD 3.0 section 6.4.3.2 BIST Test Data:
		 * With a BIST Test Data BIST Data Object, the UUT Shall return
		 * a GoodCRC Message and Shall enter a test mode in which it
		 * sends no further Messages except for GoodCRC Messages in
		 * response to received Messages.... The test Shall be ended by
		 * sending Hard Reset Signaling to reset the UUT.
		 */
		if (tcpc_set_bist_test_mode(port, true) != EC_SUCCESS)
			CPRINTS("C%d: Failed to enter BIST Test Mode", port);
	} else {
		/* Ignore unsupported BIST messages. */
		pe_set_ready_state(port);
		return;
	}
}

static void pe_bist_tx_run(int port)
{
	if (pd_timer_is_expired(port, PE_TIMER_BIST_CONT_MODE)) {
		/*
		 * Entry point to disable BIST in TCPC if that's not already
		 * handled automatically by the TCPC. Unless this method is
		 * implemented in a TCPM driver, this function does nothing.
		 */
		tcpm_reset_bist_type_2(port);

		if (pe[port].power_role == PD_ROLE_SOURCE)
			set_state_pe(port, PE_SRC_TRANSITION_TO_DEFAULT);
		else
			set_state_pe(port, PE_SNK_TRANSITION_TO_DEFAULT);
	} else {
		/*
		 * We are in test data mode and no further Messages except for
		 * GoodCRC Messages in response to received Messages will
		 * be sent.
		 */
		if (PE_CHK_FLAG(port, PE_FLAGS_MSG_RECEIVED))
			PE_CLR_FLAG(port, PE_FLAGS_MSG_RECEIVED);
	}
}

static void pe_bist_tx_exit(int port)
{
	pd_timer_disable(port, PE_TIMER_BIST_CONT_MODE);
}

/**
 * Give_Sink_Cap Message
 */
static void pe_snk_give_sink_cap_entry(int port)
{
	print_current_state(port);

	/* Send a Sink_Capabilities Message */
	tx_emsg[port].len = pd_snk_pdo_cnt * 4;
	memcpy(tx_emsg[port].buf, (uint8_t *)pd_snk_pdo, tx_emsg[port].len);
	send_data_msg(port, TCPCI_MSG_SOP, PD_DATA_SINK_CAP);
}

static void pe_snk_give_sink_cap_run(int port)
{
	if (PE_CHK_FLAG(port, PE_FLAGS_TX_COMPLETE)) {
		PE_CLR_FLAG(port, PE_FLAGS_TX_COMPLETE);
		pe_set_ready_state(port);
		return;
	}

	if (pe_check_outgoing_discard(port))
		return;
}

/**
 * Wait For Error Recovery
 */
static void pe_wait_for_error_recovery_entry(int port)
{
	print_current_state(port);
	tc_start_error_recovery(port);
}

static void pe_wait_for_error_recovery_run(int port)
{
	/* Stay here until error recovery is complete */
}

/**
 * PE_Handle_Custom_Vdm_Request
 */
static void pe_handle_custom_vdm_request_entry(int port)
{
	/* Get the message */
	uint32_t *payload = (uint32_t *)rx_emsg[port].buf;
	int cnt = PD_HEADER_CNT(rx_emsg[port].header);
	int sop = PD_HEADER_GET_SOP(rx_emsg[port].header);
	int rlen = 0;
	uint32_t *rdata;

	print_current_state(port);

	/* This is an Interruptible AMS */
	PE_SET_FLAG(port, PE_FLAGS_INTERRUPTIBLE_AMS);

	rlen = pd_custom_vdm(port, cnt, payload, &rdata);
	if (rlen > 0) {
		tx_emsg[port].len = rlen * 4;
		memcpy(tx_emsg[port].buf, (uint8_t *)rdata, tx_emsg[port].len);
		send_data_msg(port, sop, PD_DATA_VENDOR_DEF);
	} else {
<<<<<<< HEAD
		if (prl_get_rev(port, TCPC_TX_SOP) > PD_REV20) {
=======
		if (prl_get_rev(port, TCPCI_MSG_SOP) > PD_REV20) {
>>>>>>> 20c87cd1
			set_state_pe(port, PE_SEND_NOT_SUPPORTED);
		} else {
			PE_CLR_FLAG(port, PE_FLAGS_INTERRUPTIBLE_AMS);
			pe_set_ready_state(port);
		}
	}
}

static void pe_handle_custom_vdm_request_run(int port)
{
	/* Wait for ACCEPT, WAIT or Reject message to send. */
	if (PE_CHK_FLAG(port, PE_FLAGS_TX_COMPLETE)) {
		PE_CLR_FLAG(port, PE_FLAGS_TX_COMPLETE);

		/*
		 * Message sent. Transition back to
		 * PE_SRC_Ready or PE_SINK_Ready
		 */
		pe_set_ready_state(port);
	}
}

static void pe_handle_custom_vdm_request_exit(int port)
{
	PE_CLR_FLAG(port, PE_FLAGS_INTERRUPTIBLE_AMS);
}

static enum vdm_response_result parse_vdm_response_common(int port)
{
	/* Retrieve the message information */
	uint32_t *payload;
	int sop;
	uint8_t type;
	uint8_t cnt;
	uint8_t ext;

	if (!PE_CHK_REPLY(port))
		return VDM_RESULT_WAITING;
	PE_CLR_FLAG(port, PE_FLAGS_MSG_RECEIVED);

	payload = (uint32_t *)rx_emsg[port].buf;
	sop = PD_HEADER_GET_SOP(rx_emsg[port].header);
	type = PD_HEADER_TYPE(rx_emsg[port].header);
	cnt = PD_HEADER_CNT(rx_emsg[port].header);
	ext = PD_HEADER_EXT(rx_emsg[port].header);

	if (sop == pe[port].tx_type && type == PD_DATA_VENDOR_DEF && cnt >= 1
			&& ext == 0) {
		if (PD_VDO_CMDT(payload[0]) == CMDT_RSP_ACK &&
				cnt >= pe[port].vdm_ack_min_data_objects) {
			/* Handle ACKs in state-specific code. */
			return VDM_RESULT_ACK;
		} else if (PD_VDO_CMDT(payload[0]) == CMDT_RSP_NAK) {
			/* Handle NAKs in state-specific code. */
			return VDM_RESULT_NAK;
		} else if (PD_VDO_CMDT(payload[0]) == CMDT_RSP_BUSY) {
			/*
			 * Don't fill in the discovery field so we re-probe in
			 * tVDMBusy
			 */
			CPRINTS("C%d: Partner BUSY, request will be retried",
					port);
			pd_timer_enable(port, PE_TIMER_DISCOVER_IDENTITY,
					PD_T_VDM_BUSY);

			return VDM_RESULT_NO_ACTION;
		} else if (PD_VDO_CMDT(payload[0]) == CMDT_INIT) {
			/*
			 * Unexpected VDM REQ received. Let Src.Ready or
			 * Snk.Ready handle it.
			 */
			PE_SET_FLAG(port, PE_FLAGS_MSG_RECEIVED);
			return VDM_RESULT_NO_ACTION;
		}

		/*
		 * Partner gave us an incorrect size or command; mark discovery
		 * as failed.
		 */
		CPRINTS("C%d: Unexpected VDM response: 0x%04x 0x%04x",
				port, rx_emsg[port].header, payload[0]);
		return VDM_RESULT_NAK;
	} else if (sop == pe[port].tx_type && ext == 0 && cnt == 0 &&
			type == PD_CTRL_NOT_SUPPORTED) {
		/*
		 * A NAK would be more expected here, but Not Supported is still
		 * allowed with the same meaning.
		 */
		return VDM_RESULT_NAK;
	}

	/* Unexpected Message Received. Src.Ready or Snk.Ready can handle it. */
	PE_SET_FLAG(port, PE_FLAGS_MSG_RECEIVED);
	return VDM_RESULT_NO_ACTION;
}

/**
 * PE_VDM_SEND_REQUEST
 * Shared parent to manage VDM timer and other shared parts of the VDM request
 * process
 */
static void pe_vdm_send_request_entry(int port)
{
	if (pe[port].tx_type == TCPCI_MSG_INVALID) {
		if (IS_ENABLED(USB_PD_DEBUG_LABELS))
			CPRINTS("C%d: %s: Tx type expected to be set, "
				"returning",
				port, pe_state_names[get_state_pe(port)]);
		set_state_pe(port, get_last_state_pe(port));
		return;
	}

	if ((pe[port].tx_type == TCPCI_MSG_SOP_PRIME ||
	     pe[port].tx_type == TCPCI_MSG_SOP_PRIME_PRIME) &&
	    !tc_is_vconn_src(port) && port_discovery_vconn_swap_policy(port,
		PE_FLAGS_VCONN_SWAP_TO_ON)) {
		if (port_try_vconn_swap(port))
			return;
	}

	/* All VDM sequences are Interruptible */
	PE_SET_FLAG(port, PE_FLAGS_LOCALLY_INITIATED_AMS |
			PE_FLAGS_INTERRUPTIBLE_AMS);
}

static void pe_vdm_send_request_run(int port)
{
	if (PE_CHK_FLAG(port, PE_FLAGS_TX_COMPLETE) &&
	    pd_timer_is_disabled(port, PE_TIMER_VDM_RESPONSE)) {
		/* Message was sent */
		PE_CLR_FLAG(port, PE_FLAGS_TX_COMPLETE);

		/* Start no response timer */
		/* TODO(b/155890173): Support DPM-supplied timeout */
		pd_timer_enable(port, PE_TIMER_VDM_RESPONSE,
				PD_T_VDM_SNDR_RSP);
	}

	if (PE_CHK_FLAG(port, PE_FLAGS_MSG_DISCARDED)) {
		/*
		 * Go back to ready on first AMS message discard
		 * (ready states will clear the discard flag)
		 */
		pe_set_ready_state(port);
		return;
	}

	/*
	 * Check the VDM timer, child will be responsible for processing
	 * messages and reacting appropriately to unexpected messages.
	 */
	if (pd_timer_is_expired(port, PE_TIMER_VDM_RESPONSE)) {
		CPRINTF("VDM %s Response Timeout\n",
				pe[port].tx_type == TCPCI_MSG_SOP ?
				"Port" : "Cable");
		/*
		 * Flag timeout so child state can mark appropriate discovery
		 * item as failed.
		 */
		PE_SET_FLAG(port, PE_FLAGS_VDM_REQUEST_TIMEOUT);

		set_state_pe(port, get_last_state_pe(port));
	}
}

static void pe_vdm_send_request_exit(int port)
{
	/*
	 * Clear TX complete in case child called set_state_pe() before parent
	 * could process transmission
	 */
	PE_CLR_FLAG(port, PE_FLAGS_INTERRUPTIBLE_AMS);

	/* Invalidate TX type so it must be set before next call */
	pe[port].tx_type = TCPCI_MSG_INVALID;

	pd_timer_disable(port, PE_TIMER_VDM_RESPONSE);
}

/**
 * PE_VDM_IDENTITY_REQUEST_CBL
 * Combination of PE_INIT_PORT_VDM_Identity_Request State specific to the
 * cable and PE_SRC_VDM_Identity_Request State.
 * pe[port].tx_type must be set (to SOP') prior to entry.
 */
static void pe_vdm_identity_request_cbl_entry(int port)
{
	uint32_t *msg = (uint32_t *)tx_emsg[port].buf;

	print_current_state(port);

	if (!pe_can_send_sop_prime(port)) {
		/*
		 * The parent state already tried to enable SOP' traffic. If it
		 * is still disabled, there's nothing left to try.
		 */
		pd_set_identity_discovery(port, pe[port].tx_type, PD_DISC_FAIL);
		set_state_pe(port, get_last_state_pe(port));
		return;
	}

	msg[0] = VDO(USB_SID_PD, 1,
			VDO_SVDM_VERS(pd_get_vdo_ver(port, pe[port].tx_type)) |
			CMD_DISCOVER_IDENT);
	tx_emsg[port].len = sizeof(uint32_t);

	send_data_msg(port, pe[port].tx_type, PD_DATA_VENDOR_DEF);

	pe[port].discover_identity_counter++;

	/*
	 * Valid DiscoverIdentity responses should have at least 4 objects
	 * (header, ID header, Cert Stat, Product VDO).
	 */
	pe[port].vdm_ack_min_data_objects = 4;
}

static void pe_vdm_identity_request_cbl_run(int port)
{
	/* Retrieve the message information */
	uint32_t *payload = (uint32_t *) rx_emsg[port].buf;
	int sop = PD_HEADER_GET_SOP(rx_emsg[port].header);
	uint8_t type = PD_HEADER_TYPE(rx_emsg[port].header);
	uint8_t cnt = PD_HEADER_CNT(rx_emsg[port].header);
	uint8_t ext = PD_HEADER_EXT(rx_emsg[port].header);

	switch (parse_vdm_response_common(port)) {
	case VDM_RESULT_WAITING:
		/*
		 * The common code didn't parse a message. Handle protocol
		 * errors; otherwise, continue waiting.
		 */
		if (PE_CHK_FLAG(port, PE_FLAGS_PROTOCOL_ERROR)) {
			/*
			 * No Good CRC: See section 6.4.4.3.1 - Discover
			 * Identity.
			 *
			 * Discover Identity Command request sent to SOP' Shall
			 * Not cause a Soft Reset if a GoodCRC Message response
			 * is not returned since this can indicate a non-PD
			 * Capable cable.
			 */
			PE_CLR_FLAG(port, PE_FLAGS_PROTOCOL_ERROR);
			set_state_pe(port, get_last_state_pe(port));
		}
		return;
	case VDM_RESULT_NO_ACTION:
		/*
		 * If the received message doesn't change the discovery state,
		 * there is nothing to do but return to the previous ready
		 * state.
		 */
		if (get_last_state_pe(port) == PE_SRC_DISCOVERY &&
					(sop != pe[port].tx_type ||
					 type != PD_DATA_VENDOR_DEF ||
					 cnt == 0 || ext != 0)) {
			/*
			 * Unexpected non-VDM received: Before an explicit
			 * contract, an unexpected message shall generate a soft
			 * reset using the SOP* of the incoming message.
			 */
			pe_send_soft_reset(port, sop);
			return;
		}
		break;
	case VDM_RESULT_ACK:
		/* PE_INIT_PORT_VDM_Identity_ACKed embedded here */
		dfp_consume_identity(port, sop, cnt, payload);

		/*
		 * Note: If port partner runs PD 2.0, we must use PD 2.0 to
		 * communicate with the cable plug when in an explicit contract.
		 *
		 * PD Spec Table 6-2: Revision Interoperability during an
		 * Explicit Contract
		 */
		if (prl_get_rev(port, TCPCI_MSG_SOP) != PD_REV20)
			prl_set_rev(port, sop,
					PD_HEADER_REV(rx_emsg[port].header));
		break;
	case VDM_RESULT_NAK:
		/* PE_INIT_PORT_VDM_IDENTITY_NAKed embedded here */
		pd_set_identity_discovery(port, pe[port].tx_type, PD_DISC_FAIL);
		break;
	}

	/* Return to calling state (PE_{SRC,SNK}_Ready or PE_SRC_Discovery) */
	set_state_pe(port, get_last_state_pe(port));
}

static void pe_vdm_identity_request_cbl_exit(int port)
{
	/*
	 * When cable GoodCRCs but does not reply, down-rev to PD 2.0 and try
	 * again.
	 *
	 * PD 3.0 Rev 2.0 6.2.1.1.5 Specification Revision
	 *
	 * "When a Cable Plug does not respond to a Revision 3.0 Discover
	 * Identity REQ with a Discover Identity ACK or BUSY the Vconn Source
	 * May repeat steps 1-4 using a Revision 2.0 Discover Identity REQ in
	 * step 1 before establishing that there is no Cable Plug to
	 * communicate with"
	 */
	if (PE_CHK_FLAG(port, PE_FLAGS_VDM_REQUEST_TIMEOUT)) {
		PE_CLR_FLAG(port, PE_FLAGS_VDM_REQUEST_TIMEOUT);
		prl_set_rev(port, TCPCI_MSG_SOP_PRIME, PD_REV20);
	}

	/*
	 * 6.6.15 DiscoverIdentityTimer
	 *
	 * No more than nDiscoverIdentityCount Discover Identity Messages
	 * without a GoodCRC Message response Shall be sent. If no GoodCRC
	 * Message response is received after nDiscoverIdentityCount Discover
	 * Identity Command requests have been sent by a Port, the Port Shall
	 * Not send any further SOP’/SOP’’ Messages.
	 */
	if (pe[port].discover_identity_counter >= N_DISCOVER_IDENTITY_COUNT)
		pd_set_identity_discovery(port, pe[port].tx_type,
				PD_DISC_FAIL);
	else if (pe[port].discover_identity_counter ==
			N_DISCOVER_IDENTITY_PD3_0_LIMIT)
		/*
		 * Downgrade to PD 2.0 if the partner hasn't replied before
		 * all retries are exhausted in case the cable is
		 * non-compliant about GoodCRC-ing higher revisions
		 */
		prl_set_rev(port, TCPCI_MSG_SOP_PRIME, PD_REV20);

	/*
	 * Set discover identity timer unless BUSY case already did so.
	 */
	if (pd_get_identity_discovery(port, pe[port].tx_type) == PD_DISC_NEEDED
	    && pd_timer_is_expired(port, PE_TIMER_DISCOVER_IDENTITY)) {
		/*
		 * The tDiscoverIdentity timer is used during an explicit
		 * contract when discovering whether a cable is PD capable.
		 *
		 * Pre-contract, slow the rate Discover Identity commands are
		 * sent. This permits operation with captive cable devices that
		 * power the SOP' responder from VBUS instead of VCONN.
		 */
		pd_timer_enable(port, PE_TIMER_DISCOVER_IDENTITY,
				pe_is_explicit_contract(port)
					? PD_T_DISCOVER_IDENTITY
					: PE_T_DISCOVER_IDENTITY_NO_CONTRACT);
	}

	/* Do not attempt further discovery if identity discovery failed. */
	if (pd_get_identity_discovery(port, pe[port].tx_type) == PD_DISC_FAIL) {
		pd_set_svids_discovery(port, pe[port].tx_type, PD_DISC_FAIL);
		pd_notify_event(port, pe[port].tx_type == TCPCI_MSG_SOP ?
				PD_STATUS_EVENT_SOP_DISC_DONE :
				PD_STATUS_EVENT_SOP_PRIME_DISC_DONE);
	}
}

/**
 * PE_INIT_PORT_VDM_Identity_Request
 *
 * Specific to SOP requests, as cables require additions for the discover
 * identity counter, must tolerate not receiving a GoodCRC, and need to set the
 * cable revision based on response.
 * pe[port].tx_type must be set (to SOP) prior to entry.
 */
static void pe_init_port_vdm_identity_request_entry(int port)
{
	uint32_t *msg = (uint32_t *)tx_emsg[port].buf;

	print_current_state(port);

	msg[0] = VDO(USB_SID_PD, 1,
			VDO_SVDM_VERS(pd_get_vdo_ver(port, pe[port].tx_type)) |
			CMD_DISCOVER_IDENT);
	tx_emsg[port].len = sizeof(uint32_t);

	send_data_msg(port, pe[port].tx_type, PD_DATA_VENDOR_DEF);

	/*
	 * Valid DiscoverIdentity responses should have at least 4 objects
	 * (header, ID header, Cert Stat, Product VDO).
	 */
	pe[port].vdm_ack_min_data_objects = 4;
}

static void pe_init_port_vdm_identity_request_run(int port)
{
	switch (parse_vdm_response_common(port)) {
	case VDM_RESULT_WAITING:
		/* If common code didn't parse a message, continue waiting. */
		return;
	case VDM_RESULT_NO_ACTION:
		/*
		 * If the received message doesn't change the discovery state,
		 * there is nothing to do but return to the previous ready
		 * state.
		 */
		break;
	case VDM_RESULT_ACK: {
		/* Retrieve the message information. */
		uint32_t *payload = (uint32_t *) rx_emsg[port].buf;
		int sop = PD_HEADER_GET_SOP(rx_emsg[port].header);
		uint8_t cnt = PD_HEADER_CNT(rx_emsg[port].header);

		/* PE_INIT_PORT_VDM_Identity_ACKed embedded here */
		dfp_consume_identity(port, sop, cnt, payload);

		break;
		}
	case VDM_RESULT_NAK:
		/* PE_INIT_PORT_VDM_IDENTITY_NAKed embedded here */
		pd_set_identity_discovery(port, pe[port].tx_type, PD_DISC_FAIL);
		break;
	}

	/* Return to calling state (PE_{SRC,SNK}_Ready) */
	set_state_pe(port, get_last_state_pe(port));
}

static void pe_init_port_vdm_identity_request_exit(int port)
{
	if (PE_CHK_FLAG(port, PE_FLAGS_VDM_REQUEST_TIMEOUT)) {
		PE_CLR_FLAG(port, PE_FLAGS_VDM_REQUEST_TIMEOUT);
		/*
		 * Mark failure to respond as discovery failure.
		 *
		 * For PD 2.0 partners (6.10.3 Applicability of Structured VDM
		 * Commands Note 3):
		 *
		 * If Structured VDMs are not supported, a Structured VDM
		 * Command received by a DFP or UFP Shall be Ignored.
		 */
		pd_set_identity_discovery(port, pe[port].tx_type, PD_DISC_FAIL);
	}

	/* Do not attempt further discovery if identity discovery failed. */
	if (pd_get_identity_discovery(port, pe[port].tx_type) == PD_DISC_FAIL) {
		pd_set_svids_discovery(port, pe[port].tx_type, PD_DISC_FAIL);
		pd_notify_event(port, pe[port].tx_type == TCPCI_MSG_SOP ?
				PD_STATUS_EVENT_SOP_DISC_DONE :
				PD_STATUS_EVENT_SOP_PRIME_DISC_DONE);
	}
}

/**
 * PE_INIT_VDM_SVIDs_Request
 *
 * Used for SOP and SOP' requests, selected by pe[port].tx_type prior to entry.
 */
static void pe_init_vdm_svids_request_entry(int port)
{
	uint32_t *msg = (uint32_t *)tx_emsg[port].buf;

	print_current_state(port);

	if (pe[port].tx_type == TCPCI_MSG_SOP_PRIME &&
	    !pe_can_send_sop_prime(port)) {
		/*
		 * The parent state already tried to enable SOP' traffic. If it
		 * is still disabled, there's nothing left to try.
		 */
		pd_set_svids_discovery(port, pe[port].tx_type, PD_DISC_FAIL);
		set_state_pe(port, get_last_state_pe(port));
		return;
	}

	msg[0] = VDO(USB_SID_PD, 1,
			VDO_SVDM_VERS(pd_get_vdo_ver(port, pe[port].tx_type)) |
			CMD_DISCOVER_SVID);
	tx_emsg[port].len = sizeof(uint32_t);

	send_data_msg(port, pe[port].tx_type, PD_DATA_VENDOR_DEF);

	/*
	 * Valid Discover SVIDs ACKs should have at least 2 objects (VDM header
	 * and at least 1 SVID VDO).
	 */
	pe[port].vdm_ack_min_data_objects = 2;
}

static void pe_init_vdm_svids_request_run(int port)
{
	switch (parse_vdm_response_common(port)) {
	case VDM_RESULT_WAITING:
		/* If common code didn't parse a message, continue waiting. */
		return;
	case VDM_RESULT_NO_ACTION:
		/*
		 * If the received message doesn't change the discovery state,
		 * there is nothing to do but return to the previous ready
		 * state.
		 */
		break;
	case VDM_RESULT_ACK: {
		/* Retrieve the message information. */
		uint32_t *payload = (uint32_t *) rx_emsg[port].buf;
		int sop = PD_HEADER_GET_SOP(rx_emsg[port].header);
		uint8_t cnt = PD_HEADER_CNT(rx_emsg[port].header);

		/* PE_INIT_VDM_SVIDs_ACKed embedded here */
		dfp_consume_svids(port, sop, cnt, payload);
		break;
		}
	case VDM_RESULT_NAK:
		/* PE_INIT_VDM_SVIDs_NAKed embedded here */
		pd_set_svids_discovery(port, pe[port].tx_type, PD_DISC_FAIL);
		break;
	}

	/* Return to calling state (PE_{SRC,SNK}_Ready) */
	set_state_pe(port, get_last_state_pe(port));
}

static void pe_init_vdm_svids_request_exit(int port)
{
	if (PE_CHK_FLAG(port, PE_FLAGS_VDM_REQUEST_TIMEOUT)) {
		PE_CLR_FLAG(port, PE_FLAGS_VDM_REQUEST_TIMEOUT);
		/*
		 * Mark failure to respond as discovery failure.
		 *
		 * For PD 2.0 partners (6.10.3 Applicability of Structured VDM
		 * Commands Note 3):
		 *
		 * If Structured VDMs are not supported, a Structured VDM
		 * Command received by a DFP or UFP Shall be Ignored.
		 */
		pd_set_svids_discovery(port, pe[port].tx_type, PD_DISC_FAIL);
	}

	/* If SVID discovery failed, discovery is done at this point */
	if (pd_get_svids_discovery(port, pe[port].tx_type) == PD_DISC_FAIL)
		pd_notify_event(port, pe[port].tx_type == TCPCI_MSG_SOP ?
				PD_STATUS_EVENT_SOP_DISC_DONE :
				PD_STATUS_EVENT_SOP_PRIME_DISC_DONE);
}

/**
 * PE_INIT_VDM_Modes_Request
 *
 * Used for SOP and SOP' requests, selected by pe[port].tx_type prior to entry.
 */
static void pe_init_vdm_modes_request_entry(int port)
{
	uint32_t *msg = (uint32_t *)tx_emsg[port].buf;
	const struct svid_mode_data *mode_data =
		pd_get_next_mode(port, pe[port].tx_type);
	uint16_t svid;
	/*
	 * The caller should have checked that there was something to discover
	 * before entering this state.
	 */
	assert(mode_data);
	assert(mode_data->discovery == PD_DISC_NEEDED);
	svid = mode_data->svid;

	print_current_state(port);

	if (pe[port].tx_type == TCPCI_MSG_SOP_PRIME &&
	    !pe_can_send_sop_prime(port)) {
		/*
		 * The parent state already tried to enable SOP' traffic. If it
		 * is still disabled, there's nothing left to try.
		 */
		pd_set_modes_discovery(port, pe[port].tx_type, svid,
				PD_DISC_FAIL);
		set_state_pe(port, get_last_state_pe(port));
		return;
	}

	msg[0] = VDO((uint16_t) svid, 1,
			VDO_SVDM_VERS(pd_get_vdo_ver(port, pe[port].tx_type)) |
			CMD_DISCOVER_MODES);
	tx_emsg[port].len = sizeof(uint32_t);

	send_data_msg(port, pe[port].tx_type, PD_DATA_VENDOR_DEF);

	/*
	 * Valid Discover Modes responses should have at least 2 objects (VDM
	 * header and at least 1 mode VDO).
	 */
	pe[port].vdm_ack_min_data_objects = 2;
}

static void pe_init_vdm_modes_request_run(int port)
{
	struct svid_mode_data *mode_data;
	uint16_t requested_svid;

	mode_data = pd_get_next_mode(port, pe[port].tx_type);

	assert(mode_data);
	assert(mode_data->discovery == PD_DISC_NEEDED);
	requested_svid = mode_data->svid;

	switch (parse_vdm_response_common(port)) {
	case VDM_RESULT_WAITING:
		/* If common code didn't parse a message, continue waiting. */
		return;
	case VDM_RESULT_NO_ACTION:
		/*
		 * If the received message doesn't change the discovery state,
		 * there is nothing to do but return to the previous ready
		 * state.
		 */
		break;
	case VDM_RESULT_ACK: {
		/* Retrieve the message information. */
		uint32_t *payload = (uint32_t *) rx_emsg[port].buf;
		int sop = PD_HEADER_GET_SOP(rx_emsg[port].header);
		uint8_t cnt = PD_HEADER_CNT(rx_emsg[port].header);
		uint16_t response_svid = (uint16_t) PD_VDO_VID(payload[0]);

		/*
		 * Accept ACK if the request and response SVIDs are equal;
		 * otherwise, treat this as a NAK of the request SVID.
		 *
		 * TODO(b:169242812): support valid mode checking in
		 * dfp_consume_modes.
		 */
		if (requested_svid == response_svid) {
			/* PE_INIT_VDM_Modes_ACKed embedded here */
			dfp_consume_modes(port, sop, cnt, payload);
			break;
		}
		}
		/* Fall Through */
	case VDM_RESULT_NAK:
		/* PE_INIT_VDM_Modes_NAKed embedded here */
		pd_set_modes_discovery(port, pe[port].tx_type, requested_svid,
				PD_DISC_FAIL);
		break;
	}

	/* Return to calling state (PE_{SRC,SNK}_Ready) */
	set_state_pe(port, get_last_state_pe(port));
}

static void pe_init_vdm_modes_request_exit(int port)
{
	if (pd_get_modes_discovery(port, pe[port].tx_type) != PD_DISC_NEEDED)
		/* Mode discovery done, notify the AP */
		pd_notify_event(port, pe[port].tx_type == TCPCI_MSG_SOP ?
				PD_STATUS_EVENT_SOP_DISC_DONE :
				PD_STATUS_EVENT_SOP_PRIME_DISC_DONE);

}

/**
 * PE_VDM_REQUEST_DPM
 *
 * Makes a VDM request with contents and SOP* type previously set up by the DPM.
 */

static void pe_vdm_request_dpm_entry(int port)
{
	print_current_state(port);

	if ((pe[port].tx_type == TCPCI_MSG_SOP_PRIME ||
	     pe[port].tx_type == TCPCI_MSG_SOP_PRIME_PRIME) &&
	     !pe_can_send_sop_prime(port)) {
		/*
		 * The parent state already tried to enable SOP' traffic. If it
		 * is still disabled, there's nothing left to try.
		 */
		dpm_vdm_naked(port, pe[port].tx_type,
			      PD_VDO_VID(pe[port].vdm_data[0]),
			      PD_VDO_CMD(pe[port].vdm_data[0]));
		set_state_pe(port, get_last_state_pe(port));
		return;
	}

	/* Copy Vendor Data Objects (VDOs) into message buffer */
	if (pe[port].vdm_cnt > 0) {
		/* Copy data after header */
		memcpy(&tx_emsg[port].buf,
			(uint8_t *)pe[port].vdm_data,
			pe[port].vdm_cnt * 4);
		/* Update len with the number of VDO bytes */
		tx_emsg[port].len = pe[port].vdm_cnt * 4;
	}

	/*
	 * Clear the VDM nak'ed flag so that each request is
	 * treated separately (NAKs are handled by the
	 * DPM layer). Otherwise previous NAKs received will
	 * cause the state to exit early.
	 */
	PE_CLR_FLAG(port, PE_FLAGS_VDM_REQUEST_NAKED);
	send_data_msg(port, pe[port].tx_type, PD_DATA_VENDOR_DEF);

	/*
	 * In general, valid VDM ACKs must have a VDM header. Other than that,
	 * ACKs must be validated based on the command and SVID.
	 */
	pe[port].vdm_ack_min_data_objects = 1;
}

static void pe_vdm_request_dpm_run(int port)
{
	uint32_t vdm_hdr;

	switch (parse_vdm_response_common(port)) {
	case VDM_RESULT_WAITING:
		/*
		 * USB-PD 3.0 Rev 1.1 - 6.4.4.2.5
		 * Structured VDM command consists of a command request and a
		 * command response (ACK, NAK, or BUSY). An exception is made
		 * for the Attention command which shall have no response.
		 *
		 * Since Attention commands do not have an expected reply,
		 * the SVDM command is complete once the Attention command
		 * transmit is complete.
		 */
		vdm_hdr = pe[port].vdm_data[0];
		if(PD_VDO_SVDM(vdm_hdr) &&
		   (PD_VDO_CMD(vdm_hdr) == CMD_ATTENTION)) {
			if (PE_CHK_FLAG(port, PE_FLAGS_TX_COMPLETE)) {
				PE_CLR_FLAG(port, PE_FLAGS_TX_COMPLETE);
				break;
			}
		}
		/*
		 * If common code didn't parse a message, and the VDM
		 * just sent was not an Attention message, then continue
		 * waiting.
		 */
		return;
	case VDM_RESULT_NO_ACTION:
		/*
		 * If the received message doesn't change the discovery state,
		 * there is nothing to do but return to the previous ready
		 * state. This includes Attention commands which have no
		 * expected SVDM response.
		 */
		break;
	case VDM_RESULT_ACK: {
		/* Retrieve the message information. */
		uint32_t *payload = (uint32_t *) rx_emsg[port].buf;
		int sop = PD_HEADER_GET_SOP(rx_emsg[port].header);
		uint8_t cnt = PD_HEADER_CNT(rx_emsg[port].header);
		uint16_t svid = PD_VDO_VID(payload[0]);
		uint8_t vdm_cmd = PD_VDO_CMD(payload[0]);

		/*
		 * PE initiator VDM-ACKed state for requested VDM, like
		 * PE_INIT_VDM_FOO_ACKed, embedded here.
		 */
		dpm_vdm_acked(port, sop, cnt, payload);

		if (sop == TCPCI_MSG_SOP && svid == USB_SID_DISPLAYPORT &&
				vdm_cmd == CMD_DP_CONFIG) {
			PE_SET_FLAG(port, PE_FLAGS_VDM_SETUP_DONE);
		}
		break;
		}
	case VDM_RESULT_NAK:
		/*
		 * PE initiator VDM-NAKed state for requested VDM, like
		 * PE_INIT_VDM_FOO_NAKed, embedded here.
		 */
		PE_SET_FLAG(port, PE_FLAGS_VDM_SETUP_DONE);

		/*
		 * Because Not Supported messages or response timeouts are
		 * treated as NAKs, there may not be a NAK message to parse.
		 * Extract the needed information from the sent VDM.
		 */
		dpm_vdm_naked(port, pe[port].tx_type,
				PD_VDO_VID(pe[port].vdm_data[0]),
				PD_VDO_CMD(pe[port].vdm_data[0]));
		break;
	}

	/* Return to calling state (PE_{SRC,SNK}_Ready) */
	set_state_pe(port, get_last_state_pe(port));
}

static void pe_vdm_request_dpm_exit(int port)
{
	/*
	 * Force Tx type to be reset before reentering a VDM state, unless the
	 * current VDM request will be resumed.
	 */
	if (!PE_CHK_FLAG(port, PE_FLAGS_VDM_REQUEST_CONTINUE))
		pe[port].tx_type = TCPCI_MSG_INVALID;
}

/**
 * PE_VDM_Response
 */
static void pe_vdm_response_entry(int port)
{
	int vdo_len = 0;
	uint32_t *rx_payload;
	uint32_t *tx_payload;
	uint8_t vdo_cmd;
	svdm_rsp_func func = NULL;

	print_current_state(port);

	/* This is an Interruptible AMS */
	PE_SET_FLAG(port, PE_FLAGS_INTERRUPTIBLE_AMS);

	/* Get the message */
	rx_payload = (uint32_t *)rx_emsg[port].buf;

	/* Extract VDM command from the VDM header */
	vdo_cmd = PD_VDO_CMD(rx_payload[0]);
	/* This must be a command request to proceed further */
	if (PD_VDO_CMDT(rx_payload[0]) != CMDT_INIT) {
		CPRINTF("ERR:CMDT:%d:%d\n", PD_VDO_CMDT(rx_payload[0]),
			vdo_cmd);

		pe_set_ready_state(port);
		return;
	}

	tx_payload = (uint32_t *)tx_emsg[port].buf;
	/*
	 * Designed in TCPMv1, svdm_response functions use same
	 * buffer to take received data and overwrite with response
	 * data. To work with this interface, here copy rx data to
	 * tx buffer and pass tx_payload to func.
	 * TODO(b/166455363): change the interface to pass both rx
	 * and tx buffer.
	 *
	 * The SVDM header is dependent on both VDM command request being
	 * replied to and the result of response function. The SVDM command
	 * message is copied into tx_payload. tx_payload[0] is the VDM header
	 * for the response message. The SVDM response function takes the role
	 * of the DPM layer and will indicate the response type (ACK/NAK/BUSY)
	 * by its return value (vdo_len)
	 *    vdo_len > 0  --> ACK
	 *    vdo_len == 0 --> NAK
	 *    vdo_len < 0  --> BUSY
	 */
	memcpy(tx_payload, rx_payload, PD_HEADER_CNT(rx_emsg[port].header) * 4);
	/*
	 * Clear fields in SVDM response message that will be set based on the
	 * result of the svdm response function.
	 */
	tx_payload[0] &= ~VDO_CMDT_MASK;
	tx_payload[0] &= ~VDO_SVDM_VERS(0x3);

	/* Add SVDM structured version being used */
	tx_payload[0] |= VDO_SVDM_VERS(pd_get_vdo_ver(port, TCPCI_MSG_SOP));

	/* Use VDM command to select the response handler function */
	switch (vdo_cmd) {
	case CMD_DISCOVER_IDENT:
		func = svdm_rsp.identity;
		break;
	case CMD_DISCOVER_SVID:
		func = svdm_rsp.svids;
		break;
	case CMD_DISCOVER_MODES:
		func = svdm_rsp.modes;
		break;
	case CMD_ENTER_MODE:
		func = svdm_rsp.enter_mode;
		break;
	case CMD_DP_STATUS:
		if (svdm_rsp.amode)
			func = svdm_rsp.amode->status;
		break;
	case CMD_DP_CONFIG:
		if (svdm_rsp.amode)
			func = svdm_rsp.amode->config;
		break;
	case CMD_EXIT_MODE:
		func = svdm_rsp.exit_mode;
		break;
#ifdef CONFIG_USB_PD_ALT_MODE_DFP
	case CMD_ATTENTION:
		/*
		 * attention is only SVDM with no response
		 * (just goodCRC) return zero here.
		 */
		dfp_consume_attention(port, rx_payload);
		pe_set_ready_state(port);
		return;
#endif
	default:
		CPRINTF("VDO ERR:CMD:%d\n", vdo_cmd);
	}

	/*
	 * If the port partner is PD_REV20 and our data role is DFP, we must
	 * reply to any SVDM command with a NAK. If the SVDM was an Attention
	 * command, it does not have a response, and exits the function above.
	 */
	if (func && (prl_get_rev(port, TCPCI_MSG_SOP) != PD_REV20 ||
		     pe[port].data_role == PD_ROLE_UFP)) {
		/*
		 * Execute SVDM response function selected above and set the
		 * correct response type in the VDM header.
		 */
		vdo_len = func(port, tx_payload);
		if (vdo_len > 0) {
			tx_payload[0] |= VDO_CMDT(CMDT_RSP_ACK);
			/*
			 * If command response is an ACK and if the command was
			 * either enter/exit mode, then update the PE modal flag
			 * accordingly.
			 */
			if (vdo_cmd == CMD_ENTER_MODE)
				PE_SET_FLAG(port, PE_FLAGS_MODAL_OPERATION);
			if (vdo_cmd == CMD_EXIT_MODE)
				PE_CLR_FLAG(port, PE_FLAGS_MODAL_OPERATION);
		} else if (!vdo_len) {
			tx_payload[0] |= VDO_CMDT(CMDT_RSP_NAK);
			vdo_len = 1;
		} else {
			tx_payload[0] |= VDO_CMDT(CMDT_RSP_BUSY);
			vdo_len = 1;
		}
	} else {
		/*
		 * Received at VDM command which is not supported.  PD 2.0 may
		 * NAK or ignore the message (see TD.PD.VNDI.E1. VDM Identity
		 * steps), but PD 3.0 must send Not_Supported (PD 3.0 Ver 2.0 +
		 * ECNs 2020-12-10 Table 6-64 Response to an incoming
		 * VDM or TD.PD.VNDI3.E3 VDM Identity steps)
		 */
		if (prl_get_rev(port, TCPCI_MSG_SOP) == PD_REV30) {
			set_state_pe(port, PE_SEND_NOT_SUPPORTED);
			return;
		}
		tx_payload[0] |= VDO_CMDT(CMDT_RSP_NAK);
		vdo_len = 1;
	}

	/* Send response message. Note len is in bytes, not VDO objects */
	tx_emsg[port].len = (vdo_len * sizeof(uint32_t));
	send_data_msg(port, TCPCI_MSG_SOP, PD_DATA_VENDOR_DEF);
}

static void pe_vdm_response_run(int port)
{
	/*
	 * This state waits for a VDM response message to be sent. Return to the
	 * ready state once the message has been sent, a protocol error was
	 * detected, or if the VDM response msg was discarded based on being
	 * interrupted by another rx message. Since VDM sequences are AMS
	 * interruptible, there is no need to soft reset regardless of exit
	 * reason.
	 */
	if (PE_CHK_FLAG(port, PE_FLAGS_TX_COMPLETE) ||
	    PE_CHK_FLAG(port, PE_FLAGS_PROTOCOL_ERROR) ||
	    PE_CHK_FLAG(port, PE_FLAGS_MSG_DISCARDED)) {

		PE_CLR_FLAG(port, PE_FLAGS_TX_COMPLETE |
			    PE_FLAGS_PROTOCOL_ERROR |
			    PE_FLAGS_MSG_DISCARDED);

		pe_set_ready_state(port);
	}
}

static void pe_vdm_response_exit(int port)
{
	PE_CLR_FLAG(port, PE_FLAGS_INTERRUPTIBLE_AMS);
}

/**
 * PE_DEU_SEND_ENTER_USB
 */
static void pe_enter_usb_entry(int port)
{
	uint32_t usb4_payload;

	print_current_state(port);

	if (!IS_ENABLED(CONFIG_USB_PD_USB4)) {
		pe_set_ready_state(port);
		return;
	}

	/* Port is already in USB4 mode, do not send enter USB message again */
	if (enter_usb_entry_is_done(port)) {
		pe_set_ready_state(port);
		return;
	}

	if ((pe[port].tx_type == TCPCI_MSG_SOP_PRIME ||
	     pe[port].tx_type == TCPCI_MSG_SOP_PRIME_PRIME) &&
	     !tc_is_vconn_src(port)) {
		if (port_try_vconn_swap(port))
			return;
	}

	pe[port].tx_type = TCPCI_MSG_SOP;
	usb4_payload = enter_usb_setup_next_msg(port, &pe[port].tx_type);

	if (!usb4_payload) {
		enter_usb_failed(port);
		pe_set_ready_state(port);
		return;
	}

	tx_emsg[port].len = sizeof(usb4_payload);

	memcpy(tx_emsg[port].buf, &usb4_payload, tx_emsg[port].len);
	send_data_msg(port, pe[port].tx_type, PD_DATA_ENTER_USB);
	pe_sender_response_msg_entry(port);
}

static void pe_enter_usb_run(int port)
{
	enum pe_msg_check msg_check;

	if (!IS_ENABLED(CONFIG_USB_PD_USB4)) {
		pe_set_ready_state(port);
		return;
	}

	/*
	 * Check the state of the message sent
	 */
	msg_check = pe_sender_response_msg_run(port);

	/*
	 * Handle Discarded message, return to PE_SNK/SRC_READY
	 */
	if (msg_check & PE_MSG_DISCARDED) {
		pe_set_ready_state(port);
		return;
	} else if (msg_check == PE_MSG_SEND_PENDING) {
		/* Wait until message is sent */
		return;
	}

	if (pd_timer_is_expired(port, PE_TIMER_SENDER_RESPONSE)) {
		pe_set_ready_state(port);
		enter_usb_failed(port);
		return;
	}

	if (PE_CHK_FLAG(port, PE_FLAGS_MSG_RECEIVED)) {
		int cnt = PD_HEADER_CNT(rx_emsg[port].header);
		int type = PD_HEADER_TYPE(rx_emsg[port].header);
		int sop = PD_HEADER_GET_SOP(rx_emsg[port].header);

		PE_CLR_FLAG(port, PE_FLAGS_MSG_RECEIVED);

		/* Only look at control messages */
		if (cnt == 0) {
			/* Accept message received */
			if (type == PD_CTRL_ACCEPT) {
				enter_usb_accepted(port, sop);
			} else if (type == PD_CTRL_REJECT) {
				enter_usb_rejected(port, sop);
			} else {
				/*
				 * Unexpected control message received.
				 * Send Soft Reset.
				 */
				pe_send_soft_reset(port, sop);
				return;
			}
		} else {
			/* Unexpected data message received. Send Soft reset */
			pe_send_soft_reset(port, sop);
			return;
		}
		pe_set_ready_state(port);
	}
}

static void pe_enter_usb_exit(int port)
{
	pe_sender_response_msg_exit(port);
}

#ifdef CONFIG_USBC_VCONN
/*
 * PE_VCS_Evaluate_Swap
 */
static void pe_vcs_evaluate_swap_entry(int port)
{
	print_current_state(port);

	/*
	 * Request the DPM for an evaluation of the VCONN Swap request.
	 * Note: Ports that are presently the VCONN Source must always
	 * accept a VCONN
	 */

	/*
	 * Transition to the PE_VCS_Accept_Swap state when:
	 *  1) The Device Policy Manager indicates that a VCONN Swap is ok.
	 *
	 * Transition to the PE_VCS_Reject_Swap state when:
	 *  1)  Port is not presently the VCONN Source and
	 *  2) The DPM indicates that a VCONN Swap is not ok or
	 *  3) The DPM indicates that a VCONN Swap cannot be done at this time.
	 */

	/* DPM rejects a VCONN Swap and port is not a VCONN source*/
	if (!tc_check_vconn_swap(port) && tc_is_vconn_src(port) < 1) {
		/* NOTE: PE_VCS_Reject_Swap State embedded here */
		send_ctrl_msg(port, TCPCI_MSG_SOP, PD_CTRL_REJECT);
	}
	/* Port is not ready to perform a VCONN swap */
	else if (tc_is_vconn_src(port) < 0) {
		/* NOTE: PE_VCS_Reject_Swap State embedded here */
		send_ctrl_msg(port, TCPCI_MSG_SOP, PD_CTRL_WAIT);
	}
	/* Port is ready to perform a VCONN swap */
	else {
		/* NOTE: PE_VCS_Accept_Swap State embedded here */
		PE_SET_FLAG(port, PE_FLAGS_ACCEPT);
		send_ctrl_msg(port, TCPCI_MSG_SOP, PD_CTRL_ACCEPT);
	}
}

static void pe_vcs_evaluate_swap_run(int port)
{
	/* Wait for ACCEPT, WAIT or Reject message to send. */
	if (PE_CHK_FLAG(port, PE_FLAGS_TX_COMPLETE)) {
		PE_CLR_FLAG(port, PE_FLAGS_TX_COMPLETE);

		if (PE_CHK_FLAG(port, PE_FLAGS_ACCEPT)) {
			PE_CLR_FLAG(port, PE_FLAGS_ACCEPT);
			/* Accept Message sent and Presently VCONN Source */
			if (tc_is_vconn_src(port))
				set_state_pe(port, PE_VCS_WAIT_FOR_VCONN_SWAP);
			/* Accept Message sent and Not presently VCONN Source */
			else
				set_state_pe(port, PE_VCS_TURN_ON_VCONN_SWAP);
		} else {
			/*
			 * Message sent. Transition back to PE_SRC_Ready or
			 * PE_SINK_Ready
			 */
			pe_set_ready_state(port);
		}
		return;
	}

	if (pe_check_outgoing_discard(port))
		return;
}

/*
 * PE_VCS_Send_Swap
 */
static void pe_vcs_send_swap_entry(int port)
{
	print_current_state(port);

	/* Send a VCONN_Swap Message */
	send_ctrl_msg(port, TCPCI_MSG_SOP, PD_CTRL_VCONN_SWAP);
	pe_sender_response_msg_entry(port);
}

static void pe_vcs_send_swap_run(int port)
{
	uint8_t type;
	uint8_t cnt;
	enum tcpci_msg_type sop;
	enum pe_msg_check msg_check;

	/*
	 * Check the state of the message sent
	 */
	msg_check = pe_sender_response_msg_run(port);

	if ((msg_check & PE_MSG_SENT) &&
	    PE_CHK_FLAG(port, PE_FLAGS_MSG_RECEIVED)) {
		PE_CLR_FLAG(port, PE_FLAGS_MSG_RECEIVED);

		/* Increment once message has successfully sent */
		pe[port].vconn_swap_counter++;

		type = PD_HEADER_TYPE(rx_emsg[port].header);
		cnt = PD_HEADER_CNT(rx_emsg[port].header);
		sop = PD_HEADER_GET_SOP(rx_emsg[port].header);

		/* Only look at control messages */
		if (cnt == 0) {
			/*
			 * Transition to the PE_VCS_Wait_For_VCONN state when:
			 *   1) Accept Message Received and
			 *   2) The Port is presently the VCONN Source.
			 *
			 * Transition to the PE_VCS_Turn_On_VCONN state when:
			 *   1) Accept Message Received and
			 *   2) The Port is not presently the VCONN Source.
			 */
			if (type == PD_CTRL_ACCEPT) {
				if (tc_is_vconn_src(port)) {
					set_state_pe(port,
						PE_VCS_WAIT_FOR_VCONN_SWAP);
				} else {
					set_state_pe(port,
						PE_VCS_TURN_ON_VCONN_SWAP);
				}
				return;
			}
			/*
			 * Transition back to either the PE_SRC_Ready or
			 * PE_SNK_Ready state when:
			 *   2) Reject message is received or
			 *   3) Wait message Received.
			 */
			if (type == PD_CTRL_REJECT || type == PD_CTRL_WAIT) {
				pe_set_ready_state(port);
				return;
			}

			/*
			 * The Policy Engine May transition to the
			 * PE_VCS_Force_Vconn state when:
			 * - A Not_Supported Message is received and
			 * - The Port is not presently the VCONN Source
			 */
			if (type == PD_CTRL_NOT_SUPPORTED) {
				if (IS_ENABLED(CONFIG_USB_PD_REV30) &&
							!tc_is_vconn_src(port))
					set_state_pe(port, PE_VCS_FORCE_VCONN);
				else
					pe_set_ready_state(port);
				return;
			}
		}
		/*
		 * Unexpected Message Received, send soft reset with SOP* of
		 * incoming message.
		 */
		pe_send_soft_reset(port, sop);
		return;
	}

	/*
	 * Transition back to either the PE_SRC_Ready or
	 * PE_SNK_Ready state when:
	 *   1) SenderResponseTimer Timeout
	 *   2) Message was discarded.
	 */
	if ((msg_check & PE_MSG_DISCARDED) ||
	    pd_timer_is_expired(port, PE_TIMER_SENDER_RESPONSE))
		pe_set_ready_state(port);
}

static void pe_vcs_send_swap_exit(int port)
{
	pe_sender_response_msg_exit(port);
}

/*
 * PE_VCS_Wait_for_VCONN_Swap
 */
static void pe_vcs_wait_for_vconn_swap_entry(int port)
{
	print_current_state(port);

	/* Start the VCONNOnTimer */
	pd_timer_enable(port, PE_TIMER_VCONN_ON, PD_T_VCONN_SOURCE_ON);

	/*
	 * The USB PD 3.0 spec indicates that the initial VCONN source
	 * shall cease sourcing VCONN within tVCONNSourceOff (25ms)
	 * after receiving the PS_RDY message. However, some partners
	 * begin sending SOP' messages only 1 ms after sending PS_RDY
	 * during VCONN swap.
	 *
	 * Preemptively disable receipt of SOP' and SOP'' messages while
	 * we wait for PS_RDY so we don't attempt to process messages
	 * directed at the cable.
	 *
	 * We continue to source VCONN while we wait as required by the
	 * spec.
	 */
	tcpm_sop_prime_enable(port, false);
}

static void pe_vcs_wait_for_vconn_swap_run(int port)
{
	/*
	 * Transition to the PE_VCS_Turn_Off_VCONN state when:
	 *  1) A PS_RDY Message is received.
	 */
	if (PE_CHK_FLAG(port, PE_FLAGS_MSG_RECEIVED)) {
		/*
		 * PS_RDY message received
		 *
		 * Note: intentionally leave the receive flag set to indicate
		 * our route on exit when PS_RDY is received.
		 */
		if ((PD_HEADER_CNT(rx_emsg[port].header) == 0) &&
		    (PD_HEADER_EXT(rx_emsg[port].header) == 0) &&
		    (PD_HEADER_TYPE(rx_emsg[port].header) == PD_CTRL_PS_RDY)) {
			set_state_pe(port, PE_VCS_TURN_OFF_VCONN_SWAP);
			return;
		} else {
			/*
			 * Unexpected message received - reset with the SOP* of
			 * the incoming message.
			 */
			PE_CLR_FLAG(port, PE_FLAGS_MSG_RECEIVED);
			pe_send_soft_reset(port,
				PD_HEADER_GET_SOP(rx_emsg[port].header));
			return;
		}
	}

	/*
	 * Transition to either the PE_SRC_Hard_Reset or
	 * PE_SNK_Hard_Reset state when:
	 *   1) The VCONNOnTimer times out.
	 */
	if (pd_timer_is_expired(port, PE_TIMER_VCONN_ON)) {
		if (pe[port].power_role == PD_ROLE_SOURCE)
			set_state_pe(port, PE_SRC_HARD_RESET);
		else
			set_state_pe(port, PE_SNK_HARD_RESET);
	}
}

static void pe_vcs_wait_for_vconn_swap_exit(int port)
{
	/*
	 * If we exited without getting PS_RDY, re-enable SOP' messaging since
	 * we are still the Vconn source.
	 */
	if (PE_CHK_FLAG(port, PE_FLAGS_MSG_RECEIVED))
		PE_CLR_FLAG(port, PE_FLAGS_MSG_RECEIVED);
	else
		tcpm_sop_prime_enable(port, true);

	pd_timer_disable(port, PE_TIMER_VCONN_ON);
}

/*
 * PE_VCS_Turn_On_VCONN_Swap
 */
static void pe_vcs_turn_on_vconn_swap_entry(int port)
{
	print_current_state(port);

	/* Request DPM to turn on VCONN */
	pd_request_vconn_swap_on(port);
}

static void pe_vcs_turn_on_vconn_swap_run(int port)
{

	/*
	 * Transition to the PE_VCS_Send_Ps_Rdy state when:
	 *  1) The Port’s VCONN is on.
	 */
	if (pd_timer_is_disabled(port, PE_TIMER_TIMEOUT) &&
	    PE_CHK_FLAG(port, PE_FLAGS_VCONN_SWAP_COMPLETE)) {
		PE_CLR_FLAG(port, PE_FLAGS_VCONN_SWAP_COMPLETE);
		pd_timer_enable(port, PE_TIMER_TIMEOUT,
				CONFIG_USBC_VCONN_SWAP_DELAY_US);
	}

	if (pd_timer_is_expired(port, PE_TIMER_TIMEOUT))
		set_state_pe(port, PE_VCS_SEND_PS_RDY_SWAP);
}

static void pe_vcs_turn_on_vconn_swap_exit(int port)
{
	pd_timer_disable(port, PE_TIMER_TIMEOUT);
}

/*
 * PE_VCS_Turn_Off_VCONN_Swap
 */
static void pe_vcs_turn_off_vconn_swap_entry(int port)
{
	print_current_state(port);

	/* Request DPM to turn off VCONN */
	pd_request_vconn_swap_off(port);
}

static void pe_vcs_turn_off_vconn_swap_run(int port)
{
	/* Wait for VCONN to turn off */
	if (PE_CHK_FLAG(port, PE_FLAGS_VCONN_SWAP_COMPLETE)) {
		PE_CLR_FLAG(port, PE_FLAGS_VCONN_SWAP_COMPLETE);

		/*
		 * A VCONN Swap Shall reset the DiscoverIdentityCounter
		 * to zero
		 */
		pe[port].discover_identity_counter = 0;
		pe[port].dr_swap_attempt_counter = 0;

		pe_set_ready_state(port);
		return;
	}
}

/*
 * PE_VCS_Send_PS_Rdy_Swap
 */
static void pe_vcs_send_ps_rdy_swap_entry(int port)
{
	print_current_state(port);

	/* Check for any interruptions to this non-interruptible AMS */
	if (PE_CHK_FLAG(port, PE_FLAGS_MSG_RECEIVED)) {
		enum tcpci_msg_type sop =
				PD_HEADER_GET_SOP(rx_emsg[port].header);

		PE_CLR_FLAG(port, PE_FLAGS_MSG_RECEIVED);

		/* Soft reset with the SOP* of the incoming message */
		pe_send_soft_reset(port, sop);
		return;
	}

	/* Send a PS_RDY Message */
	send_ctrl_msg(port, TCPCI_MSG_SOP, PD_CTRL_PS_RDY);
}

static void pe_vcs_send_ps_rdy_swap_run(int port)
{
	/*
	 * After a VCONN Swap the VCONN Source needs to reset
	 * the Cable Plug’s Protocol Layer in order to ensure
	 * MessageID synchronization.
	 */
	if (PE_CHK_FLAG(port, PE_FLAGS_TX_COMPLETE)) {
		PE_CLR_FLAG(port, PE_FLAGS_TX_COMPLETE);
		/*
		 * A VCONN Swap Shall reset the
		 * DiscoverIdentityCounter to zero
		 */
		pe[port].discover_identity_counter = 0;
		pe[port].dr_swap_attempt_counter = 0;

		/* A SOP' soft reset is required after VCONN swap */
		pd_dpm_request(port, DPM_REQUEST_SOP_PRIME_SOFT_RESET_SEND);
		pe_set_ready_state(port);
	}

	if (pe_check_outgoing_discard(port))
		return;

	if (PE_CHK_FLAG(port, PE_FLAGS_PROTOCOL_ERROR)) {
		PE_CLR_FLAG(port, PE_FLAGS_PROTOCOL_ERROR);
		/* PS_RDY didn't send, soft reset */
		pe_send_soft_reset(port, TCPCI_MSG_SOP);
	}
}

/*
 * PE_VCS_Force_Vconn
 */
__maybe_unused static void pe_vcs_force_vconn_entry(int port)
{
	print_current_state(port);

	/* Request DPM to turn on VCONN */
	pd_request_vconn_swap_on(port);
}

__maybe_unused static void pe_vcs_force_vconn_run(int port)
{
	/*
	 * The Policy Engine Shall transition back to either the PE_SRC_Ready
	 * or PE_SNK_Ready state when:
	 *  1) The Port’s VCONN is on.
	 *
	 *  Note we'll wait CONFIG_USBC_VCONN_SWAP_DELAY_US, as defined by the
	 *  board, to ensure Vconn is on.
	 */
	if (pd_timer_is_disabled(port, PE_TIMER_TIMEOUT) &&
	    PE_CHK_FLAG(port, PE_FLAGS_VCONN_SWAP_COMPLETE)) {
		PE_CLR_FLAG(port, PE_FLAGS_VCONN_SWAP_COMPLETE);
		pd_timer_enable(port, PE_TIMER_TIMEOUT,
				CONFIG_USBC_VCONN_SWAP_DELAY_US);
	}

	if (pd_timer_is_expired(port, PE_TIMER_TIMEOUT)) {
		/*
		 * Note: A cable soft reset shouldn't be necessary as a
		 * Not_Supported reply means the partner doesn't support
		 * sourcing Vconn and did not communicate with the cable.
		 */
		pe_set_ready_state(port);
		return;
	}
}

__maybe_unused static void pe_vcs_force_vconn_exit(int port)
{
	pd_timer_disable(port, PE_TIMER_TIMEOUT);
}

/*
 * PE_VCS_CBL_SEND_SOFT_RESET
 * Note - Entry is only when directed by the DPM. Protocol errors are handled
 * by the PE_SEND_SOFT_RESET state.
 */
static void pe_vcs_cbl_send_soft_reset_entry(int port)
{
	print_current_state(port);

	if (!pe_can_send_sop_prime(port)) {
		/*
		 * If we're not VCONN source, return the appropriate state.
		 * A VCONN swap re-triggers sending SOP' soft reset
		 */
		if (pe_is_explicit_contract(port)) {
			/* Return to PE_{SRC,SNK}_Ready state */
			pe_set_ready_state(port);
		} else {
			/*
			 * Not in Explicit Contract, so we must be a SRC,
			 * return to PE_Src_Send_Capabilities.
			 */
			set_state_pe(port, PE_SRC_SEND_CAPABILITIES);
		}
		return;
	}

	send_ctrl_msg(port, TCPCI_MSG_SOP_PRIME, PD_CTRL_SOFT_RESET);
	pe_sender_response_msg_entry(port);
}

static void pe_vcs_cbl_send_soft_reset_run(int port)
{
	bool cable_soft_reset_complete = false;
	enum pe_msg_check msg_check;

	msg_check = pe_sender_response_msg_run(port);

	/* Got ACCEPT or REJECT from Cable Plug */
	if ((msg_check & PE_MSG_SENT) &&
				PE_CHK_FLAG(port, PE_FLAGS_MSG_RECEIVED)) {
		PE_CLR_FLAG(port, PE_FLAGS_MSG_RECEIVED);
		cable_soft_reset_complete = true;

		/*
		 * Note: If port partner runs PD 2.0, we must use PD 2.0 to
		 * communicate with the cable plug when in an explicit contract.
		 *
		 * PD Spec Table 6-2: Revision Interoperability during an
		 * Explicit Contract
		 */
		if (prl_get_rev(port, TCPCI_MSG_SOP) != PD_REV20)
			prl_set_rev(port, TCPCI_MSG_SOP_PRIME,
					PD_HEADER_REV(rx_emsg[port].header));
	}

	/* No GoodCRC received, cable is not present */
	if (PE_CHK_FLAG(port, PE_FLAGS_PROTOCOL_ERROR)) {
		PE_CLR_FLAG(port, PE_FLAGS_PROTOCOL_ERROR);
		/*
		 * TODO(b/171823328): TCPMv2: Implement cable reset
		 * Cable reset will only be done here if we know for certain
		 * a cable is present (we've received the SOP' DiscId response).
		 */
		cable_soft_reset_complete = true;
	}

	if (cable_soft_reset_complete ||
	    pd_timer_is_expired(port, PE_TIMER_SENDER_RESPONSE) ||
	    (msg_check & PE_MSG_DISCARDED)) {
		if (pe_is_explicit_contract(port)) {
			/* Return to PE_{SRC,SNK}_Ready state */
			pe_set_ready_state(port);
		} else {
			/*
			 * Not in Explicit Contract, so we must be a SRC,
			 * return to PE_Src_Send_Capabilities.
			 */
			set_state_pe(port, PE_SRC_SEND_CAPABILITIES);
		}
	}
}

static void pe_vcs_cbl_send_soft_reset_exit(int port)
{
	pe_sender_response_msg_exit(port);
}

#endif /* CONFIG_USBC_VCONN */

/*
 * PE_DR_SNK_Get_Sink_Cap and PE_SRC_Get_Sink_Cap State (shared)
 */
static void pe_dr_get_sink_cap_entry(int port)
{
	print_current_state(port);

	/* Send a Get Sink Cap Message */
	send_ctrl_msg(port, TCPCI_MSG_SOP, PD_CTRL_GET_SINK_CAP);
	pe_sender_response_msg_entry(port);
}

static void pe_dr_get_sink_cap_run(int port)
{
	int type;
	int cnt;
	int ext;
	enum pe_msg_check msg_check;
	enum tcpci_msg_type sop;

	/*
	 * Check the state of the message sent
	 */
	msg_check = pe_sender_response_msg_run(port);

	/*
	 * Transition to PE_[SRC,SNK]_Ready when:
	 *   1) A Sink_Capabilities Message is received
	 *   2) Or SenderResponseTimer times out
	 *   3) Or a Reject Message is received.
	 *
	 * Transition to PE_SEND_SOFT_RESET state when:
	 *   1) An unexpected message is received
	 */
	if ((msg_check & PE_MSG_SENT) &&
	    PE_CHK_FLAG(port, PE_FLAGS_MSG_RECEIVED)) {
		PE_CLR_FLAG(port, PE_FLAGS_MSG_RECEIVED);

		type = PD_HEADER_TYPE(rx_emsg[port].header);
		cnt = PD_HEADER_CNT(rx_emsg[port].header);
		ext = PD_HEADER_EXT(rx_emsg[port].header);
		sop = PD_HEADER_GET_SOP(rx_emsg[port].header);

		if (ext == 0 && sop == TCPCI_MSG_SOP) {
			if ((cnt > 0) && (type == PD_DATA_SINK_CAP)) {
				uint32_t *payload =
					(uint32_t *)rx_emsg[port].buf;
				uint8_t cap_cnt = rx_emsg[port].len /
							sizeof(uint32_t);

				pe_set_snk_caps(port, cap_cnt, payload);

				dpm_evaluate_sink_fixed_pdo(port, payload[0]);
				pe_set_ready_state(port);
				return;
			} else if (cnt == 0 && (type == PD_CTRL_REJECT ||
				   type == PD_CTRL_NOT_SUPPORTED)) {
				pe_set_ready_state(port);
				return;
			}
			/* Unexpected messages fall through to soft reset */
		}

		pe_send_soft_reset(port, sop);
		return;
	}

	/*
	 * Transition to PE_[SRC,SNK]_Ready state when:
	 *   1) SenderResponseTimer times out.
	 *   2) Message was discarded.
	 */
	if ((msg_check & PE_MSG_DISCARDED) ||
	    pd_timer_is_expired(port, PE_TIMER_SENDER_RESPONSE))
		pe_set_ready_state(port);
}

static void pe_dr_get_sink_cap_exit(int port)
{
	pe_sender_response_msg_exit(port);
}

/*
 * PE_DR_SNK_Give_Source_Cap
 */
static void pe_dr_snk_give_source_cap_entry(int port)
{
	print_current_state(port);

	/* Send source capabilities. */
	send_source_cap(port);
}

static void pe_dr_snk_give_source_cap_run(int port)
{
	/*
	 * Transition back to PE_SNK_Ready when the Source_Capabilities message
	 * has been successfully sent.
	 *
	 * Get Source Capabilities AMS is uninterruptible, but in case the
	 * partner violates the spec then send a soft reset rather than get
	 * stuck here.
	 */
	if (PE_CHK_FLAG(port, PE_FLAGS_TX_COMPLETE)) {
		PE_CLR_FLAG(port, PE_FLAGS_TX_COMPLETE);
		set_state_pe(port, PE_SNK_READY);
	} else if (PE_CHK_FLAG(port, PE_FLAGS_MSG_DISCARDED)) {
		pe_send_soft_reset(port, TCPCI_MSG_SOP);
	}
}

/*
 * PE_DR_SRC_Get_Source_Cap
 */
static void pe_dr_src_get_source_cap_entry(int port)
{
	print_current_state(port);

	/* Send a Get_Source_Cap Message */
	tx_emsg[port].len = 0;
	send_ctrl_msg(port, TCPCI_MSG_SOP, PD_CTRL_GET_SOURCE_CAP);
	pe_sender_response_msg_entry(port);
}

static void pe_dr_src_get_source_cap_run(int port)
{
	int type;
	int cnt;
	int ext;
	enum pe_msg_check msg_check;

	/*
	 * Check the state of the message sent
	 */
	msg_check = pe_sender_response_msg_run(port);

	/*
	 * Transition to PE_SRC_Ready when:
	 *   1) A Source Capabilities Message is received.
	 *   2) A Reject Message is received.
	 */
	if ((msg_check & PE_MSG_SENT) &&
	    PE_CHK_FLAG(port, PE_FLAGS_MSG_RECEIVED)) {
		PE_CLR_FLAG(port, PE_FLAGS_MSG_RECEIVED);

		type = PD_HEADER_TYPE(rx_emsg[port].header);
		cnt = PD_HEADER_CNT(rx_emsg[port].header);
		ext = PD_HEADER_EXT(rx_emsg[port].header);

		if (ext == 0) {
			if ((cnt > 0) && (type == PD_DATA_SOURCE_CAP)) {
				uint32_t *payload =
					(uint32_t *)rx_emsg[port].buf;

				pd_set_src_caps(port, cnt, payload);

				/*
				 * If we'd prefer to charge from this partner,
				 * then propose a PR swap.
				 */
				if (pd_can_charge_from_device(port, cnt,
							      payload))
					pd_request_power_swap(port);

				/*
				 * Report dual role power capability to the
				 * charge manager if present
				 */
				if (IS_ENABLED(CONFIG_CHARGE_MANAGER) &&
				    pd_get_partner_dual_role_power(port))
					charge_manager_update_dualrole(port,
								CAP_DUALROLE);

				set_state_pe(port, PE_SRC_READY);
			} else if ((cnt == 0) && (type == PD_CTRL_REJECT ||
					type == PD_CTRL_NOT_SUPPORTED)) {
				pd_set_src_caps(port, -1, NULL);
				set_state_pe(port, PE_SRC_READY);
			} else {
				/*
				 * On protocol error, consider source cap
				 * retrieval a failure
				 */
				pd_set_src_caps(port, -1, NULL);
				set_state_pe(port, PE_SEND_SOFT_RESET);
			}
			return;
		} else {
			pd_set_src_caps(port, -1, NULL);
			set_state_pe(port, PE_SEND_SOFT_RESET);
			return;
		}
	}

	/*
	 * Transition to PE_SRC_Ready state when:
	 *   1) the SenderResponseTimer times out.
	 *   2) Message was discarded.
	 */
	if ((msg_check & PE_MSG_DISCARDED) ||
	    pd_timer_is_expired(port, PE_TIMER_SENDER_RESPONSE))
		set_state_pe(port, PE_SRC_READY);
}

static void pe_dr_src_get_source_cap_exit(int port)
{
	pe_sender_response_msg_exit(port);
}

const uint32_t * const pd_get_src_caps(int port)
{
	return pe[port].src_caps;
}

void pd_set_src_caps(int port, int cnt, uint32_t *src_caps)
{
	int i;

	pe[port].src_cap_cnt = cnt;

	for (i = 0; i < cnt; i++)
		pe[port].src_caps[i] = *src_caps++;
}

uint8_t pd_get_src_cap_cnt(int port)
{
	if (pe[port].src_cap_cnt > 0)
		return pe[port].src_cap_cnt;

	return 0;
}

/* Track access to the PD discovery structures during HC execution */
uint32_t task_access[CONFIG_USB_PD_PORT_MAX_COUNT][DISCOVERY_TYPE_COUNT];

void pd_dfp_discovery_init(int port)
{
	/*
	 * Clear the VDM Setup Done and Modal Operation flags so we will
	 * have a fresh discovery
	 */
	PE_CLR_FLAG(port, PE_FLAGS_VDM_SETUP_DONE |
			  PE_FLAGS_MODAL_OPERATION);

	atomic_or(&task_access[port][TCPCI_MSG_SOP], BIT(task_get_current()));
	atomic_or(&task_access[port][TCPCI_MSG_SOP_PRIME],
		  BIT(task_get_current()));

	memset(pe[port].discovery, 0, sizeof(pe[port].discovery));
	memset(pe[port].partner_amodes, 0, sizeof(pe[port].partner_amodes));

	/* Reset the DPM and DP modules to enable alternate mode entry. */
	dpm_init(port);
	dp_init(port);

	if (IS_ENABLED(CONFIG_USB_PD_TBT_COMPAT_MODE))
		tbt_init(port);

	if (IS_ENABLED(CONFIG_USB_PD_USB4))
		enter_usb_init(port);

	if (IS_ENABLED(CONFIG_USB_PD_ALT_MODE_UFP_DP))
		pd_ufp_set_dp_opos(port, 0);
}

__maybe_unused void pd_discovery_access_clear(int port,
			enum tcpci_msg_type type)
{
	if (!IS_ENABLED(CONFIG_USB_PD_ALT_MODE_DFP))
		assert(0);

	atomic_clear_bits(&task_access[port][type], 0xFFFFFFFF);
}

__maybe_unused bool pd_discovery_access_validate(int port,
			enum tcpci_msg_type type)
{
	if (!IS_ENABLED(CONFIG_USB_PD_ALT_MODE_DFP))
		assert(0);

	return !(task_access[port][type] & ~BIT(task_get_current()));
}

__maybe_unused struct pd_discovery *pd_get_am_discovery(int port,
			enum tcpci_msg_type type)
{
	if (!IS_ENABLED(CONFIG_USB_PD_ALT_MODE_DFP))
		assert(0);
	ASSERT(type < DISCOVERY_TYPE_COUNT);

	atomic_or(&task_access[port][type], BIT(task_get_current()));
	return &pe[port].discovery[type];
}

__maybe_unused struct partner_active_modes *pd_get_partner_active_modes(
			int port, enum tcpci_msg_type type)
{
	if (!IS_ENABLED(CONFIG_USB_PD_ALT_MODE_DFP))
		assert(0);
	ASSERT(type < AMODE_TYPE_COUNT);
	return &pe[port].partner_amodes[type];
}

__maybe_unused void pd_set_dfp_enter_mode_flag(int port, bool set)
{
	if (!IS_ENABLED(CONFIG_USB_PD_ALT_MODE_DFP))
		assert(0);

	if (set)
		PE_SET_FLAG(port, PE_FLAGS_MODAL_OPERATION);
	else
		PE_CLR_FLAG(port, PE_FLAGS_MODAL_OPERATION);
}

const char *pe_get_current_state(int port)
{
	if (pe_is_running(port) && IS_ENABLED(USB_PD_DEBUG_LABELS))
		return pe_state_names[get_state_pe(port)];
	else
		return "";
}

uint32_t pe_get_flags(int port)
{
	return pe[port].flags;
}

static __const_data const struct usb_state pe_states[] = {
	/* Super States */
#ifdef CONFIG_USB_PD_REV30
	[PE_PRS_FRS_SHARED] = {
		.entry = pe_prs_frs_shared_entry,
		.exit  = pe_prs_frs_shared_exit,
	},
#endif
	[PE_VDM_SEND_REQUEST] = {
		.entry = pe_vdm_send_request_entry,
		.run   = pe_vdm_send_request_run,
		.exit  = pe_vdm_send_request_exit,
	},

	/* Normal States */
	[PE_SRC_STARTUP] = {
		.entry = pe_src_startup_entry,
		.run   = pe_src_startup_run,
		.exit  = pe_src_startup_exit,
	},
	[PE_SRC_DISCOVERY] = {
		.entry = pe_src_discovery_entry,
		.run   = pe_src_discovery_run,
	},
	[PE_SRC_SEND_CAPABILITIES] = {
		.entry = pe_src_send_capabilities_entry,
		.run   = pe_src_send_capabilities_run,
		.exit  = pe_src_send_capabilities_exit,
	},
	[PE_SRC_NEGOTIATE_CAPABILITY] = {
		.entry = pe_src_negotiate_capability_entry,
	},
	[PE_SRC_TRANSITION_SUPPLY] = {
		.entry = pe_src_transition_supply_entry,
		.run   = pe_src_transition_supply_run,
		.exit  = pe_src_transition_supply_exit,
	},
	[PE_SRC_READY] = {
		.entry = pe_src_ready_entry,
		.run   = pe_src_ready_run,
	},
	[PE_SRC_DISABLED] = {
		.entry = pe_src_disabled_entry,
	},
	[PE_SRC_CAPABILITY_RESPONSE] = {
		.entry = pe_src_capability_response_entry,
		.run   = pe_src_capability_response_run,
	},
	[PE_SRC_HARD_RESET] = {
		.entry = pe_src_hard_reset_entry,
		.run   = pe_src_hard_reset_run,
		.exit  = pe_src_hard_reset_exit,
	},
	[PE_SRC_HARD_RESET_RECEIVED] = {
		.entry = pe_src_hard_reset_received_entry,
		.run = pe_src_hard_reset_received_run,
		.exit = pe_src_hard_reset_received_exit,
	},
	[PE_SRC_TRANSITION_TO_DEFAULT] = {
		.entry = pe_src_transition_to_default_entry,
		.run = pe_src_transition_to_default_run,
	},
	[PE_SNK_STARTUP] = {
		.entry = pe_snk_startup_entry,
		.run = pe_snk_startup_run,
	},
	[PE_SNK_DISCOVERY] = {
		.entry = pe_snk_discovery_entry,
		.run = pe_snk_discovery_run,
	},
	[PE_SNK_WAIT_FOR_CAPABILITIES] = {
		.entry = pe_snk_wait_for_capabilities_entry,
		.run = pe_snk_wait_for_capabilities_run,
		.exit = pe_snk_wait_for_capabilities_exit,
	},
	[PE_SNK_EVALUATE_CAPABILITY] = {
		.entry = pe_snk_evaluate_capability_entry,
	},
	[PE_SNK_SELECT_CAPABILITY] = {
		.entry = pe_snk_select_capability_entry,
		.run = pe_snk_select_capability_run,
		.exit = pe_snk_select_capability_exit,
	},
	[PE_SNK_READY] = {
		.entry = pe_snk_ready_entry,
		.run   = pe_snk_ready_run,
	},
	[PE_SNK_HARD_RESET] = {
		.entry = pe_snk_hard_reset_entry,
		.run   = pe_snk_hard_reset_run,
	},
	[PE_SNK_TRANSITION_TO_DEFAULT] = {
		.entry = pe_snk_transition_to_default_entry,
		.run   = pe_snk_transition_to_default_run,
	},
	[PE_SNK_GIVE_SINK_CAP] = {
		.entry = pe_snk_give_sink_cap_entry,
		.run = pe_snk_give_sink_cap_run,
	},
	[PE_SNK_GET_SOURCE_CAP] = {
		.entry = pe_snk_get_source_cap_entry,
		.run   = pe_snk_get_source_cap_run,
	},
	[PE_SNK_TRANSITION_SINK] = {
		.entry = pe_snk_transition_sink_entry,
		.run   = pe_snk_transition_sink_run,
		.exit   = pe_snk_transition_sink_exit,
	},
	[PE_SEND_SOFT_RESET] = {
		.entry = pe_send_soft_reset_entry,
		.run = pe_send_soft_reset_run,
		.exit = pe_send_soft_reset_exit,
	},
	[PE_SOFT_RESET] = {
		.entry = pe_soft_reset_entry,
		.run = pe_soft_reset_run,
	},
	[PE_SEND_NOT_SUPPORTED] = {
		.entry = pe_send_not_supported_entry,
		.run = pe_send_not_supported_run,
	},
	[PE_SRC_PING] = {
		.entry = pe_src_ping_entry,
		.run   = pe_src_ping_run,
	},
	[PE_DRS_EVALUATE_SWAP] = {
		.entry = pe_drs_evaluate_swap_entry,
		.run   = pe_drs_evaluate_swap_run,
	},
	[PE_DRS_CHANGE] = {
		.entry = pe_drs_change_entry,
		.run   = pe_drs_change_run,
	},
	[PE_DRS_SEND_SWAP] = {
		.entry = pe_drs_send_swap_entry,
		.run   = pe_drs_send_swap_run,
		.exit  = pe_drs_send_swap_exit,
	},
	[PE_PRS_SRC_SNK_EVALUATE_SWAP] = {
		.entry = pe_prs_src_snk_evaluate_swap_entry,
		.run   = pe_prs_src_snk_evaluate_swap_run,
	},
	[PE_PRS_SRC_SNK_TRANSITION_TO_OFF] = {
		.entry = pe_prs_src_snk_transition_to_off_entry,
		.run   = pe_prs_src_snk_transition_to_off_run,
		.exit  = pe_prs_src_snk_transition_to_off_exit,
	},
	[PE_PRS_SRC_SNK_ASSERT_RD] = {
		.entry = pe_prs_src_snk_assert_rd_entry,
		.run   = pe_prs_src_snk_assert_rd_run,
	},
	[PE_PRS_SRC_SNK_WAIT_SOURCE_ON] = {
		.entry = pe_prs_src_snk_wait_source_on_entry,
		.run   = pe_prs_src_snk_wait_source_on_run,
		.exit  = pe_prs_src_snk_wait_source_on_exit,
	},
	[PE_PRS_SRC_SNK_SEND_SWAP] = {
		.entry = pe_prs_src_snk_send_swap_entry,
		.run   = pe_prs_src_snk_send_swap_run,
		.exit  = pe_prs_src_snk_send_swap_exit,
	},
	[PE_PRS_SNK_SRC_EVALUATE_SWAP] = {
		.entry = pe_prs_snk_src_evaluate_swap_entry,
		.run   = pe_prs_snk_src_evaluate_swap_run,
	},
	/*
	 * Some of the Power Role Swap actions are shared with the very
	 * similar actions of Fast Role Swap.
	 */
	/* State actions are shared with PE_FRS_SNK_SRC_TRANSITION_TO_OFF */
	[PE_PRS_SNK_SRC_TRANSITION_TO_OFF] = {
		.entry = pe_prs_snk_src_transition_to_off_entry,
		.run   = pe_prs_snk_src_transition_to_off_run,
		.exit  = pe_prs_snk_src_transition_to_off_exit,
#ifdef CONFIG_USB_PD_REV30
		.parent = &pe_states[PE_PRS_FRS_SHARED],
#endif /* CONFIG_USB_PD_REV30 */
	},
	/* State actions are shared with PE_FRS_SNK_SRC_ASSERT_RP */
	[PE_PRS_SNK_SRC_ASSERT_RP] = {
		.entry = pe_prs_snk_src_assert_rp_entry,
		.run   = pe_prs_snk_src_assert_rp_run,
#ifdef CONFIG_USB_PD_REV30
		.parent = &pe_states[PE_PRS_FRS_SHARED],
#endif /* CONFIG_USB_PD_REV30 */
	},
	/* State actions are shared with PE_FRS_SNK_SRC_SOURCE_ON */
	[PE_PRS_SNK_SRC_SOURCE_ON] = {
		.entry = pe_prs_snk_src_source_on_entry,
		.run   = pe_prs_snk_src_source_on_run,
		.exit  = pe_prs_snk_src_source_on_exit,
#ifdef CONFIG_USB_PD_REV30
		.parent = &pe_states[PE_PRS_FRS_SHARED],
#endif /* CONFIG_USB_PD_REV30 */
	},
	/* State actions are shared with PE_FRS_SNK_SRC_SEND_SWAP */
	[PE_PRS_SNK_SRC_SEND_SWAP] = {
		.entry = pe_prs_snk_src_send_swap_entry,
		.run   = pe_prs_snk_src_send_swap_run,
		.exit  = pe_prs_snk_src_send_swap_exit,
#ifdef CONFIG_USB_PD_REV30
		.parent = &pe_states[PE_PRS_FRS_SHARED],
#endif /* CONFIG_USB_PD_REV30 */
	},
#ifdef CONFIG_USBC_VCONN
	[PE_VCS_EVALUATE_SWAP] = {
		.entry = pe_vcs_evaluate_swap_entry,
		.run   = pe_vcs_evaluate_swap_run,
	},
	[PE_VCS_SEND_SWAP] = {
		.entry = pe_vcs_send_swap_entry,
		.run   = pe_vcs_send_swap_run,
		.exit  = pe_vcs_send_swap_exit,
	},
	[PE_VCS_WAIT_FOR_VCONN_SWAP] = {
		.entry = pe_vcs_wait_for_vconn_swap_entry,
		.run   = pe_vcs_wait_for_vconn_swap_run,
		.exit  = pe_vcs_wait_for_vconn_swap_exit,
	},
	[PE_VCS_TURN_ON_VCONN_SWAP] = {
		.entry = pe_vcs_turn_on_vconn_swap_entry,
		.run   = pe_vcs_turn_on_vconn_swap_run,
		.exit  = pe_vcs_turn_on_vconn_swap_exit,
	},
	[PE_VCS_TURN_OFF_VCONN_SWAP] = {
		.entry = pe_vcs_turn_off_vconn_swap_entry,
		.run   = pe_vcs_turn_off_vconn_swap_run,
	},
	[PE_VCS_SEND_PS_RDY_SWAP] = {
		.entry = pe_vcs_send_ps_rdy_swap_entry,
		.run   = pe_vcs_send_ps_rdy_swap_run,
	},
	[PE_VCS_CBL_SEND_SOFT_RESET] = {
		.entry  = pe_vcs_cbl_send_soft_reset_entry,
		.run    = pe_vcs_cbl_send_soft_reset_run,
		.exit   = pe_vcs_cbl_send_soft_reset_exit,
	},
#endif /* CONFIG_USBC_VCONN */
	[PE_VDM_IDENTITY_REQUEST_CBL] = {
		.entry  = pe_vdm_identity_request_cbl_entry,
		.run    = pe_vdm_identity_request_cbl_run,
		.exit   = pe_vdm_identity_request_cbl_exit,
		.parent = &pe_states[PE_VDM_SEND_REQUEST],
	},
	[PE_INIT_PORT_VDM_IDENTITY_REQUEST] = {
		.entry  = pe_init_port_vdm_identity_request_entry,
		.run    = pe_init_port_vdm_identity_request_run,
		.exit	= pe_init_port_vdm_identity_request_exit,
		.parent = &pe_states[PE_VDM_SEND_REQUEST],
	},
	[PE_INIT_VDM_SVIDS_REQUEST] = {
		.entry	= pe_init_vdm_svids_request_entry,
		.run	= pe_init_vdm_svids_request_run,
		.exit	= pe_init_vdm_svids_request_exit,
		.parent = &pe_states[PE_VDM_SEND_REQUEST],
	},
	[PE_INIT_VDM_MODES_REQUEST] = {
		.entry	= pe_init_vdm_modes_request_entry,
		.run	= pe_init_vdm_modes_request_run,
		.exit   = pe_init_vdm_modes_request_exit,
		.parent = &pe_states[PE_VDM_SEND_REQUEST],
	},
	[PE_VDM_REQUEST_DPM] = {
		.entry = pe_vdm_request_dpm_entry,
		.run   = pe_vdm_request_dpm_run,
		.exit  = pe_vdm_request_dpm_exit,
		.parent = &pe_states[PE_VDM_SEND_REQUEST],
	},
	[PE_VDM_RESPONSE] = {
		.entry = pe_vdm_response_entry,
		.run   = pe_vdm_response_run,
		.exit  = pe_vdm_response_exit,
	},
	[PE_HANDLE_CUSTOM_VDM_REQUEST] = {
		.entry = pe_handle_custom_vdm_request_entry,
		.run   = pe_handle_custom_vdm_request_run,
		.exit  = pe_handle_custom_vdm_request_exit,
	},
	[PE_DEU_SEND_ENTER_USB] = {
		.entry = pe_enter_usb_entry,
		.run = pe_enter_usb_run,
		.exit = pe_enter_usb_exit,
	},
	[PE_WAIT_FOR_ERROR_RECOVERY] = {
		.entry = pe_wait_for_error_recovery_entry,
		.run   = pe_wait_for_error_recovery_run,
	},
	[PE_BIST_TX] = {
		.entry = pe_bist_tx_entry,
		.run   = pe_bist_tx_run,
		.exit  = pe_bist_tx_exit,
	},
	[PE_DR_GET_SINK_CAP] = {
		.entry = pe_dr_get_sink_cap_entry,
		.run   = pe_dr_get_sink_cap_run,
		.exit  = pe_dr_get_sink_cap_exit,
	},
	[PE_DR_SNK_GIVE_SOURCE_CAP] = {
		.entry = pe_dr_snk_give_source_cap_entry,
		.run = pe_dr_snk_give_source_cap_run,
	},
	[PE_DR_SRC_GET_SOURCE_CAP] = {
		.entry = pe_dr_src_get_source_cap_entry,
		.run   = pe_dr_src_get_source_cap_run,
		.exit  = pe_dr_src_get_source_cap_exit,
	},
#ifdef CONFIG_USB_PD_REV30
	[PE_FRS_SNK_SRC_START_AMS] = {
		.entry = pe_frs_snk_src_start_ams_entry,
		.parent = &pe_states[PE_PRS_FRS_SHARED],
	},
#ifdef CONFIG_USB_PD_EXTENDED_MESSAGES
	[PE_GIVE_BATTERY_CAP] = {
		.entry = pe_give_battery_cap_entry,
		.run   = pe_give_battery_cap_run,
	},
	[PE_GIVE_BATTERY_STATUS] = {
		.entry = pe_give_battery_status_entry,
		.run   = pe_give_battery_status_run,
	},
	[PE_SEND_ALERT] = {
		.entry = pe_send_alert_entry,
		.run   = pe_send_alert_run,
	},
#else
	[PE_SRC_CHUNK_RECEIVED] = {
		.entry = pe_chunk_received_entry,
		.run   = pe_chunk_received_run,
		.exit  = pe_chunk_received_exit,
	},
	[PE_SNK_CHUNK_RECEIVED] = {
		.entry = pe_chunk_received_entry,
		.run   = pe_chunk_received_run,
		.exit  = pe_chunk_received_exit,
	},
#endif /* CONFIG_USB_PD_EXTENDED_MESSAGES */
#ifdef CONFIG_USBC_VCONN
	[PE_VCS_FORCE_VCONN] = {
		.entry = pe_vcs_force_vconn_entry,
		.run   = pe_vcs_force_vconn_run,
		.exit  = pe_vcs_force_vconn_exit,
	},
#endif /* CONFIG_USBC_VCONN */
#endif /* CONFIG_USB_PD_REV30 */
};

#ifdef TEST_BUILD
/* TODO(b/173791979): Unit tests shouldn't need to access internal states */
const struct test_sm_data test_pe_sm_data[] = {
	{
		.base = pe_states,
		.size = ARRAY_SIZE(pe_states),
		.names = pe_state_names,
		.names_size = ARRAY_SIZE(pe_state_names),
	},
};
BUILD_ASSERT(ARRAY_SIZE(pe_states) == ARRAY_SIZE(pe_state_names));
const int test_pe_sm_data_size = ARRAY_SIZE(test_pe_sm_data);

void pe_set_flag(int port, int flag)
{
	PE_SET_FLAG(port, flag);
}
void pe_clr_flag(int port, int flag)
{
	PE_CLR_FLAG(port, flag);
}
int pe_chk_flag(int port, int flag)
{
	return PE_CHK_FLAG(port, flag);
}
int pe_get_all_flags(int port)
{
	return pe[port].flags;
}
void pe_set_all_flags(int port, int flags)
{
	pe[port].flags = flags;
}
void pe_clr_dpm_requests(int port)
{
	pe[port].dpm_request = 0;
}
#endif<|MERGE_RESOLUTION|>--- conflicted
+++ resolved
@@ -5169,11 +5169,7 @@
 		memcpy(tx_emsg[port].buf, (uint8_t *)rdata, tx_emsg[port].len);
 		send_data_msg(port, sop, PD_DATA_VENDOR_DEF);
 	} else {
-<<<<<<< HEAD
-		if (prl_get_rev(port, TCPC_TX_SOP) > PD_REV20) {
-=======
 		if (prl_get_rev(port, TCPCI_MSG_SOP) > PD_REV20) {
->>>>>>> 20c87cd1
 			set_state_pe(port, PE_SEND_NOT_SUPPORTED);
 		} else {
 			PE_CLR_FLAG(port, PE_FLAGS_INTERRUPTIBLE_AMS);
