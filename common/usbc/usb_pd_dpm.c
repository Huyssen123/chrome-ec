/* Copyright 2020 The Chromium OS Authors. All rights reserved.
 * Use of this source code is governed by a BSD-style license that can be
 * found in the LICENSE file.
 */

/*
 * Device Policy Manager implementation
 * Refer to USB PD 3.0 spec, version 2.0, sections 8.2 and 8.3
 */

#include "charge_state.h"
#include "compile_time_macros.h"
#include "console.h"
#include "ec_commands.h"
#include "hooks.h"
#include "system.h"
#include "task.h"
#include "tcpm/tcpm.h"
#include "usb_dp_alt_mode.h"
#include "usb_mode.h"
#include "usb_pd.h"
#include "usb_pd_dpm.h"
#include "usb_tbt_alt_mode.h"

#ifdef CONFIG_COMMON_RUNTIME
#define CPRINTF(format, args...) cprintf(CC_USBPD, format, ## args)
#define CPRINTS(format, args...) cprints(CC_USBPD, format, ## args)
#else
#define CPRINTF(format, args...)
#define CPRINTS(format, args...)
#endif

/* Max Attention length is header + 1 VDO */
#define DPM_ATTENION_MAX_VDO 2

static struct {
	uint32_t flags;
	uint32_t vdm_attention[DPM_ATTENION_MAX_VDO];
	int vdm_cnt;
	mutex_t vdm_attention_mutex;
} dpm[CONFIG_USB_PD_PORT_MAX_COUNT];

#define DPM_SET_FLAG(port, flag) atomic_or(&dpm[(port)].flags, (flag))
#define DPM_CLR_FLAG(port, flag) atomic_clear_bits(&dpm[(port)].flags, (flag))
#define DPM_CHK_FLAG(port, flag) (dpm[(port)].flags & (flag))

/* Flags for internal DPM state */
#define DPM_FLAG_MODE_ENTRY_DONE BIT(0)
#define DPM_FLAG_EXIT_REQUEST    BIT(1)
#define DPM_FLAG_ENTER_DP        BIT(2)
#define DPM_FLAG_ENTER_TBT       BIT(3)
#define DPM_FLAG_ENTER_USB4      BIT(4)
#define DPM_FLAG_SEND_ATTENTION  BIT(5)

#ifdef CONFIG_ZEPHYR
static int init_vdm_attention_mutex(const struct device *dev)
{
	int port;

	ARG_UNUSED(dev);

	for (port = 0; port < CONFIG_USB_PD_PORT_MAX_COUNT; port++)
		k_mutex_init(&dpm[port].vdm_attention_mutex);

	return 0;
}
SYS_INIT(init_vdm_attention_mutex, POST_KERNEL, 50);
#endif /* CONFIG_ZEPHYR */

enum ec_status pd_request_vdm_attention(int port, const uint32_t *data,
					int vdo_count)
{
	mutex_lock(&dpm[port].vdm_attention_mutex);

	/* Only one Attention message may be pending */
	if (DPM_CHK_FLAG(port, DPM_FLAG_SEND_ATTENTION)) {
		mutex_unlock(&dpm[port].vdm_attention_mutex);
		return EC_RES_UNAVAILABLE;
	}

	/* SVDM Attention message must be 1 or 2 VDOs in length */
	if (!vdo_count || (vdo_count > DPM_ATTENION_MAX_VDO)) {
		mutex_unlock(&dpm[port].vdm_attention_mutex);
		return EC_RES_INVALID_PARAM;
	}

	/* Save contents of Attention message */
	memcpy(dpm[port].vdm_attention, data, vdo_count * sizeof(uint32_t));
	dpm[port].vdm_cnt = vdo_count;

	/*
	 * Indicate to DPM that an Attention message needs to be sent. This flag
	 * will be cleared when the Attention message is sent to the policy
	 * engine.
	 */
	DPM_SET_FLAG(port, DPM_FLAG_SEND_ATTENTION);

	mutex_unlock(&dpm[port].vdm_attention_mutex);

	return EC_RES_SUCCESS;
}

enum ec_status pd_request_enter_mode(int port, enum typec_mode mode)
{
	if (port >= board_get_usb_pd_port_count())
		return EC_RES_INVALID_PARAM;

	/* Only one enter request may be active at a time. */
	if (DPM_CHK_FLAG(port, DPM_FLAG_ENTER_DP |
				DPM_FLAG_ENTER_TBT |
				DPM_FLAG_ENTER_USB4))
		return EC_RES_BUSY;

	switch (mode) {
	case TYPEC_MODE_DP:
		DPM_SET_FLAG(port, DPM_FLAG_ENTER_DP);
		break;
#ifdef CONFIG_USB_PD_TBT_COMPAT_MODE
	case TYPEC_MODE_TBT:
		DPM_SET_FLAG(port, DPM_FLAG_ENTER_TBT);
		break;
#endif /* CONFIG_USB_PD_TBT_COMPAT_MODE */
#ifdef CONFIG_USB_PD_USB4
	case TYPEC_MODE_USB4:
		DPM_SET_FLAG(port, DPM_FLAG_ENTER_USB4);
		break;
#endif
	default:
		return EC_RES_INVALID_PARAM;
	}

	DPM_CLR_FLAG(port, DPM_FLAG_MODE_ENTRY_DONE);
	DPM_CLR_FLAG(port, DPM_FLAG_EXIT_REQUEST);

	return EC_RES_SUCCESS;
}

void dpm_init(int port)
{
	dpm[port].flags = 0;
}

static void dpm_set_mode_entry_done(int port)
{
	DPM_SET_FLAG(port, DPM_FLAG_MODE_ENTRY_DONE);
	DPM_CLR_FLAG(port, DPM_FLAG_ENTER_DP | DPM_FLAG_ENTER_TBT |
			DPM_FLAG_ENTER_USB4);
}

void dpm_set_mode_exit_request(int port)
{
	DPM_SET_FLAG(port, DPM_FLAG_EXIT_REQUEST);
}

static void dpm_clear_mode_exit_request(int port)
{
	DPM_CLR_FLAG(port, DPM_FLAG_EXIT_REQUEST);
}

/*
 * Returns true if the current policy requests that the EC try to enter this
 * mode on this port. If the EC is in charge of policy, the answer is always
 * yes.
 */
static bool dpm_mode_entry_requested(int port, enum typec_mode mode)
{
	/* If the AP isn't controlling policy, the EC is. */
	if (!IS_ENABLED(CONFIG_USB_PD_REQUIRE_AP_MODE_ENTRY))
		return true;

	switch (mode) {
	case TYPEC_MODE_DP:
		return !!DPM_CHK_FLAG(port, DPM_FLAG_ENTER_DP);
	case TYPEC_MODE_TBT:
		return !!DPM_CHK_FLAG(port, DPM_FLAG_ENTER_TBT);
	case TYPEC_MODE_USB4:
		return !!DPM_CHK_FLAG(port, DPM_FLAG_ENTER_USB4);
	default:
		return false;
	}
}

void dpm_vdm_acked(int port, enum tcpm_transmit_type type, int vdo_count,
		uint32_t *vdm)
{
	const uint16_t svid = PD_VDO_VID(vdm[0]);

	assert(vdo_count >= 1);

	switch (svid) {
	case USB_SID_DISPLAYPORT:
		dp_vdm_acked(port, type, vdo_count, vdm);
		break;
	case USB_VID_INTEL:
		if (IS_ENABLED(CONFIG_USB_PD_TBT_COMPAT_MODE)) {
			intel_vdm_acked(port, type, vdo_count, vdm);
			break;
		}
	default:
		CPRINTS("C%d: Received unexpected VDM ACK for SVID %d", port,
				svid);
	}
}

void dpm_vdm_naked(int port, enum tcpm_transmit_type type, uint16_t svid,
		uint8_t vdm_cmd)
{
	switch (svid) {
	case USB_SID_DISPLAYPORT:
		dp_vdm_naked(port, type, vdm_cmd);
		break;
	case USB_VID_INTEL:
		if (IS_ENABLED(CONFIG_USB_PD_TBT_COMPAT_MODE)) {
			intel_vdm_naked(port, type, vdm_cmd);
			break;
		}
	default:
		CPRINTS("C%d: Received unexpected VDM NAK for SVID %d", port,
				svid);
	}
}

/*
 * Requests that the PE send one VDM, whichever is next in the mode entry
 * sequence. This only happens if preconditions for mode entry are met. If
 * CONFIG_USB_PD_REQUIRE_AP_MODE_ENTRY is enabled, this function waits for the
 * AP to direct mode entry.
 */
static void dpm_attempt_mode_entry(int port)
{
	int vdo_count = 0;
	uint32_t vdm[VDO_MAX_SIZE];
	enum tcpm_transmit_type tx_type = TCPC_TX_SOP;
	bool enter_mode_requested =
		IS_ENABLED(CONFIG_USB_PD_REQUIRE_AP_MODE_ENTRY) ?  false : true;

	if (pd_get_data_role(port) != PD_ROLE_DFP) {
		if (DPM_CHK_FLAG(port, DPM_FLAG_ENTER_DP |
					DPM_FLAG_ENTER_TBT |
					DPM_FLAG_ENTER_USB4))
			DPM_CLR_FLAG(port, DPM_FLAG_ENTER_DP |
					DPM_FLAG_ENTER_TBT |
					DPM_FLAG_ENTER_USB4);
		/*
		 * TODO(b/168030639): Notify the AP that the enter mode request
		 * failed.
		 */
		return;
	}

#ifdef HAS_TASK_CHIPSET
	/*
	 * Do not try to enter mode while CPU is off.
	 * CPU transitions (e.g b/158634281) can occur during the discovery
	 * phase or during enter/exit negotiations, and the state
	 * of the modes can get out of sync, causing the attempt to
	 * enter the mode to fail prematurely.
	 */
	if (chipset_in_or_transitioning_to_state(CHIPSET_STATE_ANY_OFF))
		return;
#endif
	/*
	 * If discovery has not occurred for modes, do not attempt to switch
	 * to alt mode.
	 */
	if (pd_get_svids_discovery(port, TCPC_TX_SOP) != PD_DISC_COMPLETE ||
	    pd_get_modes_discovery(port, TCPC_TX_SOP) != PD_DISC_COMPLETE)
		return;

	if (dp_entry_is_done(port) ||
	   (IS_ENABLED(CONFIG_USB_PD_TBT_COMPAT_MODE) &&
				tbt_entry_is_done(port)) ||
	   (IS_ENABLED(CONFIG_USB_PD_USB4) && enter_usb_entry_is_done(port))) {
		dpm_set_mode_entry_done(port);
		return;
	}

	/* Check if port, port partner and cable support USB4. */
	if (IS_ENABLED(CONFIG_USB_PD_USB4) &&
	    board_is_tbt_usb4_port(port) &&
	    enter_usb_port_partner_is_capable(port) &&
	    enter_usb_cable_is_capable(port) &&
	    dpm_mode_entry_requested(port, TYPEC_MODE_USB4)) {
		/*
		 * For certain cables, enter Thunderbolt alt mode with the
		 * cable and USB4 mode with the port partner.
		 */
		if (tbt_cable_entry_required_for_usb4(port)) {
			vdo_count = tbt_setup_next_vdm(port,
				ARRAY_SIZE(vdm), vdm, &tx_type);
		} else {
			pd_dpm_request(port, DPM_REQUEST_ENTER_USB);
			return;
		}
	}

	/* If not, check if they support Thunderbolt alt mode. */
	if (IS_ENABLED(CONFIG_USB_PD_TBT_COMPAT_MODE) &&
	    board_is_tbt_usb4_port(port) &&
	    pd_is_mode_discovered_for_svid(port, TCPC_TX_SOP, USB_VID_INTEL) &&
			dpm_mode_entry_requested(port, TYPEC_MODE_TBT)) {
		enter_mode_requested = true;
		vdo_count = tbt_setup_next_vdm(port,
			ARRAY_SIZE(vdm), vdm, &tx_type);
	}

	/* If not, check if they support DisplayPort alt mode. */
	if (vdo_count == 0 && !DPM_CHK_FLAG(port, DPM_FLAG_MODE_ENTRY_DONE) &&
	    pd_is_mode_discovered_for_svid(port, TCPC_TX_SOP,
				USB_SID_DISPLAYPORT) &&
	    dpm_mode_entry_requested(port, TYPEC_MODE_DP)) {
		enter_mode_requested = true;
		vdo_count = dp_setup_next_vdm(port, ARRAY_SIZE(vdm), vdm);
	}

	/*
	 * If the PE didn't discover any supported (requested) alternate mode,
	 * just mark setup done and get out of here.
	 */
	if (vdo_count == 0 && !DPM_CHK_FLAG(port, DPM_FLAG_MODE_ENTRY_DONE)) {
		if (enter_mode_requested) {
			/*
			 * TODO(b/168030639): Notify the AP that mode entry
			 * failed.
			 */
			CPRINTS("C%d: No supported alt mode discovered", port);
		}
		/*
		 * If the AP did not request mode entry, it may do so in the
		 * future, but the DPM is done trying for now.
		 */
		dpm_set_mode_entry_done(port);
		return;
	}

	if (vdo_count < 0) {
		dpm_set_mode_entry_done(port);
		CPRINTS("C%d: Couldn't construct alt mode VDM", port);
		return;
	}

	/*
	 * TODO(b/155890173): Provide a host command to request that the PE send
	 * an arbitrary VDM via this mechanism.
	 */
	if (!pd_setup_vdm_request(port, tx_type, vdm, vdo_count)) {
		dpm_set_mode_entry_done(port);
		return;
	}

	pd_dpm_request(port, DPM_REQUEST_VDM);
}

static void dpm_attempt_mode_exit(int port)
{
	uint32_t vdm = 0;
	int vdo_count = 0;
	enum tcpm_transmit_type tx_type = TCPC_TX_SOP;

	if (IS_ENABLED(CONFIG_USB_PD_USB4) &&
	    enter_usb_entry_is_done(port)) {
		CPRINTS("C%d: USB4 teardown", port);
		usb4_exit_mode_request(port);
	}
	if (IS_ENABLED(CONFIG_USB_PD_TBT_COMPAT_MODE) &&
	    tbt_is_active(port)) {
		/*
		 * When the port is in USB4 mode and receives an exit request,
		 * it leaves USB4 SOP in active state.
		 * TODO(b/156749387): Support Data Reset for exiting USB4 SOP.
		 */
		CPRINTS("C%d: TBT teardown", port);
		tbt_exit_mode_request(port);
		vdo_count = tbt_setup_next_vdm(port, VDO_MAX_SIZE, &vdm,
					&tx_type);
	} else if (dp_is_active(port)) {
		CPRINTS("C%d: DP teardown", port);
		vdo_count = dp_setup_next_vdm(port, VDO_MAX_SIZE, &vdm);
	} else {
		/* Clear exit mode request */
		dpm_clear_mode_exit_request(port);
		return;
	}

	if (!pd_setup_vdm_request(port, tx_type, &vdm, vdo_count)) {
		dpm_clear_mode_exit_request(port);
		return;
	}

	pd_dpm_request(port, DPM_REQUEST_VDM);
}

static void dpm_send_attention_vdm(int port)
{
	/* Set up VDM ATTEN msg that was passed in previously */
	if (pd_setup_vdm_request(port, TCPC_TX_SOP, dpm[port].vdm_attention,
				 dpm[port].vdm_cnt) == true)
		/* Trigger PE to start a VDM command run */
		pd_dpm_request(port, DPM_REQUEST_VDM);

	/* Clear flag after message is sent to PE layer */
	DPM_CLR_FLAG(port, DPM_FLAG_SEND_ATTENTION);
}

void dpm_run(int port)
{
	if (pd_get_data_role(port) == PD_ROLE_DFP) {
		/* Run DFP related DPM requests */
		if (DPM_CHK_FLAG(port, DPM_FLAG_EXIT_REQUEST))
			dpm_attempt_mode_exit(port);
		else if (!DPM_CHK_FLAG(port, DPM_FLAG_MODE_ENTRY_DONE))
			dpm_attempt_mode_entry(port);
	} else {
		/* Run UFP related DPM requests */
		if (DPM_CHK_FLAG(port, DPM_FLAG_SEND_ATTENTION))
			dpm_send_attention_vdm(port);
	}
}

/*
 * Source-out policy variables and APIs
 *
 * Priority for the available 3.0 A ports is given in the following order:
 * - sink partners which report requiring > 1.5 A in their Sink_Capabilities
 */

/*
 * Bitmasks of port numbers in each following category
 *
 * Note: request bitmasks should be accessed atomically as other ports may alter
 * them
 */
static uint32_t		max_current_claimed;
K_MUTEX_DEFINE(max_current_claimed_lock);

/* Ports with PD sink needing > 1.5 A */
static uint32_t sink_max_pdo_requested;
/* Ports with FRS source needing > 1.5 A */
static uint32_t source_frs_max_requested;
/* Ports with non-PD sinks, so current requirements are unknown */
static uint32_t non_pd_sink_max_requested;

#define LOWEST_PORT(p) __builtin_ctz(p)  /* Undefined behavior if p == 0 */

static int count_port_bits(uint32_t bitmask)
{
	int i, total = 0;

	for (i = 0; i < board_get_usb_pd_port_count(); i++) {
		if (bitmask & BIT(i))
			total++;
	}

	return total;
}

/*
 * Centralized, mutex-controlled updates to the claimed 3.0 A ports
 */
static void balance_source_ports(void);
DECLARE_DEFERRED(balance_source_ports);

static void balance_source_ports(void)
{
	uint32_t removed_ports, new_ports;
	static bool deferred_waiting;
<<<<<<< HEAD

	if (task_get_current() == TASK_ID_HOOKS)
		deferred_waiting = false;

	/*
	 * Ignore balance attempts while we're waiting for a downgraded port to
	 * finish the downgrade.
	 */
	if (deferred_waiting)
		return;
=======
>>>>>>> d97b73b8

	if (task_get_current() == TASK_ID_HOOKS)
		deferred_waiting = false;

	/*
	 * Ignore balance attempts while we're waiting for a downgraded port to
	 * finish the downgrade.
	 */
	if (deferred_waiting)
		return;

	mutex_lock(&max_current_claimed_lock);

	/* Remove any ports which no longer require 3.0 A */
	removed_ports = max_current_claimed & ~(sink_max_pdo_requested |
						source_frs_max_requested |
						non_pd_sink_max_requested);
	max_current_claimed &= ~removed_ports;

	/* Allocate 3.0 A to new PD sink ports that need it */
	new_ports = sink_max_pdo_requested & ~max_current_claimed;
	while (new_ports) {
		int new_max_port = LOWEST_PORT(new_ports);

		if (count_port_bits(max_current_claimed) <
						CONFIG_USB_PD_3A_PORTS) {
			max_current_claimed |= BIT(new_max_port);
			typec_select_src_current_limit_rp(new_max_port,
							  TYPEC_RP_3A0);
		} else if (non_pd_sink_max_requested & max_current_claimed) {
			/* Always downgrade non-PD ports first */
			int rem_non_pd = LOWEST_PORT(non_pd_sink_max_requested &
						     max_current_claimed);
			typec_select_src_current_limit_rp(rem_non_pd,
<<<<<<< HEAD
							  CONFIG_USB_PD_PULLUP);
=======
				typec_get_default_current_limit_rp(rem_non_pd));
>>>>>>> d97b73b8
			max_current_claimed &= ~BIT(rem_non_pd);

			/* Wait tSinkAdj before using current */
			deferred_waiting = true;
			hook_call_deferred(&balance_source_ports_data,
					   PD_T_SINK_ADJ);
			goto unlock;
		} else if (source_frs_max_requested & max_current_claimed) {
			/* Downgrade lowest FRS port from 3.0 A slot */
			int rem_frs = LOWEST_PORT(source_frs_max_requested &
						 max_current_claimed);
			pd_dpm_request(rem_frs, DPM_REQUEST_FRS_DET_DISABLE);
			max_current_claimed &= ~BIT(rem_frs);

			/* Give 20 ms for the PD task to process DPM flag */
			deferred_waiting = true;
			hook_call_deferred(&balance_source_ports_data,
					   20 * MSEC);
			goto unlock;
		} else {
			/* No lower priority ports to downgrade */
			goto unlock;
		}
		new_ports &= ~BIT(new_max_port);
	}

	/* Allocate 3.0 A to any new FRS ports that need it */
	new_ports = source_frs_max_requested & ~max_current_claimed;
	while (new_ports) {
		int new_frs_port = LOWEST_PORT(new_ports);

		if (count_port_bits(max_current_claimed) <
						CONFIG_USB_PD_3A_PORTS) {
			max_current_claimed |= BIT(new_frs_port);
			pd_dpm_request(new_frs_port,
				       DPM_REQUEST_FRS_DET_ENABLE);
		} else if (non_pd_sink_max_requested & max_current_claimed) {
			int rem_non_pd = LOWEST_PORT(non_pd_sink_max_requested &
						     max_current_claimed);
			typec_select_src_current_limit_rp(rem_non_pd,
<<<<<<< HEAD
							  CONFIG_USB_PD_PULLUP);
=======
				typec_get_default_current_limit_rp(rem_non_pd));
>>>>>>> d97b73b8
			max_current_claimed &= ~BIT(rem_non_pd);

			/* Wait tSinkAdj before using current */
			deferred_waiting = true;
			hook_call_deferred(&balance_source_ports_data,
					   PD_T_SINK_ADJ);
			goto unlock;
		} else {
			/* No lower priority ports to downgrade */
			goto unlock;
		}
		new_ports &= ~BIT(new_frs_port);
	}

	/* Allocate 3.0 A to any non-PD ports which could need it */
	new_ports = non_pd_sink_max_requested & ~max_current_claimed;
	while (new_ports) {
		int new_max_port = LOWEST_PORT(new_ports);

		if (count_port_bits(max_current_claimed) <
						CONFIG_USB_PD_3A_PORTS) {
			max_current_claimed |= BIT(new_max_port);
			typec_select_src_current_limit_rp(new_max_port,
							  TYPEC_RP_3A0);
		} else {
			/* No lower priority ports to downgrade */
			goto unlock;
		}
		new_ports &= ~BIT(new_max_port);
	}
unlock:
	mutex_unlock(&max_current_claimed_lock);
}

/* Process port's first Sink_Capabilities PDO for port current consideration */
void dpm_evaluate_sink_fixed_pdo(int port, uint32_t vsafe5v_pdo)
{
	/* Verify partner supplied valid vSafe5V fixed object first */
	if ((vsafe5v_pdo & PDO_TYPE_MASK) != PDO_TYPE_FIXED)
		return;

	if (PDO_FIXED_VOLTAGE(vsafe5v_pdo) != 5000)
		return;

	if (pd_get_power_role(port) == PD_ROLE_SOURCE) {
		if (CONFIG_USB_PD_3A_PORTS == 0)
			return;

		/* Valid PDO to process, so evaluate whether >1.5A is needed */
		if (PDO_FIXED_CURRENT(vsafe5v_pdo) <= 1500)
			return;

		atomic_or(&sink_max_pdo_requested, BIT(port));
	} else {
		int frs_current = vsafe5v_pdo & PDO_FIXED_FRS_CURR_MASK;

		if (!IS_ENABLED(CONFIG_USB_PD_FRS))
			return;

		/* FRS is only supported in PD 3.0 and higher */
		if (pd_get_rev(port, TCPC_TX_SOP) == PD_REV20)
			return;

		if ((vsafe5v_pdo & PDO_FIXED_DUAL_ROLE) && frs_current) {
			/* Always enable FRS when 3.0 A is not needed */
			if (frs_current == PDO_FIXED_FRS_CURR_DFLT_USB_POWER ||
			    frs_current == PDO_FIXED_FRS_CURR_1A5_AT_5V) {
				pd_dpm_request(port,
					       DPM_REQUEST_FRS_DET_ENABLE);
				return;
			}

			if (CONFIG_USB_PD_3A_PORTS == 0)
				return;

			atomic_or(&source_frs_max_requested, BIT(port));
		} else {
			return;
		}
	}

	balance_source_ports();
}

void dpm_add_non_pd_sink(int port)
{
	if (CONFIG_USB_PD_3A_PORTS == 0)
		return;

	atomic_or(&non_pd_sink_max_requested, BIT(port));

	balance_source_ports();
}

void dpm_remove_sink(int port)
{
	if (CONFIG_USB_PD_3A_PORTS == 0)
		return;

	if (!(BIT(port) & sink_max_pdo_requested) &&
	    !(BIT(port) & non_pd_sink_max_requested))
		return;

	atomic_clear_bits(&sink_max_pdo_requested, BIT(port));
	atomic_clear_bits(&non_pd_sink_max_requested, BIT(port));

	/* Restore selected default Rp on the port */
<<<<<<< HEAD
	typec_select_src_current_limit_rp(port, CONFIG_USB_PD_PULLUP);
=======
	typec_select_src_current_limit_rp(port,
		typec_get_default_current_limit_rp(port));
>>>>>>> d97b73b8

	balance_source_ports();
}

void dpm_remove_source(int port)
{
	if (CONFIG_USB_PD_3A_PORTS == 0)
		return;

	if (!IS_ENABLED(CONFIG_USB_PD_FRS))
		return;

	if (!(BIT(port) & source_frs_max_requested))
		return;

	atomic_clear_bits(&source_frs_max_requested, BIT(port));

	balance_source_ports();
}

/*
 * Note: all ports receive the 1.5 A source offering until they are found to
 * match a criteria on the 3.0 A priority list (ex. through sink capability
 * probing), at which point they will be offered a new 3.0 A source capability.
 */
__overridable int dpm_get_source_pdo(const uint32_t **src_pdo, const int port)
{
	/* Max PDO may not exist on boards which don't offer 3 A */
#if CONFIG_USB_PD_3A_PORTS > 0
	if (max_current_claimed & BIT(port)) {
		*src_pdo = pd_src_pdo_max;
		return pd_src_pdo_max_cnt;
	}
#endif

	*src_pdo = pd_src_pdo;
	return pd_src_pdo_cnt;
}

int dpm_get_source_current(const int port)
{
	if (pd_get_power_role(port) == PD_ROLE_SINK)
		return 0;

	if (max_current_claimed & BIT(port))
		return 3000;
<<<<<<< HEAD
	else if (CONFIG_USB_PD_PULLUP == TYPEC_RP_1A5)
=======
	else if (typec_get_default_current_limit_rp(port) == TYPEC_RP_1A5)
>>>>>>> d97b73b8
		return 1500;
	else
		return 500;
}<|MERGE_RESOLUTION|>--- conflicted
+++ resolved
@@ -464,19 +464,6 @@
 {
 	uint32_t removed_ports, new_ports;
 	static bool deferred_waiting;
-<<<<<<< HEAD
-
-	if (task_get_current() == TASK_ID_HOOKS)
-		deferred_waiting = false;
-
-	/*
-	 * Ignore balance attempts while we're waiting for a downgraded port to
-	 * finish the downgrade.
-	 */
-	if (deferred_waiting)
-		return;
-=======
->>>>>>> d97b73b8
 
 	if (task_get_current() == TASK_ID_HOOKS)
 		deferred_waiting = false;
@@ -511,11 +498,7 @@
 			int rem_non_pd = LOWEST_PORT(non_pd_sink_max_requested &
 						     max_current_claimed);
 			typec_select_src_current_limit_rp(rem_non_pd,
-<<<<<<< HEAD
-							  CONFIG_USB_PD_PULLUP);
-=======
 				typec_get_default_current_limit_rp(rem_non_pd));
->>>>>>> d97b73b8
 			max_current_claimed &= ~BIT(rem_non_pd);
 
 			/* Wait tSinkAdj before using current */
@@ -556,11 +539,7 @@
 			int rem_non_pd = LOWEST_PORT(non_pd_sink_max_requested &
 						     max_current_claimed);
 			typec_select_src_current_limit_rp(rem_non_pd,
-<<<<<<< HEAD
-							  CONFIG_USB_PD_PULLUP);
-=======
 				typec_get_default_current_limit_rp(rem_non_pd));
->>>>>>> d97b73b8
 			max_current_claimed &= ~BIT(rem_non_pd);
 
 			/* Wait tSinkAdj before using current */
@@ -668,12 +647,8 @@
 	atomic_clear_bits(&non_pd_sink_max_requested, BIT(port));
 
 	/* Restore selected default Rp on the port */
-<<<<<<< HEAD
-	typec_select_src_current_limit_rp(port, CONFIG_USB_PD_PULLUP);
-=======
 	typec_select_src_current_limit_rp(port,
 		typec_get_default_current_limit_rp(port));
->>>>>>> d97b73b8
 
 	balance_source_ports();
 }
@@ -720,11 +695,7 @@
 
 	if (max_current_claimed & BIT(port))
 		return 3000;
-<<<<<<< HEAD
-	else if (CONFIG_USB_PD_PULLUP == TYPEC_RP_1A5)
-=======
 	else if (typec_get_default_current_limit_rp(port) == TYPEC_RP_1A5)
->>>>>>> d97b73b8
 		return 1500;
 	else
 		return 500;
