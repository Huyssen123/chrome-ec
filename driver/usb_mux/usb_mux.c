--- conflicted
+++ resolved
@@ -63,15 +63,6 @@
 			*mux_state = USB_PD_MUX_NONE;
 	}
 
-<<<<<<< HEAD
-	if (chipset_in_state(CHIPSET_STATE_ANY_SUSPEND) &&
-	   ((config == USB_MUX_SET_MODE && *mux_state == USB_PD_MUX_NONE) ||
-	      config == USB_MUX_INIT)) {
-		usb_mux_set_disconnect_latch_flag(port, true);
-	}
-
-=======
->>>>>>> d97b73b8
 	/*
 	 * a MUX for a particular port can be a linked list chain of
 	 * MUXes.  So when we change one, we traverse the whole list
