/* Copyright 2016 The Chromium OS Authors. All rights reserved.
 * Use of this source code is governed by a BSD-style license that can be
 * found in the LICENSE file.
 */

/**
 * LSM6DSx (x is L/M/3) accelerometer and gyro module for Chrome EC
 * 3D digital accelerometer & 3D digital gyroscope
 * This driver supports both devices LSM6DSM and LSM6DSL
 */

#include "driver/accelgyro_lsm6dsm.h"
#include "driver/mag_lis2mdl.h"
#include "hooks.h"
#include "hwtimer.h"
#include "mag_cal.h"
#include "math_util.h"
#include "motion_sense_fifo.h"
#include "queue.h"
#include "task.h"
#include "timer.h"

#define CPUTS(outstr) cputs(CC_ACCEL, outstr)
#define CPRINTF(format, args...) cprintf(CC_ACCEL, format, ## args)
#define CPRINTS(format, args...) cprints(CC_ACCEL, format, ## args)

#define IS_FSTS_EMPTY(s) ((s).len & LSM6DSM_FIFO_EMPTY)

#ifndef FIFO_READ_LEN
#define FIFO_READ_LEN 0
#endif

#ifndef CONFIG_ACCEL_LSM6DSM_INT_EVENT
#define CONFIG_ACCEL_LSM6DSM_INT_EVENT 0
#endif

static volatile uint32_t last_interrupt_timestamp;

/**
 * Resets the lsm6dsm load fifo sensor states to the given timestamp. This
 * should be called at the start of the fifo read sequence.
 *
 * @param s Pointer to the first sensor in the lsm6dsm (accelerometer).
 * @param ts The timestamp to use for the interrupt timestamp.
 */
__maybe_unused static void reset_load_fifo_sensor_state(
	struct motion_sensor_t *s, uint32_t ts)
{
	int i;
	struct lsm6dsm_accel_fifo_state *fifo_state =
		LSM6DSM_GET_DATA(s)->accel_fifo_state;

	for (i = 0; i < FIFO_DEV_NUM; i++) {
		fifo_state->load_fifo_sensor_state[i].int_timestamp = ts;
		fifo_state->load_fifo_sensor_state[i].sample_count = 0;
	}
}

/**
 * Gets the dev_fifo enum value for a given sensor.
 *
 * @param s Pointer to the sensor in question.
 * @return the dev_fifo enum value corresponding to the sensor.
 */
static inline enum dev_fifo get_fifo_type(const struct motion_sensor_t *s)
{
	static enum dev_fifo map[] = {
		FIFO_DEV_ACCEL,
		FIFO_DEV_GYRO,
#ifdef CONFIG_LSM6DSM_SEC_I2C
		FIFO_DEV_MAG
#endif /* CONFIG_LSM6DSM_SEC_I2C */
	};
	return map[s->type];
}

/**
 * Gets the sensor type associated with the dev_fifo enum. This type can be used
 * to get the sensor number by using it as an offset from the first sensor in
 * the lsm6dsm (the accelerometer).
 *
 * @param fifo_type The dev_fifo enum in question.
 * @return the type of sensor represented by the fifo type.
 */
static inline uint8_t get_sensor_type(enum dev_fifo fifo_type)
{
	static uint8_t map[] = {
		MOTIONSENSE_TYPE_GYRO,
		MOTIONSENSE_TYPE_ACCEL,
		MOTIONSENSE_TYPE_MAG,
	};
	return map[fifo_type];
}

/**
 * @return output base register for sensor
 */
static inline int get_xyz_reg(enum motionsensor_type type)
{
	return LSM6DSM_ACCEL_OUT_X_L_ADDR -
		(LSM6DSM_ACCEL_OUT_X_L_ADDR - LSM6DSM_GYRO_OUT_X_L_ADDR) * type;
}

/**
 * Configure interrupt int 1 to fire handler for:
 *
 * FIFO threshold on watermark
 *
 * @accel: Motion sensor pointer to accelerometer.
 */
__maybe_unused static int config_interrupt(const struct motion_sensor_t *accel)
{
	int ret = EC_SUCCESS;
	int int1_ctrl_val;

	ret = st_raw_read8(accel->port, accel->i2c_spi_addr_flags,
			   LSM6DSM_INT1_CTRL, &int1_ctrl_val);
	if (ret != EC_SUCCESS)
		return ret;

	if (IS_ENABLED(CONFIG_ACCEL_FIFO)) {
		/* As soon as one sample is ready, trigger an interrupt. */
		ret = st_raw_write8(accel->port, accel->i2c_spi_addr_flags,
				    LSM6DSM_FIFO_CTRL1_ADDR,
				    OUT_XYZ_SIZE / sizeof(uint16_t));
		if (ret != EC_SUCCESS)
			return ret;
		int1_ctrl_val |= LSM6DSM_INT_FIFO_TH | LSM6DSM_INT_FIFO_OVR |
			LSM6DSM_INT_FIFO_FULL;
	}

	return st_raw_write8(accel->port, accel->i2c_spi_addr_flags,
			     LSM6DSM_INT1_CTRL, int1_ctrl_val);
}


/**
 * fifo_disable - set fifo mode
 * @accel: Motion sensor pointer: must be MOTIONSENSE_TYPE_ACCEL.
 * @fmode: BYPASS or CONTINUOUS
 */
static int fifo_disable(const struct motion_sensor_t *accel)
{
	return st_raw_write8(accel->port, accel->i2c_spi_addr_flags,
			     LSM6DSM_FIFO_CTRL5_ADDR, 0x00);
}

/**
 * fifo_reset_pattern: called at each new FIFO pattern.
 */
static void fifo_reset_pattern(struct lsm6dsm_data *private)
{
	/* The fifo is ready to run. */
	memcpy(&private->accel_fifo_state->current,
	       &private->accel_fifo_state->config,
	       sizeof(struct lsm6dsm_fifo_data));
	private->accel_fifo_state->next_in_pattern = FIFO_DEV_INVALID;
}

/**
 * fifo_enable - Configure internal FIFO parameters
 * @accel must be the accelerometer sensor.
 *
 * Configure FIFO decimators to have every time the right pattern
 * with acc/gyro
 */
static int fifo_enable(const struct motion_sensor_t *accel)
{
	const struct motion_sensor_t *s;
	int err, i, rate;
	uint8_t decimators[FIFO_DEV_NUM] = { 0 };
	unsigned int odrs[FIFO_DEV_NUM];
	unsigned int min_odr = LSM6DSM_ODR_MAX_VAL;
	unsigned int max_odr = 0;
	uint8_t odr_reg_val;
	struct lsm6dsm_data *private = LSM6DSM_GET_DATA(accel);
	struct lsm6dsm_accel_fifo_state *fifo_state = private->accel_fifo_state;
	/* In FIFO sensors are mapped in a different way. */
	uint8_t agm_maps[] = {
		MOTIONSENSE_TYPE_GYRO,
		MOTIONSENSE_TYPE_ACCEL,
		MOTIONSENSE_TYPE_MAG,
	};


	/* Search for min and max odr values for acc, gyro. */
	for (i = FIFO_DEV_GYRO; i < FIFO_DEV_NUM; i++) {
		/* Check if sensor enabled with ODR. */
		s = accel + agm_maps[i];
		rate = s->drv->get_data_rate(s);
		if (rate > 0) {
			min_odr = MIN(min_odr, rate);
			max_odr = MAX(max_odr, rate);
		}
		odrs[i] = rate;
	}

	if (max_odr == 0) {
		/* Leave FIFO disabled. */
		return EC_SUCCESS;
	}

	/* FIFO ODR must be set before the decimation factors */
	odr_reg_val = LSM6DSM_ODR_TO_REG(max_odr) <<
					LSM6DSM_FIFO_CTRL5_ODR_OFF;
	err = st_raw_write8(accel->port, accel->i2c_spi_addr_flags,
			    LSM6DSM_FIFO_CTRL5_ADDR, odr_reg_val);

	/* Scan all sensors configuration to calculate FIFO decimator. */
	fifo_state->config.total_samples_in_pattern = 0;
	for (i = FIFO_DEV_GYRO; i < FIFO_DEV_NUM; i++) {
		if (odrs[i] > 0) {
			fifo_state->config.samples_in_pattern[i] =
				odrs[i] / min_odr;
			decimators[i] =
				LSM6DSM_FIFO_DECIMATOR(max_odr / odrs[i]);
			fifo_state->config.total_samples_in_pattern +=
				fifo_state->config.samples_in_pattern[i];
		} else {
			/* Not in FIFO if sensor disabled. */
			fifo_state->config.samples_in_pattern[i] = 0;
		}
	}
	st_raw_write8(accel->port, accel->i2c_spi_addr_flags,
		      LSM6DSM_FIFO_CTRL3_ADDR,
		      (decimators[FIFO_DEV_GYRO] << LSM6DSM_FIFO_DEC_G_OFF) |
		      (decimators[FIFO_DEV_ACCEL] << LSM6DSM_FIFO_DEC_XL_OFF));
#ifdef CONFIG_LSM6DSM_SEC_I2C
	st_raw_write8(accel->port, accel->i2c_spi_addr_flags,
		      LSM6DSM_FIFO_CTRL4_ADDR,
		      decimators[FIFO_DEV_MAG]);

	/*
	 * FIFO ODR is limited by odr of gyro or accel.
	 * If we are sampling magnetometer faster than gyro or accel,
	 * bump up ODR of accel. Thanks to decimation we will still measure at
	 * the specified ODR.
	 * Contrary to gyroscope, sampling faster will not affect measurements.
	 * Set the ODR behind the back of set/get_data_rate.
	 *
	 * First samples after ODR changes must be thrown out [See
	 * AN4987, section 3.9].
	 * When increasing accel ODR, the FIFO is going to drop samples,
	 * - except the first one after ODR change.
	 * When decreasing accel ODR, we don't need to drop sample if
	 * frequency is less than 52Hz.
	 * At most, we need to drop one sample, but Android requirement specify
	 * that chaning one sensor ODR should not affect other sensors.
	 * Leave the bad sample alone, it will be a single glitch in the
	 * accelerometer data stream.
	 */
	if (max_odr > MAX(odrs[FIFO_DEV_ACCEL], odrs[FIFO_DEV_GYRO])) {
		st_write_data_with_mask(accel, LSM6DSM_ODR_REG(accel->type),
				LSM6DSM_ODR_MASK,
				LSM6DSM_ODR_TO_REG(max_odr));
	} else {
		st_write_data_with_mask(accel, LSM6DSM_ODR_REG(accel->type),
				LSM6DSM_ODR_MASK,
				LSM6DSM_ODR_TO_REG(odrs[FIFO_DEV_ACCEL]));
	}
#endif /* CONFIG_MAG_LSM6DSM_LIS2MDL */
	/*
	 * After ODR and decimation values are set, continuous mode can be
	 * enabled
	 */
	err = st_raw_write8(accel->port, accel->i2c_spi_addr_flags,
			    LSM6DSM_FIFO_CTRL5_ADDR,
			    odr_reg_val | LSM6DSM_FIFO_MODE_CONTINUOUS_VAL);
	if (err != EC_SUCCESS)
		return err;
	fifo_reset_pattern(private);
	return EC_SUCCESS;
}

/*
 * Must order FIFO read based on ODR:
 * For example Acc @ 52 Hz, Gyro @ 26 Hz Mag @ 13 Hz in FIFO we have
 * for each pattern this data samples:
 *  ________ _______ _______ _______ ________ _______ _______
 * | Gyro_0 | Acc_0 | Mag_0 | Acc_1 | Gyro_1 | Acc_2 | Acc_3 |
 * |________|_______|_______|_______|________|_______|_______|
 *
 * Total samples for each pattern: 2 Gyro, 4 Acc, 1 Mag.
 *
 * Returns dev_fifo enum value of next sample to process
 */
static int fifo_next(struct lsm6dsm_data *private)
{
	int next_id;
	struct lsm6dsm_accel_fifo_state *fifo_state = private->accel_fifo_state;

	if (fifo_state->current.total_samples_in_pattern == 0)
		fifo_reset_pattern(private);

	if (fifo_state->current.total_samples_in_pattern == 0) {
		/*
		 * Not expected we are supposed to be called to process FIFO
		 * data.
		 */
		CPRINTS("FIFO empty pattern");
		return FIFO_DEV_INVALID;
	}

	for (next_id = fifo_state->next_in_pattern + 1; 1; next_id++) {
		if (next_id == FIFO_DEV_NUM)
			next_id = FIFO_DEV_GYRO;
		if (fifo_state->current.samples_in_pattern[next_id] != 0) {
			fifo_state->current.samples_in_pattern[next_id]--;
			fifo_state->current.total_samples_in_pattern--;
			fifo_state->next_in_pattern = next_id;
			return next_id;
		}
	}
	/* Will never happen. */
	return FIFO_DEV_INVALID;
}

/**
 * push_fifo_data - Scan data pattern and push upside
 */
static void push_fifo_data(struct motion_sensor_t *accel, uint8_t *fifo,
			   uint16_t flen,
			   uint32_t timestamp)
{
	struct motion_sensor_t *s;
	struct lsm6dsm_data *private = LSM6DSM_GET_DATA(accel);

	while (flen > 0) {
		struct ec_response_motion_sensor_data vect;
		int id;
		int *axis;
		int next_fifo = fifo_next(private);
		/*
		 * This should never happen, but it could. There will be a
		 * report from inside fifo_next about it, so no extra message
		 * required here.
		 */
		if (next_fifo == FIFO_DEV_INVALID) {
			return;
		}

		id = get_sensor_type(next_fifo);
		if (private->accel_fifo_state->samples_to_discard[id] > 0) {
			private->accel_fifo_state->samples_to_discard[id]--;
		} else {
			s = accel + id;
			axis = s->raw_xyz;

			/* Apply precision, sensitivity and rotation. */
#ifdef CONFIG_MAG_LSM6DSM_LIS2MDL
			if (s->type == MOTIONSENSE_TYPE_MAG) {
				lis2mdl_normalize(s, axis, fifo);
				rotate(axis, *s->rot_standard_ref, axis);
			} else
#endif
			{
				st_normalize(s, axis, fifo);
			}


			vect.data[X] = axis[X];
			vect.data[Y] = axis[Y];
			vect.data[Z] = axis[Z];

			vect.flags = 0;
			vect.sensor_num = s - motion_sensors;
			motion_sense_fifo_stage_data(&vect, s, 3, timestamp);
		}

		fifo += OUT_XYZ_SIZE;
		flen -= OUT_XYZ_SIZE;
	}
}

static int load_fifo(struct motion_sensor_t *s, const struct fstatus *fsts,
		     uint32_t *last_fifo_read_ts)
{
	uint32_t interrupt_timestamp = last_interrupt_timestamp;
	int err, left, length;
	uint8_t fifo[FIFO_READ_LEN];

	/* Reset the load_fifo_sensor_state so we can start a new read. */
	reset_load_fifo_sensor_state(s, interrupt_timestamp);

	/*
	 * DIFF[11:0] are number of unread uint16 in FIFO
	 * mask DIFF and compute total byte len to read from FIFO.
	 */
	left = fsts->len & LSM6DSM_FIFO_DIFF_MASK;
	left *= sizeof(uint16_t);
	left = (left / OUT_XYZ_SIZE) * OUT_XYZ_SIZE;

	/*
	 * TODO(b/122912601): phaser360: Investigate Standard Deviation error
	 *				 during CtsSensorTests
	 * - check "pattern" register versus where code thinks it is parsing
	 */

	/* Push all data on upper side. */
	do {
		/* Fit len to pre-allocated static buffer. */
		if (left > FIFO_READ_LEN)
			length = FIFO_READ_LEN;
		else
			length = left;

		/* Read data and copy in buffer. */
		err = st_raw_read_n_noinc(s->port, s->i2c_spi_addr_flags,
					  LSM6DSM_FIFO_DATA_ADDR,
					  fifo, length);
		*last_fifo_read_ts = __hw_clock_source_read();
		if (err != EC_SUCCESS)
			return err;

		/*
		 * Manage patterns and push data. Data is pushed with the
		 * timestamp of the interrupt that got us into this function
		 * in the first place. This avoids a potential race condition
		 * where we empty the FIFO, and a new IRQ comes in between
		 * reading the last sample and pushing it into the FIFO.
		 */

		push_fifo_data(s, fifo, length, interrupt_timestamp);
		left -= length;
	} while (left > 0);

	motion_sense_fifo_commit_data();

	return EC_SUCCESS;
}

static int is_fifo_empty(struct motion_sensor_t *s, struct fstatus *fsts)
{
	int res;

	if (s->flags & MOTIONSENSE_FLAG_INT_SIGNAL)
		return gpio_get_level(s->int_signal);
	CPRINTS("Interrupt signal not set for %s", s->name);
	res = st_raw_read_n_noinc(s->port, s->i2c_spi_addr_flags,
				  LSM6DSM_FIFO_STS1_ADDR,
				  (int8_t *)fsts, sizeof(*fsts));
	/* If we failed to read the FIFO size assume empty. */
	if (res != EC_SUCCESS)
		return 1;
	return IS_FSTS_EMPTY(*fsts);
}

static void handle_interrupt_for_fifo(uint32_t ts)
{
	if (IS_ENABLED(CONFIG_ACCEL_FIFO) &&
	    time_after(ts, last_interrupt_timestamp))
		last_interrupt_timestamp = ts;
	task_set_event(TASK_ID_MOTIONSENSE,
		       CONFIG_ACCEL_LSM6DSM_INT_EVENT, 0);
}

/**
 * lsm6dsm_interrupt - interrupt from int1/2 pin of sensor
 */
void lsm6dsm_interrupt(enum gpio_signal signal)
{
	handle_interrupt_for_fifo(__hw_clock_source_read());
}

/**
 * irq_handler - bottom half of the interrupt stack
 */
__maybe_unused static int irq_handler(
	struct motion_sensor_t *s, uint32_t *event)
{
	int ret = EC_SUCCESS;

	if ((s->type != MOTIONSENSE_TYPE_ACCEL) ||
	    (!(*event & CONFIG_ACCEL_LSM6DSM_INT_EVENT)))
		return EC_ERROR_NOT_HANDLED;

	if (IS_ENABLED(CONFIG_ACCEL_FIFO)) {
		struct fstatus fsts;
		uint32_t last_fifo_read_ts;
		uint32_t triggering_interrupt_timestamp =
			last_interrupt_timestamp;

		/* Read how many data pattern on FIFO to read and pattern. */
		ret = st_raw_read_n_noinc(s->port, s->i2c_spi_addr_flags,
					  LSM6DSM_FIFO_STS1_ADDR,
					  (uint8_t *)&fsts, sizeof(fsts));
		if (ret != EC_SUCCESS)
			return ret;
		last_fifo_read_ts = __hw_clock_source_read();
		if (fsts.len & (LSM6DSM_FIFO_DATA_OVR | LSM6DSM_FIFO_FULL))
			CPRINTS("%s FIFO Overrun: %04x", s->name, fsts.len);
		if (!IS_FSTS_EMPTY(fsts))
			ret = load_fifo(s, &fsts, &last_fifo_read_ts);

		/*
		 * Check if FIFO isn't empty and we never got an interrupt.
		 * This can happen if new entries were added to the FIFO after
		 * the count was read, but before the FIFO was cleared out.
		 * In the long term it might be better to use the last
		 * spread timestamp instead.
		 */
		if (!is_fifo_empty(s, &fsts) &&
		    triggering_interrupt_timestamp == last_interrupt_timestamp)
			handle_interrupt_for_fifo(last_fifo_read_ts);
	}

	return ret;
}

/**
 * set_range - set full scale range
 * @s: Motion sensor pointer
 * @range: Range
 * @rnd: Round up/down flag
 * Note: Range is sensitivity/gain for speed purpose
 */
static int set_range(const struct motion_sensor_t *s, int range, int rnd)
{
	int err;
	uint8_t ctrl_reg, reg_val;
	struct stprivate_data *data = s->drv_data;
	int newrange = range;

	switch (s->type) {
	case MOTIONSENSE_TYPE_ACCEL:
		/* Adjust and check rounded value for acc. */
		if (rnd && (newrange < LSM6DSM_ACCEL_NORMALIZE_FS(newrange)))
			newrange *= 2;

		if (newrange > LSM6DSM_ACCEL_FS_MAX_VAL)
			newrange = LSM6DSM_ACCEL_FS_MAX_VAL;

		reg_val = LSM6DSM_ACCEL_FS_REG(newrange);
		break;
	case MOTIONSENSE_TYPE_GYRO:
		/* Adjust and check rounded value for gyro. */
		reg_val = LSM6DSM_GYRO_FS_REG(range);
		if (rnd && (range > LSM6DSM_GYRO_NORMALIZE_FS(reg_val)))
			reg_val++;

		if (reg_val > LSM6DSM_GYRO_FS_MAX_REG_VAL)
			reg_val = LSM6DSM_GYRO_FS_MAX_REG_VAL;
		newrange = LSM6DSM_GYRO_NORMALIZE_FS(reg_val);
		break;
	default:
		return EC_RES_INVALID_PARAM;
	}

	ctrl_reg = LSM6DSM_RANGE_REG(s->type);
	mutex_lock(s->mutex);
	err = st_write_data_with_mask(s, ctrl_reg, LSM6DSM_RANGE_MASK, reg_val);
	if (err == EC_SUCCESS)
		/* Save internally gain for speed optimization. */
		data->base.range = newrange;
	mutex_unlock(s->mutex);
	return err;
}

/**
 * get_range - get full scale range
 * @s: Motion sensor pointer
 *
 * For mag range is fixed to LIS2MDL_RANGE by hardware
 */
static int get_range(const struct motion_sensor_t *s)
{
	struct stprivate_data *data = s->drv_data;

	return data->base.range;
}

/**
 * lsm6dsm_set_data_rate
 * @s: Motion sensor pointer
 * @range: Rate (mHz)
 * @rnd: Round up/down flag
 *
 * For mag in cascade with lsm6dsm/l we use acc trigger and FIFO decimators
 */
int lsm6dsm_set_data_rate(const struct motion_sensor_t *s, int rate, int rnd)
{
	struct stprivate_data *data = s->drv_data;
	const struct motion_sensor_t *accel = IS_ENABLED(CONFIG_ACCEL_FIFO) ?
		LSM6DSM_MAIN_SENSOR(s) : NULL;
	struct lsm6dsm_data *private = IS_ENABLED(CONFIG_ACCEL_FIFO) ?
		LSM6DSM_GET_DATA(accel) : NULL;
	int ret = EC_SUCCESS, normalized_rate = 0;
	uint8_t ctrl_reg, reg_val = 0;

	if (IS_ENABLED(CONFIG_ACCEL_FIFO)) {
		/* FIFO must be disabled before setting any ODR values */
		ret = fifo_disable(accel);
		if (ret != EC_SUCCESS) {
			CPRINTS("Failed to disable FIFO. Error: %d", ret);
			return ret;
		}
	}

	if (rate > 0) {
		reg_val = LSM6DSM_ODR_TO_REG(rate);
		normalized_rate = LSM6DSM_REG_TO_ODR(reg_val);

		if (rnd && (normalized_rate < rate)) {
			reg_val++;
			normalized_rate = LSM6DSM_REG_TO_ODR(reg_val);
		}
		if (normalized_rate < LSM6DSM_ODR_MIN_VAL ||
<<<<<<< HEAD
		    normalized_rate > MIN(LSM6DSM_ODR_MAX_VAL,
			    CONFIG_EC_MAX_SENSOR_FREQ_MILLIHZ))
=======
		    normalized_rate > LSM6DSM_ODR_MAX_VAL)
>>>>>>> 40d09f45
			return EC_RES_INVALID_PARAM;
	}

#ifdef CONFIG_MAG_LSM6DSM_LIS2MDL
	/*
	 * TODO(b:110143516) Improve data rate selection:
	 * Sensor is always running at 100Hz, even when not used.
	 */
	if (s->type == MOTIONSENSE_TYPE_MAG) {
		struct mag_cal_t *cal = LIS2MDL_CAL(s);

		init_mag_cal(cal);
		/*
		 * Magnetometer ODR is calculating at 100Hz, but we are reading
		 * less often.
		 */
		if (normalized_rate > 0)
			cal->batch_size = MAX(
				MAG_CAL_MIN_BATCH_SIZE,
				(normalized_rate * 1000) /
					MAG_CAL_MIN_BATCH_WINDOW_US);
		else
			cal->batch_size = 0;
		CPRINTS("Batch size: %d", cal->batch_size);
		mutex_lock(s->mutex);
	} else
#endif
	{
		mutex_lock(s->mutex);
		ctrl_reg = LSM6DSM_ODR_REG(s->type);
		ret = st_write_data_with_mask(s, ctrl_reg, LSM6DSM_ODR_MASK,
					      reg_val);
	}
	if (ret == EC_SUCCESS) {
		data->base.odr = normalized_rate;
		if (IS_ENABLED(CONFIG_ACCEL_FIFO)) {
			struct lsm6dsm_accel_fifo_state *fifo_state =
				private->accel_fifo_state;
			fifo_state->samples_to_discard[s->type] =
				LSM6DSM_DISCARD_SAMPLES;
			fifo_state->load_fifo_sensor_state[get_fifo_type(s)]
				.sample_rate = normalized_rate == 0
					? 0 : SECOND * 1000 / normalized_rate;
			ret = fifo_enable(accel);
			if (ret != EC_SUCCESS)
				CPRINTS("Failed to enable FIFO. Error: %d",
					ret);
		}
	}

	mutex_unlock(s->mutex);
	return ret;
}

static int is_data_ready(const struct motion_sensor_t *s, int *ready)
{
	int ret, tmp;

	ret = st_raw_read8(s->port, s->i2c_spi_addr_flags,
			   LSM6DSM_STATUS_REG, &tmp);
	if (ret != EC_SUCCESS) {
		CPRINTS("%s type:0x%X RS Error", s->name, s->type);
		return ret;
	}

	if (MOTIONSENSE_TYPE_ACCEL == s->type)
		*ready = (LSM6DSM_STS_XLDA_UP == (tmp & LSM6DSM_STS_XLDA_MASK));
	else
		*ready = (LSM6DSM_STS_GDA_UP == (tmp & LSM6DSM_STS_GDA_MASK));

	return EC_SUCCESS;
}

/*
 * Is not very efficient to collect the data in read: better have an interrupt
 * and collect the FIFO, even if it has one item: we don't have to check if the
 * sensor is ready (minimize I2C access).
 */
static int read(const struct motion_sensor_t *s, intv3_t v)
{
	uint8_t raw[OUT_XYZ_SIZE];
	uint8_t xyz_reg;
	int ret, tmp = 0;

	ret = is_data_ready(s, &tmp);
	if (ret != EC_SUCCESS)
		return ret;

	/*
	 * If sensor data is not ready, return the previous read data.
	 * Note: return success so that motion senor task can read again
	 * to get the latest updated sensor data quickly.
	 */
	if (!tmp) {
		if (v != s->raw_xyz)
			memcpy(v, s->raw_xyz, sizeof(s->raw_xyz));
		return EC_SUCCESS;
	}

	xyz_reg = get_xyz_reg(s->type);

	/* Read data bytes starting at xyz_reg. */
	ret = st_raw_read_n_noinc(s->port, s->i2c_spi_addr_flags,
				  xyz_reg, raw, OUT_XYZ_SIZE);
	if (ret != EC_SUCCESS)
		return ret;

	/* Apply precision, sensitivity and rotation vector. */
	st_normalize(s, v, raw);
	return EC_SUCCESS;
}

static int init(const struct motion_sensor_t *s)
{
	int ret = 0, tmp;
	struct stprivate_data *data = s->drv_data;
	uint8_t ctrl_reg, reg_val = 0;

	ret = st_raw_read8(s->port, s->i2c_spi_addr_flags,
			   LSM6DSM_WHO_AM_I_REG, &tmp);
	if (ret != EC_SUCCESS)
		return EC_ERROR_UNKNOWN;

	if (tmp != LSM6DS3_WHO_AM_I && tmp != LSM6DSM_WHO_AM_I) {
		/* Unrecognized sensor */
		CPRINTS("Unknown WHO_AM_I value: 0x%x", tmp);
		return EC_ERROR_ACCESS_DENIED;
	}

	/*
	 * This sensor can be powered through an EC reboot, so the state of the
	 * sensor is unknown here so reset it
	 * LSM6DSM/L supports both accel & gyro features
	 * Board will see two virtual sensor devices: accel & gyro
	 * Requirement: Accel need be init before gyro and mag
	 */
	if (s->type == MOTIONSENSE_TYPE_ACCEL) {
		mutex_lock(s->mutex);

		/* Software reset procedure. */
		reg_val = LSM6DSM_ODR_TO_REG(LSM6DSM_ODR_MIN_VAL);
		ctrl_reg = LSM6DSM_ODR_REG(MOTIONSENSE_TYPE_ACCEL);

		/* Power OFF gyro. */
		ret = st_raw_write8(s->port, s->i2c_spi_addr_flags,
				    LSM6DSM_CTRL2_ADDR, 0);
		if (ret != EC_SUCCESS)
			goto err_unlock;

		/* Power ON Accel. */
		ret = st_raw_write8(s->port, s->i2c_spi_addr_flags,
				    ctrl_reg, reg_val);
		if (ret != EC_SUCCESS)
			goto err_unlock;

		/* Software reset. */
		ret = st_raw_write8(s->port, s->i2c_spi_addr_flags,
				    LSM6DSM_CTRL3_ADDR, LSM6DSM_SW_RESET);
		if (ret != EC_SUCCESS)
			goto err_unlock;

#ifdef CONFIG_LSM6DSM_SEC_I2C
		/*
		 * Reboot to reload memory content as pass-through mode can get
		 * stuck.
		 * Direct to the AN: See "AN4987 - LSM6DSM: always-on 3D
		 * accelerometer and 3D gyroscope".
		 */

		/* Power ON Accel. */
		ret = st_raw_write8(s->port, s->i2c_spi_addr_flags,
				    ctrl_reg, reg_val);
		if (ret != EC_SUCCESS)
			goto err_unlock;

		ret = st_raw_write8(s->port, s->i2c_spi_addr_flags,
				    LSM6DSM_CTRL3_ADDR, LSM6DSM_BOOT);
		if (ret != EC_SUCCESS)
			goto err_unlock;

		/*
		 * Refer to AN4987, wait 15ms for accelerometer to doing full
		 * reboot.
		 */
		msleep(15);

		/* Power OFF Accel. */
		ret = st_raw_write8(s->port, s->i2c_spi_addr_flags,
				    ctrl_reg, 0);
		if (ret != EC_SUCCESS)
			goto err_unlock;
#endif

		/*
		 * Output data not updated until have been read.
		 * Prefer interrupt to be active low.
		 */
		ret = st_raw_write8(s->port, s->i2c_spi_addr_flags,
				    LSM6DSM_CTRL3_ADDR,
				    LSM6DSM_BDU
				    | LSM6DSM_H_L_ACTIVE
				    | LSM6DSM_IF_INC);
		if (ret != EC_SUCCESS)
			goto err_unlock;

		if (IS_ENABLED(CONFIG_ACCEL_FIFO)) {
			ret = fifo_disable(s);
			if (ret != EC_SUCCESS)
				goto err_unlock;
		}

#ifdef CONFIG_ACCEL_INTERRUPTS
		ret = config_interrupt(s);
		if (ret != EC_SUCCESS)
			goto err_unlock;
#endif /* CONFIG_ACCEL_INTERRUPTS */

		mutex_unlock(s->mutex);
	}

	/* Set default resolution common to acc and gyro. */
	data->resol = LSM6DSM_RESOLUTION;
	return sensor_init_done(s);

err_unlock:
	mutex_unlock(s->mutex);
	CPRINTS("%s: MS Init type:0x%X Error", s->name, s->type);
	return ret;
}

static int read_temp(const struct motion_sensor_t *s, int *temp)
{
	int ret;
	uint8_t raw[2];

	ret = st_raw_read_n_noinc(s->port, s->i2c_spi_addr_flags,
				  LSM6DSM_OUT_TEMP_L_ADDR, raw, 2);
	if (ret != EC_SUCCESS)
		return ret;

	*temp = C_TO_K(25 + (int)raw[1]);

	return EC_SUCCESS;
}

const struct accelgyro_drv lsm6dsm_drv = {
	.init = init,
	.read = read,
	.set_range = set_range,
	.get_range = get_range,
	.get_resolution = st_get_resolution,
	.set_data_rate = lsm6dsm_set_data_rate,
	.get_data_rate = st_get_data_rate,
	.read_temp = read_temp,
	.set_offset = st_set_offset,
	.get_offset = st_get_offset,
#ifdef CONFIG_ACCEL_INTERRUPTS
	.irq_handler = irq_handler,
#endif /* CONFIG_ACCEL_INTERRUPTS */
};<|MERGE_RESOLUTION|>--- conflicted
+++ resolved
@@ -605,12 +605,7 @@
 			normalized_rate = LSM6DSM_REG_TO_ODR(reg_val);
 		}
 		if (normalized_rate < LSM6DSM_ODR_MIN_VAL ||
-<<<<<<< HEAD
-		    normalized_rate > MIN(LSM6DSM_ODR_MAX_VAL,
-			    CONFIG_EC_MAX_SENSOR_FREQ_MILLIHZ))
-=======
 		    normalized_rate > LSM6DSM_ODR_MAX_VAL)
->>>>>>> 40d09f45
 			return EC_RES_INVALID_PARAM;
 	}
 
