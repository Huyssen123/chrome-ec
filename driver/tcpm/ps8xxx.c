/* Copyright 2017 The Chromium OS Authors. All rights reserved.
 * Use of this source code is governed by a BSD-style license that can be
 * found in the LICENSE file.
 */

/*
 * Type-C port manager for Parade PS8XXX with integrated superspeed muxes.
 *
 * Supported TCPCs:
 * - PS8705
 * - PS8751
 * - PS8755
 * - PS8805
 * - PS8815
 */

#include "common.h"
#include "console.h"
#include "ps8xxx.h"
#include "tcpm/tcpci.h"
#include "tcpm/tcpm.h"
#include "timer.h"
#include "usb_mux.h"
#include "usb_pd.h"

#if !defined(CONFIG_USB_PD_TCPM_PS8705) && \
	!defined(CONFIG_USB_PD_TCPM_PS8751) && \
	!defined(CONFIG_USB_PD_TCPM_PS8755) && \
	!defined(CONFIG_USB_PD_TCPM_PS8805) && \
	!defined(CONFIG_USB_PD_TCPM_PS8815)
#error "Unsupported PS8xxx TCPC."
#endif

#if !defined(CONFIG_USB_PD_TCPM_TCPCI) || \
	!defined(CONFIG_USB_PD_TCPM_MUX) || \
	!defined(CONFIG_USBC_SS_MUX)

#error "PS8XXX is using a standard TCPCI interface with integrated mux control"
#error "Please upgrade your board configuration"

#endif

#ifdef CONFIG_USB_PD_TCPM_PS8751
/* PS8751 cannot run with PD 3.0 (see b/148554997 for details) */
#if defined(CONFIG_USB_PD_REV30)
#error "PS8751 cannot run with PD 3.0.  Fall back to using PD 2.0"
#endif

#endif /* CONFIG_USB_PD_TCPM_PS8751 */

#ifdef CONFIG_USB_PD_TCPM_PS8751_CUSTOM_MUX_DRIVER
#if !defined(CONFIG_USB_PD_TCPM_PS8751)
#error "Custom MUX driver is available only for PS8751"
#endif

#endif /* CONFIG_USB_PD_TCPM_PS8751_CUSTOM_MUX_DRIVER */

#define CPRINTF(format, args...) cprintf(CC_USBPD, format, ## args)
#define CPRINTS(format, args...) cprints(CC_USBPD, format, ## args)

#define PS8XXX_I2C_RECOVERY_DELAY_MS	10

/*
 * The product_id per ports here is expected to be set in callback function -
 * .init of tcpm_drv by calling board_get_ps8xxx_product_id().
 *
 * In case of CONFIG_USB_PD_TCPM_MULTI_PS8XXX enabled, board code should
 * override the board_get_ps8xxx_product_id() for getting the correct id.
 */
static uint16_t product_id[CONFIG_USB_PD_PORT_MAX_COUNT];

/*
 * Revisions A1 and A0 of the PS8815 can corrupt the transmit buffer when
 * updating the transmit buffer within 1ms of writing the ROLE_CONTROL
 * register. When this version of silicon is detected, add a 1ms delay before
 * all writes to the transmit buffer.
 *
 * See b/171430855 for details.
 */
static uint8_t ps8xxx_role_control_delay_ms[CONFIG_USB_PD_PORT_MAX_COUNT];

/*
 * b/178664884, on PS8815, firmware revision 0x10 and older can report an
 * incorrect value on the the CC lines. This flag controls when to apply
 * the workaround.
 */
static bool ps8815_disable_rp_detect[CONFIG_USB_PD_PORT_MAX_COUNT];
static bool ps8815_disconnected[CONFIG_USB_PD_PORT_MAX_COUNT];
/*
 * timestamp of the next possible toggle to ensure the 2-ms spacing
 * between IRQ_HPD.
 */
static uint64_t hpd_deadline[CONFIG_USB_PD_PORT_MAX_COUNT];

void ps8xxx_wake_from_standby(const struct usb_mux *me);

#if defined(CONFIG_USB_PD_TCPM_PS8705) || \
	defined(CONFIG_USB_PD_TCPM_PS8751) || \
	defined(CONFIG_USB_PD_TCPM_PS8755) || \
	defined(CONFIG_USB_PD_TCPM_PS8805)
/*
 * DCI is enabled by default and burns about 40 mW when the port is in
 * USB2 mode or when a C-to-A dongle is attached, so force it off.
 */

static int ps8xxx_addr_dci_disable(int port, int i2c_addr, int i2c_reg)
{
	int status;
	int dci;

	status = tcpc_addr_read(port, i2c_addr, i2c_reg, &dci);
	if (status != EC_SUCCESS)
		return status;
	if ((dci & PS8XXX_REG_MUX_USB_DCI_CFG_MODE_MASK) !=
	    PS8XXX_REG_MUX_USB_DCI_CFG_MODE_OFF) {
		dci &= ~PS8XXX_REG_MUX_USB_DCI_CFG_MODE_MASK;
		dci |= PS8XXX_REG_MUX_USB_DCI_CFG_MODE_OFF;
		if (tcpc_addr_write(port, i2c_addr, i2c_reg, dci) != EC_SUCCESS)
			return status;
	}
	return EC_SUCCESS;
}
#endif /* CONFIG_USB_PD_TCPM_PS875[15] || CONFIG_USB_PD_TCPM_PS8[78]05 */

#if defined(CONFIG_USB_PD_TCPM_PS8705) || \
	defined(CONFIG_USB_PD_TCPM_PS8755) || \
	defined(CONFIG_USB_PD_TCPM_PS8805)
static int ps8705_dci_disable(int port)
{
	int p1_addr;
	int p3_addr;
	int regval;
	int rv;

	/* Enable access to debug pages. */
	p3_addr = tcpc_config[port].i2c_info.addr_flags;
	rv = tcpc_addr_read(port, p3_addr, PS8XXX_REG_I2C_DEBUGGING_ENABLE,
			    &regval);
	if (rv)
		return rv;

	rv = tcpc_addr_write(port, p3_addr, PS8XXX_REG_I2C_DEBUGGING_ENABLE,
			     PS8XXX_REG_I2C_DEBUGGING_ENABLE_ON);

	/* Disable Auto DCI */
	p1_addr = PS8751_P3_TO_P1_FLAGS(p3_addr);
	rv = ps8xxx_addr_dci_disable(port, p1_addr,
				     PS8XXX_P1_REG_MUX_USB_DCI_CFG);

	/*
	 * PS8705/PS8755/PS8805 will automatically re-assert bit:0 on the
	 * PS8XXX_REG_I2C_DEBUGGING_ENABLE register.
	 */
	return rv;
}
#endif /* CONFIG_USB_PD_TCPM_PS8755 || CONFIG_USB_PD_TCPM_PS8[78]05 */

#ifdef CONFIG_USB_PD_TCPM_PS8751
static int ps8751_dci_disable(int port)
{
	int p3_addr;

	p3_addr = tcpc_config[port].i2c_info.addr_flags;
	return ps8xxx_addr_dci_disable(port, p3_addr,
				       PS8751_REG_MUX_USB_DCI_CFG);
}
#endif /* CONFIG_USB_PD_TCPM_PS8751 */

#ifdef CONFIG_USB_PD_TCPM_PS8815
static int ps8815_dci_disable(int port)
{
	/* DCI is disabled on the ps8815 */
	return EC_SUCCESS;
}
#endif /* CONFIG_USB_PD_TCPM_PS8815 */

#ifdef CONFIG_USB_PD_TCPM_PS8805
static int ps8805_gpio_mask[] = {
	PS8805_REG_GPIO_0,
	PS8805_REG_GPIO_1,
	PS8805_REG_GPIO_2,
};

int ps8805_gpio_set_level(int port, enum ps8805_gpio signal, int level)
{
	int rv;
	int regval;
	int mask;

	if (signal >= PS8805_GPIO_NUM)
		return EC_ERROR_INVAL;

	rv = i2c_read8(tcpc_config[port].i2c_info.port,
		       PS8805_VENDOR_DEFINED_I2C_ADDR,
		       PS8805_REG_GPIO_CONTROL, &regval);
	if (rv)
		return rv;

	mask = ps8805_gpio_mask[signal];
	if (level)
		regval |= mask;
	else
		regval &= ~mask;

	return i2c_write8(tcpc_config[port].i2c_info.port,
		       PS8805_VENDOR_DEFINED_I2C_ADDR,
		       PS8805_REG_GPIO_CONTROL, regval);
}

int ps8805_gpio_get_level(int port, enum ps8805_gpio signal, int *level)
{
	int regval;
	int rv;

	if (signal >= PS8805_GPIO_NUM)
		return EC_ERROR_INVAL;

	rv = i2c_read8(tcpc_config[port].i2c_info.port,
		       PS8805_VENDOR_DEFINED_I2C_ADDR,
		       PS8805_REG_GPIO_CONTROL, &regval);
	if (rv)
		return rv;
	*level = !!(regval & ps8805_gpio_mask[signal]);

	return EC_SUCCESS;
}
#endif /* CONFIG_USB_PD_TCPM_PS8805 */

enum ps8xxx_variant_regs {
	REG_FIRST_INDEX = 0,
	/* NOTE: The rev will read as 0x00 if the FW has malfunctioned. */
	REG_FW_VER = REG_FIRST_INDEX,
	REG_MAX_COUNT,
};

struct ps8xxx_variant_map {
	int product_id;
	int (*dci_disable_ptr)(int port);
	int reg_map[REG_MAX_COUNT];
};

/*
 * variant_map here is leveraged to lookup from ps8xxx_variant_regs to i2c
 * register and corresponding dci_disable function based on product_id.
 */
static struct ps8xxx_variant_map variant_map[] = {
#ifdef CONFIG_USB_PD_TCPM_PS8705
	{
		PS8705_PRODUCT_ID,
		ps8705_dci_disable,
		{
		 [REG_FW_VER] = 0x82,
		}
	},
#endif
#ifdef CONFIG_USB_PD_TCPM_PS8751
	{
		PS8751_PRODUCT_ID,
		ps8751_dci_disable,
		{
			[REG_FW_VER] = 0x90,
		}
	},
#endif
#ifdef CONFIG_USB_PD_TCPM_PS8755
	{
		PS8755_PRODUCT_ID,
		ps8705_dci_disable,
		{
			[REG_FW_VER] = 0x82,
		}
	},
#endif
#ifdef CONFIG_USB_PD_TCPM_PS8805
	{
		PS8805_PRODUCT_ID,
		ps8705_dci_disable,
		{
			[REG_FW_VER] = 0x82,
		}
	},
#endif
#ifdef CONFIG_USB_PD_TCPM_PS8815
	{
		PS8815_PRODUCT_ID,
		ps8815_dci_disable,
		{
			[REG_FW_VER] = 0x82,
		}
	},
#endif
};

static int get_reg_by_product(const int port,
			      const enum ps8xxx_variant_regs reg)
{
	int i;

	if (reg < REG_FIRST_INDEX || reg >= REG_MAX_COUNT)
		return INT32_MAX;

	for (i = 0; i < ARRAY_SIZE(variant_map); i++) {
		if (product_id[port] ==
		      variant_map[i].product_id) {
			return variant_map[i].reg_map[reg];
		}
	}

	CPRINTS("%s: failed to get register number by product_id.", __func__);
	return INT32_MAX;
}

static int dp_set_hpd(const struct usb_mux *me, int enable)
{
	int reg;
	int rv;

	rv = mux_read(me, MUX_IN_HPD_ASSERTION_REG, &reg);
	if (rv)
		return rv;
	if (enable)
		reg |= IN_HPD;
	else
		reg &= ~IN_HPD;
	return mux_write(me, MUX_IN_HPD_ASSERTION_REG, reg);
}

static int dp_set_irq(const struct usb_mux *me, int enable)
{
	int reg;
	int rv;

	rv = mux_read(me, MUX_IN_HPD_ASSERTION_REG, &reg);
	if (rv)
		return rv;
	if (enable)
		reg |= HPD_IRQ;
	else
		reg &= ~HPD_IRQ;
	return mux_write(me, MUX_IN_HPD_ASSERTION_REG, reg);
}

__overridable
uint16_t board_get_ps8xxx_product_id(int port)
{
	/* Board supporting multiple chip sources in ps8xxx.c MUST override this
	 * function to judge the real chip source for this board. For example,
	 * SKU ID / strappings / provisioning in the factory can be the ways.
	 */

	if (IS_ENABLED(CONFIG_USB_PD_TCPM_MULTI_PS8XXX)) {
		CPRINTS("%s: board should override this function.", __func__);
		return 0;
	} else if (IS_ENABLED(CONFIG_USB_PD_TCPM_PS8705)) {
		return PS8705_PRODUCT_ID;
	} else if (IS_ENABLED(CONFIG_USB_PD_TCPM_PS8751)) {
		return PS8751_PRODUCT_ID;
	} else if (IS_ENABLED(CONFIG_USB_PD_TCPM_PS8755)) {
		return PS8755_PRODUCT_ID;
	} else if (IS_ENABLED(CONFIG_USB_PD_TCPM_PS8805)) {
		return PS8805_PRODUCT_ID;
	} else if (IS_ENABLED(CONFIG_USB_PD_TCPM_PS8815)) {
		return PS8815_PRODUCT_ID;
	}

	CPRINTS("%s: Any new product id is not defined here?", __func__);
	return 0;
}

void ps8xxx_tcpc_update_hpd_status(const struct usb_mux *me,
				   int hpd_lvl, int hpd_irq)
{
	int port = me->usb_port;

	if (IS_ENABLED(CONFIG_USB_PD_TCPM_PS8751_CUSTOM_MUX_DRIVER) &&
	    product_id[me->usb_port] == PS8751_PRODUCT_ID &&
	    me->flags & USB_MUX_FLAG_NOT_TCPC)
		ps8xxx_wake_from_standby(me);

	dp_set_hpd(me, hpd_lvl);

	if (hpd_irq) {
		uint64_t now = get_time().val;
		/* wait for the minimum spacing between IRQ_HPD if needed */
		if (now < hpd_deadline[port])
			usleep(hpd_deadline[port] - now);

		dp_set_irq(me, 0);
		usleep(HPD_DSTREAM_DEBOUNCE_IRQ);
		dp_set_irq(me, hpd_irq);
	}
	/* enforce 2-ms delay between HPD pulses */
	hpd_deadline[port] = get_time().val + HPD_USTREAM_DEBOUNCE_LVL;
}

static int ps8xxx_tcpc_bist_mode_2(int port)
{
	int rv;

	/* Generate BIST for 50ms. */
	rv = tcpc_write(port,
		PS8XXX_REG_BIST_CONT_MODE_BYTE0, PS8751_BIST_COUNTER_BYTE0);
	rv |= tcpc_write(port,
		PS8XXX_REG_BIST_CONT_MODE_BYTE1, PS8751_BIST_COUNTER_BYTE1);
	rv |= tcpc_write(port,
		PS8XXX_REG_BIST_CONT_MODE_BYTE2, PS8751_BIST_COUNTER_BYTE2);

	/* Auto stop */
	rv |= tcpc_write(port, PS8XXX_REG_BIST_CONT_MODE_CTR, 0);

	/* Start BIST MODE 2 */
	rv |= tcpc_write(port, TCPC_REG_TRANSMIT, TCPC_TX_BIST_MODE_2);

	return rv;
}

static int ps8xxx_tcpm_transmit(int port, enum tcpm_sop_type type,
			uint16_t header, const uint32_t *data)
{
	if (type == TCPC_TX_BIST_MODE_2)
		return ps8xxx_tcpc_bist_mode_2(port);
	else
		return tcpci_tcpm_transmit(port, type, header, data);
}

static int ps8xxx_tcpm_release(int port)
{
	int version;
	int status;
	int reg = get_reg_by_product(port, REG_FW_VER);

	status = tcpc_read(port, reg, &version);
	if (status != 0) {
		/* wait for chip to wake up */
		msleep(10);
	}

	return tcpci_tcpm_release(port);
}

static void ps8xxx_role_control_delay(int port)
{
	int delay;

	delay = ps8xxx_role_control_delay_ms[port];
	if (delay)
		msleep(delay);
}

#ifdef CONFIG_USB_PD_DUAL_ROLE_AUTO_TOGGLE
static int ps8xxx_set_role_ctrl(int port, enum tcpc_drp drp,
	enum tcpc_rp_value rp, enum tcpc_cc_pull pull)
{
	int rv;

	rv = tcpci_set_role_ctrl(port, drp, rp, pull);

	/*
	 * b/171430855 delay 1 ms after ROLE_CONTROL updates to prevent
	 * transmit buffer corruption
	 */
	ps8xxx_role_control_delay(port);

	return rv;
}

static int ps8xxx_tcpc_drp_toggle(int port)
{
	int rv;
	int status;
	int opposite_pull;

	/*
	 * Workaround for PS8805/PS8815, which can't restart Connection
	 * Detection if the partner already presents pull. Now starts with
	 * the opposite pull. Check b/149570002.
	 */
	if (product_id[port] == PS8805_PRODUCT_ID ||
	    product_id[port] == PS8815_PRODUCT_ID) {
		if (ps8815_disable_rp_detect[port]) {
			CPRINTS("TCPC%d: rearm Rp disable detect on connect",
				port);
			ps8815_disconnected[port] = true;
		}

		/* Check CC_STATUS for the current pull */
		rv = tcpc_read(port, TCPC_REG_CC_STATUS, &status);
		if (status & TCPC_REG_CC_STATUS_CONNECT_RESULT_MASK) {
			/* Current pull: Rd */
			opposite_pull = TYPEC_CC_RP;
		} else {
			/* Current pull: Rp */
			opposite_pull = TYPEC_CC_RD;
		}

		/* Set auto drp toggle, starting with the opposite pull */
		rv |= ps8xxx_set_role_ctrl(port, TYPEC_DRP, TYPEC_RP_USB,
			opposite_pull);

		/* Set Look4Connection command */
		rv |= tcpc_write(port, TCPC_REG_COMMAND,
				 TCPC_REG_COMMAND_LOOK4CONNECTION);

		return rv;
	} else {
		return tcpci_tcpc_drp_toggle(port);
	}
}
#endif

#ifdef CONFIG_USB_PD_TCPM_PS8805_FORCE_DID
static int ps8805_make_device_id(int port, int *id)
{
	int p0_addr;
	int val;
	int status;

	p0_addr = PS8751_P3_TO_P0_FLAGS(tcpc_config[port].i2c_info.addr_flags);

	status = tcpc_addr_read(port, p0_addr, PS8805_P0_REG_CHIP_REVISION,
				&val);
	if (status != EC_SUCCESS)
		return status;
	switch (val & 0xF0) {
	case 0x00: /* A2 chip */
		*id = 1;
		break;
	case 0xa0: /* A3 chip */
		*id = 2;
		break;
	default:
		return EC_ERROR_UNKNOWN;
	}
	return EC_SUCCESS;
}
#endif

#ifdef CONFIG_USB_PD_TCPM_PS8815_FORCE_DID
/*
 * Early ps8815 A1 firmware reports 0x0001 in the TCPCI Device ID
 * registers which makes it indistinguishable from A0. This
 * overrides the Device ID based if vendor specific registers
 * identify the chip as A1.
 *
 * See b/159289062.
 */
static int ps8815_make_device_id(int port, int *id)
{
	int p1_addr;
	int val;
	int status;

	/* P1 registers are always accessible on PS8815 */
	p1_addr = PS8751_P3_TO_P1_FLAGS(tcpc_config[port].i2c_info.addr_flags);

	status = tcpc_addr_read16(port, p1_addr, PS8815_P1_REG_HW_REVISION,
				  &val);
	if (status != EC_SUCCESS)
		return status;
	switch (val) {
	case 0x0a00:
		*id = 1;
		break;
	case 0x0a01:
		*id = 2;
		break;
	default:
		return EC_ERROR_UNKNOWN;
	}
	return EC_SUCCESS;
}
#endif

/*
 * The ps8815 can take up to 50ms (FW_INIT_DELAY_MS) to fully wake up
 * from sleep/low power mode - specially when it contains an application
 * block firmware update. When the chip is asleep, the 1st I2C
 * transaction will fail but the chip will begin to wake up within 10ms
 * (I2C_RECOVERY_DELAY_MS). After this delay, I2C transactions succeed,
 * but the firmware is still not fully operational. The way to check if
 * the firmware is ready, is to poll the firmware register for a
 * non-zero value. This logic applies to all ps8xxx family members
 * supported by this driver.
 */

static int ps8xxx_lpm_recovery_delay(int port)
{
	int val;
	int status;
	int fw_reg;
	timestamp_t deadline;

	fw_reg = get_reg_by_product(port, REG_FW_VER);

	deadline = get_time();
	deadline.val += PS8815_FW_INIT_DELAY_MS * 1000;

	val = 0;
	for (;;) {
		status = tcpc_read(port, fw_reg, &val);
		if (status != EC_SUCCESS) {
			/* wait for chip to wake up */
			msleep(PS8XXX_I2C_RECOVERY_DELAY_MS);
			continue;
		}
		if (val != 0)
			break;
		msleep(1);
		if (timestamp_expired(deadline, NULL))
			return EC_ERROR_TIMEOUT;
	}

	return EC_SUCCESS;
}

static int ps8xxx_get_chip_info(int port, int live,
			struct ec_response_pd_chip_info_v1 *chip_info)
{
	int val;
	int reg;
	int rv = tcpci_get_chip_info(port, live, chip_info);

	if (rv != EC_SUCCESS)
		return rv;

	if (chip_info == NULL)
		return EC_SUCCESS;

	if (!live) {
		uint16_t pid;

		pid = board_get_ps8xxx_product_id(port);
		if (pid == 0)
			return EC_ERROR_UNKNOWN;
		product_id[port] = pid;
		chip_info->vendor_id = PS8XXX_VENDOR_ID;
		chip_info->product_id = product_id[port];
	}

<<<<<<< HEAD
	if (chip_info->fw_version_number == 0 ||
	    chip_info->fw_version_number == -1 || live) {
#ifdef CONFIG_USB_PD_TCPM_PS8805_FORCE_DID
		if (chip_info->product_id == PS8805_PRODUCT_ID &&
		    chip_info->device_id == 0x0001) {
			rv = ps8805_make_device_id(port, &val);
			if (rv != EC_SUCCESS)
				return rv;
			chip_info->device_id = val;
		}
#endif
#ifdef CONFIG_USB_PD_TCPM_PS8815_FORCE_DID
		if (chip_info->product_id == PS8815_PRODUCT_ID &&
		    chip_info->device_id == 0x0001) {
			rv = ps8815_make_device_id(port, &val);
			if (rv != EC_SUCCESS)
				return rv;
			chip_info->device_id = val;
		}
=======
#ifdef CONFIG_USB_PD_TCPM_PS8805_FORCE_DID
	if (chip_info->product_id == PS8805_PRODUCT_ID &&
	    chip_info->device_id == 0x0001) {
		rv = ps8805_make_device_id(port, &val);
		if (rv != EC_SUCCESS)
			return rv;
		chip_info->device_id = val;
	}
>>>>>>> 110f908a
#endif
#ifdef CONFIG_USB_PD_TCPM_PS8815_FORCE_DID
	if (chip_info->product_id == PS8815_PRODUCT_ID &&
	    chip_info->device_id == 0x0001) {
		rv = ps8815_make_device_id(port, &val);
		if (rv != EC_SUCCESS)
			return rv;
		chip_info->device_id = val;
	}
#endif
	reg = get_reg_by_product(port, REG_FW_VER);
	rv = tcpc_read(port, reg, &val);
	if (rv != EC_SUCCESS)
		return rv;

	chip_info->fw_version_number = val;

	/* Treat unexpected values as error (FW not initiated from reset) */
	if (live && (
	    chip_info->vendor_id != PS8XXX_VENDOR_ID ||
	    chip_info->product_id != board_get_ps8xxx_product_id(port) ||
	    chip_info->fw_version_number == 0))
		return EC_ERROR_UNKNOWN;

#if defined(CONFIG_USB_PD_TCPM_PS8751) && \
	defined(CONFIG_USB_PD_VBUS_DETECT_TCPC)
	/*
	 * Min firmware version of PS8751 to ensure that it can detect Vbus
	 * properly. See b/109769787#comment7
	 */
	chip_info->min_req_fw_version_number = 0x39;
#endif

	return rv;
}

#ifdef CONFIG_USB_PD_TCPC_LOW_POWER
static int ps8xxx_enter_low_power_mode(int port)
{
	/*
	 * PS8751 has the auto sleep function that enters low power mode on
	 * its own in ~2 seconds. Other chips don't have it. Stub it out for
	 * PS8751.
	 */
	if (product_id[port] == PS8751_PRODUCT_ID)
		return EC_SUCCESS;

	return tcpci_enter_low_power_mode(port);
}
#endif

static int ps8xxx_dci_disable(int port)
{
	int i;

	for (i = 0; i < ARRAY_SIZE(variant_map); i++) {
		if (product_id[port] == variant_map[i].product_id)
			return variant_map[i].dci_disable_ptr(port);
	}

	CPRINTS("%s: failed to get dci_disable function pointers.", __func__);
	return EC_ERROR_INVAL;
}

__maybe_unused static int ps8815_transmit_buffer_workaround_check(int port)
{
	int p1_addr;
	int val;
	int status;

	if (product_id[port] != PS8815_PRODUCT_ID)
		return EC_SUCCESS;

	/* P1 registers are always accessible on PS8815 */
	p1_addr = PS8751_P3_TO_P1_FLAGS(tcpc_config[port].i2c_info.addr_flags);

	status = tcpc_addr_read16(port, p1_addr, PS8815_P1_REG_HW_REVISION,
				  &val);
	if (status != EC_SUCCESS)
		return status;

	switch (val) {
	case 0x0a00:
	case 0x0a01:
		ps8xxx_role_control_delay_ms[port] = 1;
		break;
	default:
		break;
	}

	return EC_SUCCESS;
}

__maybe_unused static int ps8815_disable_rp_detect_workaround_check(int port)
{
	int val;
	int rv;
	int reg;

	ps8815_disable_rp_detect[port] = false;
	ps8815_disconnected[port] = true;

	reg = get_reg_by_product(port, REG_FW_VER);
	rv = tcpc_read(port, reg, &val);
	if (rv != EC_SUCCESS)
		return rv;

	/*
	 * RP detect is a problem in firmware version 0x10 and older.
	 */
	if (val <= 0x10)
		ps8815_disable_rp_detect[port] = true;

	return EC_SUCCESS;
}

__overridable void board_ps8xxx_tcpc_init(int port)
{}

static int ps8xxx_tcpm_init(int port)
{
	int status;

	product_id[port] = board_get_ps8xxx_product_id(port);

	status = ps8xxx_lpm_recovery_delay(port);
	if (status != EC_SUCCESS) {
		CPRINTS("C%d: init: LPM recovery failed", port);
		return status;
	}

	if (IS_ENABLED(CONFIG_USB_PD_TCPM_PS8815)) {
		status = ps8815_transmit_buffer_workaround_check(port);
		if (status != EC_SUCCESS)
			return status;
		status = ps8815_disable_rp_detect_workaround_check(port);
		if (status != EC_SUCCESS)
			return status;
	}

	board_ps8xxx_tcpc_init(port);

	status = tcpci_tcpm_init(port);
	if (status != EC_SUCCESS)
		return status;

	return ps8xxx_dci_disable(port);
}

#ifdef CONFIG_USB_PD_TCPM_PS8751
/*
 * TODO(twawrzynczak): Remove this workaround when no
 * longer needed.  See: https://issuetracker.google.com/147684491
 *
 * This is a workaround for what appears to be a bug in PS8751 firmware
 * version 0x44.  (Does the bug exist in other PS8751 firmware versions?
 * Should this workaround be limited to only 0x44?)
 *
 * With nothing connected to the port, sometimes after DRP is disabled,
 * the CC_STATUS register reads the CC state incorrectly (reading it
 * as though a port partner is detected), which ends up confusing
 * our TCPM.  The workaround for this seems to be a short sleep and
 * then re-reading the CC state.  In other words, the issue shows up
 * as a short glitch or transient, which an extra read and then a short
 * delay will allow the transient to disappear.
 */
static int ps8751_get_gcc(int port, enum tcpc_cc_voltage_status *cc1,
			 enum tcpc_cc_voltage_status *cc2)
{
	int rv;
	int status;
	rv = tcpc_read(port, TCPC_REG_CC_STATUS, &status);
	if (rv)
		return rv;

	/* Derived empirically */
	usleep(300);

	return tcpci_tcpm_get_cc(port, cc1, cc2);
}
#endif

static int ps8xxx_tcpm_set_cc(int port, int pull)
{
	int rv;

	/*
	 * b/178664884: Before presenting Rp on initial connect, disable
	 * internal function that checks Rp value. This is a workaround
	 * in the PS8815 firmware that reports an incorrect value on the CC
	 * lines.
	 *
	 * The PS8815 self-clears these bits.
	 */
	if (ps8815_disable_rp_detect[port] && ps8815_disconnected[port] &&
	    pull == TYPEC_CC_RP) {
		CPRINTS("TCPC%d: disable chip based Rp detect on connection",
			port);
		tcpc_write(port, PS8XXX_REG_RP_DETECT_CONTROL,
			   RP_DETECT_DISABLE);
		ps8815_disconnected[port] = false;
	}

	rv = tcpci_tcpm_set_cc(port, pull);

	/*
	 * b/171430855 delay 1 ms after ROLE_CONTROL updates to prevent
	 * transmit buffer corruption
	 */
	ps8xxx_role_control_delay(port);

	return rv;
}

static int ps8xxx_tcpm_get_cc(int port, enum tcpc_cc_voltage_status *cc1,
			 enum tcpc_cc_voltage_status *cc2)
{
#ifdef CONFIG_USB_PD_TCPM_PS8751
	if (product_id[port] == PS8751_PRODUCT_ID)
		return ps8751_get_gcc(port, cc1, cc2);
#endif

	return tcpci_tcpm_get_cc(port, cc1, cc2);
}

const struct tcpm_drv ps8xxx_tcpm_drv = {
	.init			= ps8xxx_tcpm_init,
	.release		= ps8xxx_tcpm_release,
	.get_cc			= ps8xxx_tcpm_get_cc,
#ifdef CONFIG_USB_PD_VBUS_DETECT_TCPC
	.check_vbus_level	= tcpci_tcpm_check_vbus_level,
#endif
	.select_rp_value	= tcpci_tcpm_select_rp_value,
	.set_cc			= ps8xxx_tcpm_set_cc,
	.set_polarity		= tcpci_tcpm_set_polarity,
#ifdef CONFIG_USB_PD_DECODE_SOP
	.sop_prime_enable	= tcpci_tcpm_sop_prime_enable,
#endif
	.set_vconn		= tcpci_tcpm_set_vconn,
	.set_msg_header		= tcpci_tcpm_set_msg_header,
	.set_rx_enable		= tcpci_tcpm_set_rx_enable,
	.get_message_raw	= tcpci_tcpm_get_message_raw,
	.transmit		= ps8xxx_tcpm_transmit,
	.tcpc_alert		= tcpci_tcpc_alert,
#ifdef CONFIG_USB_PD_DISCHARGE_TCPC
	.tcpc_discharge_vbus	= tcpci_tcpc_discharge_vbus,
#endif
#ifdef CONFIG_USB_PD_DUAL_ROLE_AUTO_TOGGLE
	.drp_toggle		= ps8xxx_tcpc_drp_toggle,
#endif
#ifdef CONFIG_USB_PD_PPC
	.set_snk_ctrl		= tcpci_tcpm_set_snk_ctrl,
	.set_src_ctrl		= tcpci_tcpm_set_src_ctrl,
#endif
	.get_chip_info		= ps8xxx_get_chip_info,
#ifdef CONFIG_USB_PD_TCPC_LOW_POWER
	.enter_low_power_mode	= ps8xxx_enter_low_power_mode,
#endif
	.set_bist_test_mode	= tcpci_set_bist_test_mode,
};

#ifdef CONFIG_CMD_I2C_STRESS_TEST_TCPC
struct i2c_stress_test_dev ps8xxx_i2c_stress_test_dev = {
	.reg_info = {
		.read_reg = PS8XXX_REG_VENDOR_ID_L,
		.read_val = PS8XXX_VENDOR_ID & 0xFF,
		.write_reg = MUX_IN_HPD_ASSERTION_REG,
	},
	.i2c_read = tcpc_i2c_read,
	.i2c_write = tcpc_i2c_write,
};
#endif /* CONFIG_CMD_I2C_STRESS_TEST_TCPC */

#ifdef CONFIG_USB_PD_TCPM_PS8751_CUSTOM_MUX_DRIVER

static int ps8xxx_mux_init(const struct usb_mux *me)
{
	RETURN_ERROR(tcpci_tcpm_mux_init(me));

	/* If this MUX is also the TCPC, then skip init */
	if (!(me->flags & USB_MUX_FLAG_NOT_TCPC))
		return EC_SUCCESS;

	product_id[me->usb_port] = board_get_ps8xxx_product_id(me->usb_port);

	return EC_SUCCESS;
}

/*
 * PS8751 goes to standby mode automatically when both CC lines are set to RP.
 * In standby mode it doesn't respond to first I2C access, but next
 * transactions are working fine (until it goes to sleep again).
 *
 * To wake device documentation recommends read content of 0xA0 register.
 */
void ps8xxx_wake_from_standby(const struct usb_mux *me)
{
	int reg;

	/* Since we are waking up device, this call will most likely fail */
	mux_read(me, PS8XXX_REG_I2C_DEBUGGING_ENABLE, &reg);
	msleep(10);
}

static int ps8xxx_mux_set(const struct usb_mux *me, mux_state_t mux_state,
			  bool *ack_required)
{
	if (product_id[me->usb_port] == PS8751_PRODUCT_ID &&
	    me->flags & USB_MUX_FLAG_NOT_TCPC) {
		ps8xxx_wake_from_standby(me);

		/*
		 * To operate properly, when working as mux only, PS8751 CC
		 * lines needs to be RD all the time. Changing to RP after
		 * setting mux breaks SuperSpeed connection.
		 */
		if (mux_state != USB_PD_MUX_NONE)
			RETURN_ERROR(mux_write(me, TCPC_REG_ROLE_CTRL,
					TCPC_REG_ROLE_CTRL_SET(TYPEC_NO_DRP,
							       TYPEC_RP_USB,
							       TYPEC_CC_RD,
							       TYPEC_CC_RD)));
	}

	return tcpci_tcpm_mux_set(me, mux_state, ack_required);
}

static int ps8xxx_mux_get(const struct usb_mux *me, mux_state_t *mux_state)
{
	if (product_id[me->usb_port] == PS8751_PRODUCT_ID &&
	    me->flags & USB_MUX_FLAG_NOT_TCPC)
		ps8xxx_wake_from_standby(me);

	return tcpci_tcpm_mux_get(me, mux_state);
}

static int ps8xxx_mux_enter_low_power(const struct usb_mux *me)
{
	/*
	 * Set PS8751 lines to RP. This allows device to standby
	 * automatically after ~2 seconds
	 */
	if (product_id[me->usb_port] == PS8751_PRODUCT_ID &&
	    me->flags & USB_MUX_FLAG_NOT_TCPC) {
		/*
		 * It may happen that this write will fail, but
		 * RP seems to be set correctly
		 */
		mux_write(me, TCPC_REG_ROLE_CTRL,
			  TCPC_REG_ROLE_CTRL_SET(TYPEC_NO_DRP, TYPEC_RP_USB,
						 TYPEC_CC_RP, TYPEC_CC_RP));
		return EC_SUCCESS;
	}

	return tcpci_tcpm_mux_enter_low_power(me);
}

const struct usb_mux_driver ps8xxx_usb_mux_driver = {
	.init = ps8xxx_mux_init,
	.set = ps8xxx_mux_set,
	.get = ps8xxx_mux_get,
	.enter_low_power_mode = ps8xxx_mux_enter_low_power,
};

#endif /* CONFIG_USB_PD_TCPM_PS8751_CUSTOM_MUX_DRIVER */<|MERGE_RESOLUTION|>--- conflicted
+++ resolved
@@ -637,27 +637,6 @@
 		chip_info->product_id = product_id[port];
 	}
 
-<<<<<<< HEAD
-	if (chip_info->fw_version_number == 0 ||
-	    chip_info->fw_version_number == -1 || live) {
-#ifdef CONFIG_USB_PD_TCPM_PS8805_FORCE_DID
-		if (chip_info->product_id == PS8805_PRODUCT_ID &&
-		    chip_info->device_id == 0x0001) {
-			rv = ps8805_make_device_id(port, &val);
-			if (rv != EC_SUCCESS)
-				return rv;
-			chip_info->device_id = val;
-		}
-#endif
-#ifdef CONFIG_USB_PD_TCPM_PS8815_FORCE_DID
-		if (chip_info->product_id == PS8815_PRODUCT_ID &&
-		    chip_info->device_id == 0x0001) {
-			rv = ps8815_make_device_id(port, &val);
-			if (rv != EC_SUCCESS)
-				return rv;
-			chip_info->device_id = val;
-		}
-=======
 #ifdef CONFIG_USB_PD_TCPM_PS8805_FORCE_DID
 	if (chip_info->product_id == PS8805_PRODUCT_ID &&
 	    chip_info->device_id == 0x0001) {
@@ -666,7 +645,6 @@
 			return rv;
 		chip_info->device_id = val;
 	}
->>>>>>> 110f908a
 #endif
 #ifdef CONFIG_USB_PD_TCPM_PS8815_FORCE_DID
 	if (chip_info->product_id == PS8815_PRODUCT_ID &&
