#!/usr/bin/env python3
# -*- coding: utf-8 -*-
# Copyright 2020 The Chromium OS Authors. All rights reserved.
# Use of this source code is governed by a BSD-style license that can be
# found in the LICENSE file.
"""Build, bundle, or test all of the EC boards.

This is the entry point for the custom firmware builder workflow recipe.  It
gets invoked by chromite/api/controller/firmware.py.
"""

import argparse
import multiprocessing
import os
import subprocess
import sys

<<<<<<< HEAD
# TODO(crbug/1181505): Code outside of chromite should not be importing from
# chromite.api.gen.  Import json_format after that so we get the matching one.
from chromite.api.gen.chromite.api import firmware_pb2
from google.protobuf import json_format


DEFAULT_BUNDLE_DIRECTORY = '/tmp/artifact_bundles'
DEFAULT_BUNDLE_METADATA_FILE = '/tmp/artifact_bundle_metadata'
=======
# pylint: disable=import-error
from google.protobuf import json_format
# TODO(crbug/1181505): Code outside of chromite should not be importing from
# chromite.api.gen.  Import json_format after that so we get the matching one.
from chromite.api.gen.chromite.api import firmware_pb2
>>>>>>> 4e2d1981


DEFAULT_BUNDLE_DIRECTORY = '/tmp/artifact_bundles'
DEFAULT_BUNDLE_METADATA_FILE = '/tmp/artifact_bundle_metadata'

# The the list of boards whose on-device unit tests we will verify compilation.
# TODO(b/172501728) On-device unit tests should build for all boards, but
# they've bit rotted, so we only build the ones that compile.
BOARDS_UNIT_TEST = [
    'bloonchipper',
    'dartmonkey',
]


def build(opts):
    """Builds all EC firmware targets

    Note that when we are building unit tests for code coverage, we don't
    need this step. It builds EC **firmware** targets, but unit tests with
    code coverage are all host-based. So if the --code-coverage flag is set,
    we don't need to build the firmware targets and we can return without
    doing anything but creating the metrics file and giving an informational
    message.
    """
    # TODO(b/169178847): Add appropriate metric information
    metrics = firmware_pb2.FwBuildMetricList()
    with open(opts.metrics, 'w') as f:
        f.write(json_format.MessageToJson(metrics))

    if opts.code_coverage:
        print("When --code-coverage is selected, 'build' is a no-op. "
<<<<<<< HEAD
            "Run 'test' with --code-coverage instead.")
        return

    subprocess.run(['make', 'buildall_only', '-j{}'.format(opts.cpus)],
=======
              "Run 'test' with --code-coverage instead.")
        return

    cmd = ['make', 'buildall_only', '-j{}'.format(opts.cpus)]
    print(f'# Running {" ".join(cmd)}.')
    subprocess.run(cmd,
>>>>>>> 4e2d1981
                   cwd=os.path.dirname(__file__),
                   check=True)


def bundle(opts):
    if opts.code_coverage:
        bundle_coverage(opts)
    else:
        bundle_firmware(opts)


def get_bundle_dir(opts):
    """Get the directory for the bundle from opts or use the default.

<<<<<<< HEAD
    Also create the directory if it doesn't exist."""
    bundle_dir = opts.output_dir if opts.output_dir else DEFAULT_BUNDLE_DIRECTORY
=======
    Also create the directory if it doesn't exist.
    """
    bundle_dir = opts.output_dir if opts.output_dir else \
        DEFAULT_BUNDLE_DIRECTORY
>>>>>>> 4e2d1981
    if not os.path.isdir(bundle_dir):
        os.mkdir(bundle_dir)
    return bundle_dir


def write_metadata(opts, info):
    """Write the metadata about the bundle."""
<<<<<<< HEAD
    bundle_metadata_file = opts.metadata if opts.metadata else DEFAULT_BUNDLE_METADATA_FILE
=======
    bundle_metadata_file = opts.metadata if opts.metadata else \
        DEFAULT_BUNDLE_METADATA_FILE
>>>>>>> 4e2d1981
    with open(bundle_metadata_file, 'w') as f:
        f.write(json_format.MessageToJson(info))


def bundle_coverage(opts):
    """Bundles the artifacts from code coverage into its own tarball."""
    info = firmware_pb2.FirmwareArtifactInfo()
    info.bcs_version_info.version_string = opts.bcs_version
    bundle_dir = get_bundle_dir(opts)
    ec_dir = os.path.dirname(__file__)
    tarball_name = 'coverage.tbz2'
    tarball_path = os.path.join(bundle_dir, tarball_name)
    cmd = ['tar', 'cvfj', tarball_path, 'lcov.info']
    subprocess.run(cmd, cwd=os.path.join(ec_dir, 'build/coverage'), check=True)
    meta = info.objects.add()
    meta.file_name = tarball_name
<<<<<<< HEAD
    meta.lcov_info.type = firmware_pb2.FirmwareArtifactInfo.LcovTarballInfo.LcovType.LCOV
=======
    meta.lcov_info.type = (
        firmware_pb2.FirmwareArtifactInfo.LcovTarballInfo.LcovType.LCOV)
>>>>>>> 4e2d1981

    write_metadata(opts, info)


def bundle_firmware(opts):
    """Bundles the artifacts from each target into its own tarball."""
    info = firmware_pb2.FirmwareArtifactInfo()
    info.bcs_version_info.version_string = opts.bcs_version
    bundle_dir = get_bundle_dir(opts)
    ec_dir = os.path.dirname(__file__)
    for build_target in sorted(os.listdir(os.path.join(ec_dir, 'build'))):
        tarball_name = ''.join([build_target, '.firmware.tbz2'])
        tarball_path = os.path.join(bundle_dir, tarball_name)
        cmd = [
            'tar', 'cvfj', tarball_path, '--exclude=*.o.d', '--exclude=*.o', '.'
        ]
        subprocess.run(
            cmd, cwd=os.path.join(ec_dir, 'build', build_target), check=True)
        meta = info.objects.add()
        meta.file_name = tarball_name
<<<<<<< HEAD
        meta.tarball_info.type = firmware_pb2.FirmwareArtifactInfo.TarballInfo.FirmwareType.EC
        # TODO(kmshelton): Populate the rest of metadata contents as it gets defined in
        # infra/proto/src/chromite/api/firmware.proto.
=======
        meta.tarball_info.type = (
            firmware_pb2.FirmwareArtifactInfo.TarballInfo.FirmwareType.EC)
        # TODO(kmshelton): Populate the rest of metadata contents as it gets
        # defined in infra/proto/src/chromite/api/firmware.proto.
>>>>>>> 4e2d1981

    write_metadata(opts, info)


def test(opts):
    """Runs all of the unit tests for EC firmware"""
    # TODO(b/169178847): Add appropriate metric information
    metrics = firmware_pb2.FwTestMetricList()
    with open(opts.metrics, 'w') as f:
        f.write(json_format.MessageToJson(metrics))

    # If building for code coverage, build the 'coverage' target, which
    # builds the posix-based unit tests for code coverage and assembles
    # the LCOV information.
    #
    # Otherwise, build the 'runtests' target, which verifies all
    # posix-based unit tests build and pass.
    target = 'coverage' if opts.code_coverage else 'runtests'
<<<<<<< HEAD
    subprocess.run(['make', target, '-j{}'.format(opts.cpus)],
=======
    cmd = ['make', target, '-j{}'.format(opts.cpus)]
    print(f'# Running {" ".join(cmd)}.')
    subprocess.run(cmd,
>>>>>>> 4e2d1981
                   cwd=os.path.dirname(__file__),
                   check=True)

    if not opts.code_coverage:
        # Verify compilation of the on-device unit test binaries.
        # TODO(b/172501728) These should build  for all boards, but they've bit
        # rotted, so we only build the ones that compile.
<<<<<<< HEAD
        subprocess.run(
            ['make', 'BOARD=bloonchipper', 'tests', '-j{}'.format(opts.cpus)],
            cwd=os.path.dirname(__file__),
            check=True)


def main(args):
    """Builds, bundles, or tests all of the EC targets and reports build metrics."""
=======
        cmd = ['make', '-j{}'.format(opts.cpus)]
        cmd.extend(['tests-' + b for b in BOARDS_UNIT_TEST])
        print(f'# Running {" ".join(cmd)}.')
        subprocess.run(cmd,
                       cwd=os.path.dirname(__file__),
                       check=True)


def main(args):
    """Builds, bundles, or tests all of the EC targets.

    Additionally, the tool reports build metrics.
    """
>>>>>>> 4e2d1981
    opts = parse_args(args)

    if not hasattr(opts, 'func'):
        print('Must select a valid sub command!')
        return -1

    # Run selected sub command function
    try:
        opts.func(opts)
    except subprocess.CalledProcessError:
        return 1
    else:
        return 0


def parse_args(args):
    parser = argparse.ArgumentParser(description=__doc__)

    parser.add_argument(
        '--cpus',
        default=multiprocessing.cpu_count(),
        help='The number of cores to use.',
    )

    parser.add_argument(
        '--metrics',
        dest='metrics',
        required=True,
        help='File to write the json-encoded MetricsList proto message.',
    )

    parser.add_argument(
        '--metadata',
        required=False,
<<<<<<< HEAD
        help=
        'Full pathname for the file in which to write build artifact metadata.',
=======
        help='Full pathname for the file in which to write build artifact '
        'metadata.',
>>>>>>> 4e2d1981
    )

    parser.add_argument(
        '--output-dir',
        required=False,
<<<<<<< HEAD
        help=
        'Full pathanme for the directory in which to bundle build artifacts.',
=======
        help='Full pathanme for the directory in which to bundle build '
        'artifacts.',
>>>>>>> 4e2d1981
    )

    parser.add_argument(
        '--code-coverage',
        required=False,
        action='store_true',
        help='Build host-based unit tests for code coverage.',
    )

    parser.add_argument(
        '--bcs-version',
        dest='bcs_version',
        default='',
        required=False,
        # TODO(b/180008931): make this required=True.
        help='BCS version to include in metadata.',
    )

    # Would make this required=True, but not available until 3.7
    sub_cmds = parser.add_subparsers()

    build_cmd = sub_cmds.add_parser('build',
                                    help='Builds all firmware targets')
    build_cmd.set_defaults(func=build)

    build_cmd = sub_cmds.add_parser('bundle',
                                    help='Creates a tarball containing build '
                                    'artifacts from all firmware targets')
    build_cmd.set_defaults(func=bundle)

    test_cmd = sub_cmds.add_parser('test', help='Runs all firmware unit tests')
    test_cmd.set_defaults(func=test)

    return parser.parse_args(args)


if __name__ == '__main__':
    sys.exit(main(sys.argv[1:]))<|MERGE_RESOLUTION|>--- conflicted
+++ resolved
@@ -15,22 +15,11 @@
 import subprocess
 import sys
 
-<<<<<<< HEAD
-# TODO(crbug/1181505): Code outside of chromite should not be importing from
-# chromite.api.gen.  Import json_format after that so we get the matching one.
-from chromite.api.gen.chromite.api import firmware_pb2
-from google.protobuf import json_format
-
-
-DEFAULT_BUNDLE_DIRECTORY = '/tmp/artifact_bundles'
-DEFAULT_BUNDLE_METADATA_FILE = '/tmp/artifact_bundle_metadata'
-=======
 # pylint: disable=import-error
 from google.protobuf import json_format
 # TODO(crbug/1181505): Code outside of chromite should not be importing from
 # chromite.api.gen.  Import json_format after that so we get the matching one.
 from chromite.api.gen.chromite.api import firmware_pb2
->>>>>>> 4e2d1981
 
 
 DEFAULT_BUNDLE_DIRECTORY = '/tmp/artifact_bundles'
@@ -62,19 +51,12 @@
 
     if opts.code_coverage:
         print("When --code-coverage is selected, 'build' is a no-op. "
-<<<<<<< HEAD
-            "Run 'test' with --code-coverage instead.")
-        return
-
-    subprocess.run(['make', 'buildall_only', '-j{}'.format(opts.cpus)],
-=======
               "Run 'test' with --code-coverage instead.")
         return
 
     cmd = ['make', 'buildall_only', '-j{}'.format(opts.cpus)]
     print(f'# Running {" ".join(cmd)}.')
     subprocess.run(cmd,
->>>>>>> 4e2d1981
                    cwd=os.path.dirname(__file__),
                    check=True)
 
@@ -89,15 +71,10 @@
 def get_bundle_dir(opts):
     """Get the directory for the bundle from opts or use the default.
 
-<<<<<<< HEAD
-    Also create the directory if it doesn't exist."""
-    bundle_dir = opts.output_dir if opts.output_dir else DEFAULT_BUNDLE_DIRECTORY
-=======
     Also create the directory if it doesn't exist.
     """
     bundle_dir = opts.output_dir if opts.output_dir else \
         DEFAULT_BUNDLE_DIRECTORY
->>>>>>> 4e2d1981
     if not os.path.isdir(bundle_dir):
         os.mkdir(bundle_dir)
     return bundle_dir
@@ -105,12 +82,8 @@
 
 def write_metadata(opts, info):
     """Write the metadata about the bundle."""
-<<<<<<< HEAD
-    bundle_metadata_file = opts.metadata if opts.metadata else DEFAULT_BUNDLE_METADATA_FILE
-=======
     bundle_metadata_file = opts.metadata if opts.metadata else \
         DEFAULT_BUNDLE_METADATA_FILE
->>>>>>> 4e2d1981
     with open(bundle_metadata_file, 'w') as f:
         f.write(json_format.MessageToJson(info))
 
@@ -127,12 +100,8 @@
     subprocess.run(cmd, cwd=os.path.join(ec_dir, 'build/coverage'), check=True)
     meta = info.objects.add()
     meta.file_name = tarball_name
-<<<<<<< HEAD
-    meta.lcov_info.type = firmware_pb2.FirmwareArtifactInfo.LcovTarballInfo.LcovType.LCOV
-=======
     meta.lcov_info.type = (
         firmware_pb2.FirmwareArtifactInfo.LcovTarballInfo.LcovType.LCOV)
->>>>>>> 4e2d1981
 
     write_metadata(opts, info)
 
@@ -153,16 +122,10 @@
             cmd, cwd=os.path.join(ec_dir, 'build', build_target), check=True)
         meta = info.objects.add()
         meta.file_name = tarball_name
-<<<<<<< HEAD
-        meta.tarball_info.type = firmware_pb2.FirmwareArtifactInfo.TarballInfo.FirmwareType.EC
-        # TODO(kmshelton): Populate the rest of metadata contents as it gets defined in
-        # infra/proto/src/chromite/api/firmware.proto.
-=======
         meta.tarball_info.type = (
             firmware_pb2.FirmwareArtifactInfo.TarballInfo.FirmwareType.EC)
         # TODO(kmshelton): Populate the rest of metadata contents as it gets
         # defined in infra/proto/src/chromite/api/firmware.proto.
->>>>>>> 4e2d1981
 
     write_metadata(opts, info)
 
@@ -181,13 +144,9 @@
     # Otherwise, build the 'runtests' target, which verifies all
     # posix-based unit tests build and pass.
     target = 'coverage' if opts.code_coverage else 'runtests'
-<<<<<<< HEAD
-    subprocess.run(['make', target, '-j{}'.format(opts.cpus)],
-=======
     cmd = ['make', target, '-j{}'.format(opts.cpus)]
     print(f'# Running {" ".join(cmd)}.')
     subprocess.run(cmd,
->>>>>>> 4e2d1981
                    cwd=os.path.dirname(__file__),
                    check=True)
 
@@ -195,16 +154,6 @@
         # Verify compilation of the on-device unit test binaries.
         # TODO(b/172501728) These should build  for all boards, but they've bit
         # rotted, so we only build the ones that compile.
-<<<<<<< HEAD
-        subprocess.run(
-            ['make', 'BOARD=bloonchipper', 'tests', '-j{}'.format(opts.cpus)],
-            cwd=os.path.dirname(__file__),
-            check=True)
-
-
-def main(args):
-    """Builds, bundles, or tests all of the EC targets and reports build metrics."""
-=======
         cmd = ['make', '-j{}'.format(opts.cpus)]
         cmd.extend(['tests-' + b for b in BOARDS_UNIT_TEST])
         print(f'# Running {" ".join(cmd)}.')
@@ -218,7 +167,6 @@
 
     Additionally, the tool reports build metrics.
     """
->>>>>>> 4e2d1981
     opts = parse_args(args)
 
     if not hasattr(opts, 'func'):
@@ -253,25 +201,15 @@
     parser.add_argument(
         '--metadata',
         required=False,
-<<<<<<< HEAD
-        help=
-        'Full pathname for the file in which to write build artifact metadata.',
-=======
         help='Full pathname for the file in which to write build artifact '
         'metadata.',
->>>>>>> 4e2d1981
     )
 
     parser.add_argument(
         '--output-dir',
         required=False,
-<<<<<<< HEAD
-        help=
-        'Full pathanme for the directory in which to bundle build artifacts.',
-=======
         help='Full pathanme for the directory in which to bundle build '
         'artifacts.',
->>>>>>> 4e2d1981
     )
 
     parser.add_argument(
