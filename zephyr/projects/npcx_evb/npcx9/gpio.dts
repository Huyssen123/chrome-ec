--- conflicted
+++ resolved
@@ -17,29 +17,17 @@
 			label = "WP_L";
 		};
 		gpio_ac_present: ac_present {
-<<<<<<< HEAD
-			gpios = <&gpio7 4 (GPIO_INPUT | GPIO_PULL_UP)>;
-=======
 			gpios = <&gpiod 2 GPIO_INPUT>;
->>>>>>> 110f908a
 			enum-name = "GPIO_AC_PRESENT";
 			label = "AC_PRESENT";
 		};
 		gpio_power_button_l: power_button_l {
-<<<<<<< HEAD
-			gpios = <&gpio7 5 (GPIO_INPUT | GPIO_PULL_UP)>;
-=======
 			gpios = <&gpio0 0 GPIO_INPUT>;
->>>>>>> 110f908a
 			enum-name = "GPIO_POWER_BUTTON_L";
 			label = "POWER_BUTTON_L";
 		};
 		gpio_lid_open: lid_open {
-<<<<<<< HEAD
-			gpios = <&gpioa 6 (GPIO_INPUT | GPIO_PULL_DOWN)>;
-=======
 			gpios = <&gpio0 1 GPIO_INPUT>;
->>>>>>> 110f908a
 			enum-name = "GPIO_LID_OPEN";
 			label = "LID_OPEN";
 		};
