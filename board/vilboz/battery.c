--- conflicted
+++ resolved
@@ -427,22 +427,6 @@
 			if (chg_temp_c >= chg_curr_table[current_level + 1].on)
 				current_level = current_level + 1;
 		}
-<<<<<<< HEAD
-	}
-
-	/*
-	 * Prevent level always minus 0 or over table steps.
-	 */
-	if (current_level < 0)
-		current_level = 0;
-	else if (current_level >= NUM_CHG_CURRENT_LEVELS)
-		current_level = NUM_CHG_CURRENT_LEVELS - 1;
-
-	prev_tmp = chg_temp_c;
-	current = chg_curr_table[current_level].curr_ma;
-
-	curr->requested_current = MIN(curr->requested_current, current);
-=======
 		/*
 		 * Prevent level always minus 0 or over table steps.
 		 */
@@ -456,7 +440,6 @@
 
 		curr->requested_current = MIN(curr->requested_current, current);
 	}
->>>>>>> d97b73b8
 
 	return 0;
 }
