/* Copyright 2021 The Chromium OS Authors. All rights reserved.
 * Use of this source code is governed by a BSD-style license that can be
 * found in the LICENSE file.
 */

/* Primus board configuration */

#ifndef __CROS_EC_BOARD_H
#define __CROS_EC_BOARD_H

#include "compile_time_macros.h"

/* Baseboard features */
#include "baseboard.h"

#define CONFIG_SYSTEM_UNLOCKED

/*
 * This will happen automatically on NPCX9 ES2 and later. Do not remove
 * until we can confirm all earlier chips are out of service.
 */
#define CONFIG_HIBERNATE_PSL_VCC1_RST_WAKEUP

#define CONFIG_MP2964

/* Sensors */
#undef CONFIG_TABLET_MODE
#undef CONFIG_TABLET_MODE_SWITCH
#undef CONFIG_GMR_TABLET_MODE

/* USB Type A Features */
#define USB_PORT_COUNT			1
#define CONFIG_USB_PORT_POWER_DUMB

/* USB Type C and USB PD defines */
#define CONFIG_USB_PD_REQUIRE_AP_MODE_ENTRY

#undef  CONFIG_USB_PD_TCPM_NCT38XX
#define CONFIG_USB_PD_TCPM_RT1715
#define CONFIG_USBC_RETIMER_INTEL_BB

#define CONFIG_USBC_PPC_SYV682X

#define PD_POWER_SUPPLY_TURN_ON_DELAY	30000 /* us */
#define PD_POWER_SUPPLY_TURN_OFF_DELAY	30000 /* us */
#define PD_VCONN_SWAP_DELAY		5000 /* us */

/*
 * Passive USB-C cables only support up to 60W.
 */
#define PD_OPERATING_POWER_MW	15000
#define PD_MAX_POWER_MW		60000
#define PD_MAX_CURRENT_MA	3000
#define PD_MAX_VOLTAGE_MV	20000

/*
 * Macros for GPIO signals used in common code that don't match the
 * schematic names. Signal names in gpio.inc match the schematic and are
 * then redefined here to so it's more clear which signal is being used for
 * which purpose.
 */
#define GPIO_AC_PRESENT			GPIO_ACOK_OD
#define GPIO_CPU_PROCHOT		GPIO_EC_PROCHOT_ODL
#define GPIO_EC_INT_L			GPIO_EC_PCH_INT_ODL
#define GPIO_ENABLE_BACKLIGHT		GPIO_EC_EN_EDP_BL
#define GPIO_ENTERING_RW		GPIO_EC_ENTERING_RW
#define GPIO_KBD_KSO2			GPIO_EC_KSO_02_INV
#define GPIO_PACKET_MODE_EN		GPIO_EC_GSC_PACKET_MODE
#define GPIO_PCH_PWRBTN_L		GPIO_EC_PCH_PWR_BTN_ODL
#define GPIO_PCH_RSMRST_L		GPIO_EC_PCH_RSMRST_L
#define GPIO_PCH_RTCRST			GPIO_EC_PCH_RTCRST
#define GPIO_PCH_SLP_S0_L		GPIO_SYS_SLP_S0IX_L
#define GPIO_PCH_SLP_S3_L		GPIO_SLP_S3_L

/*
 * GPIO_EC_PCH_INT_ODL is used for MKBP events as well as a PCH wakeup
 * signal.
 */
#define GPIO_PCH_WAKE_L			GPIO_EC_PCH_INT_ODL
#define GPIO_PG_EC_ALL_SYS_PWRGD	GPIO_SEQ_EC_ALL_SYS_PG
#define GPIO_PG_EC_DSW_PWROK		GPIO_SEQ_EC_DSW_PWROK
#define GPIO_PG_EC_RSMRST_ODL		GPIO_SEQ_EC_RSMRST_ODL
#define GPIO_POWER_BUTTON_L		GPIO_GSC_EC_PWR_BTN_ODL
#define GPIO_RSMRST_L_PGOOD		GPIO_SEQ_EC_RSMRST_ODL
#define GPIO_SYS_RESET_L		GPIO_SYS_RST_ODL
#define GPIO_WP_L			GPIO_EC_WP_ODL

#define GPIO_ID_1_EC_KB_BL_EN		GPIO_EC_BATT_PRES_ODL

/* System has back-lit keyboard */
#define CONFIG_PWM_KBLIGHT

/* Keyboard features */
#define CONFIG_KEYBOARD_REFRESH_ROW3

/* I2C Bus Configuration */

#define I2C_PORT_USB_C0_TCPC		NPCX_I2C_PORT1_0
#define I2C_PORT_USB_C1_TCPC		NPCX_I2C_PORT4_1
#define I2C_PORT_USB_C0_C1_PPC_BC	NPCX_I2C_PORT2_0
#define I2C_PORT_USB_C0_C1_BC12		NPCX_I2C_PORT2_0
#define I2C_PORT_USB_C0_C1_RT		NPCX_I2C_PORT3_0
#define I2C_PORT_BATTERY		NPCX_I2C_PORT5_0
#define I2C_PORT_USB_A0_A1_MIX		NPCX_I2C_PORT6_1
#define I2C_PORT_CHARGER		NPCX_I2C_PORT7_0
#define I2C_PORT_EEPROM			NPCX_I2C_PORT7_0
#define I2C_PORT_MP2964			NPCX_I2C_PORT7_0

#define I2C_ADDR_EEPROM_FLAGS	0x50

#define I2C_ADDR_MP2964_FLAGS	0x20

#define USBC_PORT_C0_BB_RETIMER_I2C_ADDR	0x56
#define USBC_PORT_C1_BB_RETIMER_I2C_ADDR	0x57

/* Enabling Thunderbolt-compatible mode */
#define CONFIG_USB_PD_TBT_COMPAT_MODE

/* Enabling USB4 mode */
#define CONFIG_USB_PD_USB4

/* Retimer */
#define CONFIG_USBC_RETIMER_FW_UPDATE

/* Thermal features */
#define CONFIG_THERMISTOR
#define CONFIG_TEMP_SENSOR
#define CONFIG_TEMP_SENSOR_POWER_GPIO	GPIO_SEQ_EC_DSW_PWROK
#define CONFIG_STEINHART_HART_3V3_30K9_47K_4050B

/* LED */
#define CONFIG_BATTERY_LEVEL_NEAR_FULL 91

#define CONFIG_FANS			FAN_CH_COUNT

/* Charger defines */
#define CONFIG_CHARGER_BQ25720
#define CONFIG_CHARGER_BQ25720_VSYS_TH2_DV	70
#define CONFIG_CHARGE_RAMP_SW
#define CONFIG_CHARGER_SENSE_RESISTOR		10
#define CONFIG_CHARGER_SENSE_RESISTOR_AC	10

/* PS2 defines */
#define CONFIG_8042_AUX
#define CONFIG_PS2
#define CONFIG_CMD_PS2
/* Button */
#undef CONFIG_VOLUME_BUTTONS

#ifndef __ASSEMBLER__

#include "gpio_signal.h"	/* needed by registers.h */
#include "registers.h"
#include "usbc_config.h"

enum adc_channel {
	ADC_TEMP_SENSOR_1_DDR_SOC,
	ADC_TEMP_SENSOR_2_SSD,
	ADC_TEMP_SENSOR_3_CHARGER,
	ADC_TEMP_SENSOR_4_MEMORY,
	ADC_TEMP_SENSOR_5_USBC,
	ADC_CH_COUNT
};

enum temp_sensor_id {
	TEMP_SENSOR_1_DDR_SOC,
	TEMP_SENSOR_2_SSD,
	TEMP_SENSOR_3_CHARGER,
	TEMP_SENSOR_4_MEMORY,
	TEMP_SENSOR_5_USBC,
	TEMP_SENSOR_COUNT
};

enum sensor_id {
	LID_ACCEL = 0,
	BASE_ACCEL,
	BASE_GYRO,
	CLEAR_ALS,
	RGB_ALS,
	SENSOR_COUNT
};

enum battery_type {
	BATTERY_SUNWODA,
<<<<<<< HEAD
=======
	BATTERY_SMP,
>>>>>>> 110f908a
	BATTERY_TYPE_COUNT
};

enum pwm_channel {
	PWM_CH_LED2_WHITE = 0,	/* PWM0 (white charger) */
	PWM_CH_TKP_A_LED_N,		/* PWM1 (LOGO led on A cover) */
	PWM_CH_LED1_AMBER,		/* PWM2 (orange charger) */
	PWM_CH_KBLIGHT,			/* PWM3 */
	PWM_CH_FAN,			/* PWM5 */
	PWM_CH_LED4,			/* PWM7 (power) */
	PWM_CH_COUNT
};

enum fan_channel {
	FAN_CH_0 = 0,
	FAN_CH_COUNT
};

enum mft_channel {
	MFT_CH_0 = 0,
	MFT_CH_COUNT
};

#endif /* !__ASSEMBLER__ */

#endif /* __CROS_EC_BOARD_H */<|MERGE_RESOLUTION|>--- conflicted
+++ resolved
@@ -182,10 +182,7 @@
 
 enum battery_type {
 	BATTERY_SUNWODA,
-<<<<<<< HEAD
-=======
 	BATTERY_SMP,
->>>>>>> 110f908a
 	BATTERY_TYPE_COUNT
 };
 
