--- conflicted
+++ resolved
@@ -20,30 +20,6 @@
 	.poll_timeout_us = 100 * MSEC,
 	.actual_key_mask = {
 		0x1c, 0xff, 0xff, 0xff, 0xff, 0xf5, 0xff,
-<<<<<<< HEAD
-		0xa4, 0xff, 0xfe, 0x55, 0xfa, 0xca  /* full set */
-	},
-};
-
-static const struct ec_response_keybd_config primus_kb = {
-	.num_top_row_keys = 14,
-	.action_keys = {
-		TK_BACK,		/* T1 */
-		TK_REFRESH,		/* T2 */
-		TK_FULLSCREEN,		/* T3 */
-		TK_OVERVIEW,		/* T4 */
-		TK_SNAPSHOT,		/* T5 */
-		TK_BRIGHTNESS_DOWN,	/* T6 */
-		TK_BRIGHTNESS_UP,	/* T7 */
-		TK_PREV_TRACK,		/* T8 */
-		TK_PLAY_PAUSE,		/* T9 */
-		TK_NEXT_TRACK,		/* T10 */
-		TK_MICMUTE,		/* T11 */
-		TK_VOL_MUTE,		/* T12 */
-		TK_VOL_DOWN,		/* T13 */
-		TK_VOL_UP,		/* T14 */
-	},
-=======
 		0xa4, 0xff, 0xfe, 0x55, 0xfb, 0xca  /* full set */
 	},
 };
@@ -66,7 +42,6 @@
 		TK_VOL_DOWN,		/* T13 */
 		TK_VOL_UP,		/* T14 */
 	},
->>>>>>> 110f908a
 	.capabilities = KEYBD_CAP_SCRNLOCK_KEY,
 };
 
