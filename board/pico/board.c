/* Copyright 2021 The Chromium OS Authors. All rights reserved.
 * Use of this source code is governed by a BSD-style license that can be
 * found in the LICENSE file.
 */

#include "adc.h"
#include "adc_chip.h"
#include "backlight.h"
#include "button.h"
#include "charge_manager.h"
#include "charge_ramp.h"
#include "charge_state.h"
#include "charger.h"
#include "chipset.h"
#include "common.h"
#include "console.h"
#include "driver/accel_kionix.h"
#include "driver/accelgyro_bmi_common.h"
#include "driver/battery/max17055.h"
#include "driver/bc12/pi3usb9201.h"
#include "driver/charger/isl923x.h"
#include "driver/tcpm/it83xx_pd.h"
#include "driver/usb_mux/it5205.h"
#include "ec_commands.h"
#include "extpower.h"
#include "gpio.h"
#include "hooks.h"
#include "host_command.h"
#include "i2c.h"
#include "keyboard_scan.h"
#include "lid_switch.h"
#include "power.h"
#include "power_button.h"
#include "registers.h"
#include "spi.h"
#include "system.h"
#include "tablet_mode.h"
#include "task.h"
#include "tcpm/tcpm.h"
#include "timer.h"
#include "uart.h"
#include "usb_charge.h"
#include "usb_mux.h"
#include "usb_pd_tcpm.h"
#include "util.h"

#define CPRINTS(format, args...) cprints(CC_USBCHARGE, format, ## args)
#define CPRINTF(format, args...) cprintf(CC_USBCHARGE, format, ## args)

#include "gpio_list.h"

#ifndef VARIANT_KUKUI_NO_SENSORS
/* Motion sensors */
/* Mutexes */
static struct mutex g_lid_mutex;
static struct mutex g_base_mutex;

/* Rotation matrixes */
static const mat33_fp_t lid_standard_ref = {
	{FLOAT_TO_FP(1), 0, 0},
	{0, FLOAT_TO_FP(-1), 0},
	{0, 0, FLOAT_TO_FP(-1)}
};

static const mat33_fp_t base_standard_ref = {
	{FLOAT_TO_FP(1), 0, 0},
	{0, FLOAT_TO_FP(1), 0},
	{0, 0, FLOAT_TO_FP(1)}
};

/* sensor private data */
static struct kionix_accel_data g_kx022_data;
static struct bmi_drv_data_t g_bmi160_data;

struct motion_sensor_t motion_sensors[] = {
	[LID_ACCEL] = {
	 .name = "Lid Accel",
	 .active_mask = SENSOR_ACTIVE_S0_S3,
	 .chip = MOTIONSENSE_CHIP_KX022,
	 .type = MOTIONSENSE_TYPE_ACCEL,
	 .location = MOTIONSENSE_LOC_LID,
	 .drv = &kionix_accel_drv,
	 .mutex = &g_lid_mutex,
	 .drv_data = &g_kx022_data,
	 .port = I2C_PORT_SENSORS,
	 .i2c_spi_addr_flags = KX022_ADDR1_FLAGS,
	 .rot_standard_ref = &lid_standard_ref,
<<<<<<< HEAD
=======
	 .min_frequency = KX022_ACCEL_MIN_FREQ,
	 .max_frequency = KX022_ACCEL_MAX_FREQ,
>>>>>>> 110f908a
	 .default_range = 2, /* g, enough to calculate lid angle. */
	 .config = {
		/* EC use accel for angle detection */
		[SENSOR_CONFIG_EC_S0] = {
			.odr = 10000 | ROUND_UP_FLAG,
		},
		 /* Sensor on for lid angle detection */
		[SENSOR_CONFIG_EC_S3] = {
			.odr = 10000 | ROUND_UP_FLAG,
		},
	 },
	},
	/*
	 * Note: bmi160: supports accelerometer and gyro sensor
	 * Requirement: accelerometer sensor must init before gyro sensor
	 * DO NOT change the order of the following table.
	 */
	[BASE_ACCEL] = {
	 .name = "Accel",
	 .active_mask = SENSOR_ACTIVE_S0_S3,
	 .chip = MOTIONSENSE_CHIP_BMI160,
	 .type = MOTIONSENSE_TYPE_ACCEL,
	 .location = MOTIONSENSE_LOC_BASE,
	 .drv = &bmi160_drv,
	 .mutex = &g_base_mutex,
	 .drv_data = &g_bmi160_data,
	 .port = I2C_PORT_SENSORS,
	 .i2c_spi_addr_flags = BMI160_ADDR0_FLAGS,
	 .rot_standard_ref = &base_standard_ref,
	 .default_range = 4,  /* g, to meet CDD 7.3.1/C-1-4 reqs */
	 .min_frequency = BMI_ACCEL_MIN_FREQ,
	 .max_frequency = BMI_ACCEL_MAX_FREQ,
	 .config = {
		 /* EC use accel for angle detection */
		 [SENSOR_CONFIG_EC_S0] = {
			.odr = 10000 | ROUND_UP_FLAG,
			.ec_rate = 100 * MSEC,
		 },
		 /* Sensor on for angle detection */
		 [SENSOR_CONFIG_EC_S3] = {
			.odr = 10000 | ROUND_UP_FLAG,
			.ec_rate = 100 * MSEC,
		 },
	 },
	},
	[BASE_GYRO] = {
	 .name = "Gyro",
	 .active_mask = SENSOR_ACTIVE_S0_S3,
	 .chip = MOTIONSENSE_CHIP_BMI160,
	 .type = MOTIONSENSE_TYPE_GYRO,
	 .location = MOTIONSENSE_LOC_BASE,
	 .drv = &bmi160_drv,
	 .mutex = &g_base_mutex,
	 .drv_data = &g_bmi160_data,
	 .port = I2C_PORT_SENSORS,
	 .i2c_spi_addr_flags = BMI160_ADDR0_FLAGS,
	 .default_range = 1000, /* dps */
	 .rot_standard_ref = &base_standard_ref,
	 .min_frequency = BMI_GYRO_MIN_FREQ,
	 .max_frequency = BMI_GYRO_MAX_FREQ,
	},
};
unsigned int motion_sensor_count = ARRAY_SIZE(motion_sensors);

static bool board_is_convertible(void)
{
	int sku = system_get_sku_id();

	return sku == 1;
}

int board_sensor_at_360(void)
{
	if (board_is_convertible())
		return !gpio_get_level(GMR_TABLET_MODE_GPIO_L);

	return 0;
}
#endif /* !VARIANT_KUKUI_NO_SENSORS */
/*
 * Map keyboard connector pins to EC GPIO pins for factory test.
 * Pins mapped to {-1, -1} are skipped.
 * The connector has 24 pins total, and there is no pin 0.
 */
const int keyboard_factory_scan_pins[][2] = {
	{-1, -1}, {GPIO_KSO_H, 4}, {GPIO_KSO_H, 0}, {GPIO_KSO_H, 1},
	{GPIO_KSO_H, 3}, {GPIO_KSO_H, 2}, {-1, -1}, {-1, -1},
	{GPIO_KSO_L, 5}, {GPIO_KSO_L, 6}, {-1, -1}, {GPIO_KSO_L, 3},
	{GPIO_KSO_L, 2}, {GPIO_KSI, 0}, {GPIO_KSO_L, 1}, {GPIO_KSO_L, 4},
	{GPIO_KSI, 3}, {GPIO_KSI, 2}, {GPIO_KSO_L, 0}, {GPIO_KSI, 5},
	{GPIO_KSI, 4}, {GPIO_KSO_L, 7}, {GPIO_KSI, 6}, {GPIO_KSI, 7},
	{GPIO_KSI, 1}, {-1, -1}, {GPIO_KSO_H, 5}, {-1, -1},
	{GPIO_KSO_H, 6}, {-1, -1}, {-1, -1},
};

const int keyboard_factory_scan_pins_used =
		ARRAY_SIZE(keyboard_factory_scan_pins);

/* Wake-up pins for hibernate */
const enum gpio_signal hibernate_wake_pins[] = {
	GPIO_AC_PRESENT,
	GPIO_LID_OPEN,
	GPIO_POWER_BUTTON_L,
};
const int hibernate_wake_pins_used = ARRAY_SIZE(hibernate_wake_pins);

/******************************************************************************/
/* ADC channels. Must be in the exactly same order as in enum adc_channel. */
const struct adc_t adc_channels[] = {
	[ADC_BOARD_ID] = {"BOARD_ID", ADC_MAX_MVOLT, ADC_READ_MAX + 1, 0,
				CHIP_ADC_CH1},
	[ADC_EC_SKU_ID] = {"EC_SKU_ID", ADC_MAX_MVOLT, ADC_READ_MAX + 1, 0,
				CHIP_ADC_CH2},
	[ADC_VBUS] = {"VBUS", ADC_MAX_MVOLT * 10, ADC_READ_MAX + 1, 0,
				CHIP_ADC_CH0},
};
BUILD_ASSERT(ARRAY_SIZE(adc_channels) == ADC_CH_COUNT);

/******************************************************************************/
/* I2C ports */
const struct i2c_port_t i2c_ports[] = {
	{"typec",   IT83XX_I2C_CH_C, 400, GPIO_I2C_C_SCL, GPIO_I2C_C_SDA},
	{"sensor",  IT83XX_I2C_CH_B, 400, GPIO_I2C_B_SCL, GPIO_I2C_B_SDA},
	{"battery", IT83XX_I2C_CH_A, 100, GPIO_I2C_A_SCL, GPIO_I2C_A_SDA},
};
const unsigned int i2c_ports_used = ARRAY_SIZE(i2c_ports);

#define BC12_I2C_ADDR PI3USB9201_I2C_ADDR_3

/* power signal list.  Must match order of enum power_signal. */
const struct power_signal_info power_signal_list[] = {
	{GPIO_AP_IN_SLEEP_L,   POWER_SIGNAL_ACTIVE_LOW,  "AP_IN_S3_L"},
	{GPIO_PMIC_EC_RESETB,  POWER_SIGNAL_ACTIVE_HIGH, "PMIC_PWR_GOOD"},
};
BUILD_ASSERT(ARRAY_SIZE(power_signal_list) == POWER_SIGNAL_COUNT);

/******************************************************************************/
const struct pi3usb9201_config_t pi3usb9201_bc12_chips[] = {
	{
		.i2c_port = I2C_PORT_BC12,
		.i2c_addr_flags = PI3USB9201_I2C_ADDR_3_FLAGS,
	},
};

/******************************************************************************/
const struct tcpc_config_t tcpc_config[CONFIG_USB_PD_PORT_MAX_COUNT] = {
	{
		.bus_type = EC_BUS_TYPE_EMBEDDED,
		/* TCPC is embedded within EC so no i2c config needed */
		.drv = &it8xxx2_tcpm_drv,
		/* Alert is active-low, push-pull */
		.flags = 0,
	},
};

static void board_hpd_status(const struct usb_mux *me,
			     int hpd_lvl, int hpd_irq)
{
	/*
	 * svdm_dp_attention() did most of the work, we only need to notify
	 * host here.
	 */
	host_set_single_event(EC_HOST_EVENT_USB_MUX);
}

const struct usb_mux usb_muxes[CONFIG_USB_PD_PORT_MAX_COUNT] = {
	{
		.usb_port = 0,
		.i2c_port = I2C_PORT_USB_MUX,
		.i2c_addr_flags = IT5205_I2C_ADDR1_FLAGS,
		.driver = &it5205_usb_mux_driver,
		.hpd_update = &board_hpd_status,
	},
};

/* Charger config.  Start i2c address at 1, update during runtime */
struct charger_config_t chg_chips[] = {
	{
		.i2c_port = I2C_PORT_CHARGER,
		.i2c_addr_flags = ISL923X_ADDR_FLAGS,
		.drv = &isl923x_drv,
	},
};

static int force_discharge;

int board_set_active_charge_port(int charge_port)
{
	CPRINTS("New chg p%d", charge_port);

	/* ignore all request when discharge mode is on */
	if (force_discharge && charge_port != CHARGE_PORT_NONE)
		return EC_SUCCESS;

	switch (charge_port) {
	case CHARGE_PORT_USB_C:
		/* Don't charge from a source port */
		if (board_vbus_source_enabled(charge_port))
			return -1;
		break;
	case CHARGE_PORT_NONE:
		/*
		 * To ensure the fuel gauge (max17055) is always powered
		 * even when battery is disconnected, keep VBAT rail on but
		 * set the charging current to minimum.
		 */
		charger_set_current(CHARGER_SOLO, 0);
		break;
	default:
		panic("Invalid charge port\n");
		break;
	}

	return EC_SUCCESS;
}

void board_set_charge_limit(int port, int supplier, int charge_ma,
			    int max_ma, int charge_mv)
{
	charge_ma = (charge_ma * 95) / 100;
	charge_set_input_current_limit(MAX(charge_ma,
			       CONFIG_CHARGER_INPUT_CURRENT), charge_mv);
}

int board_discharge_on_ac(int enable)
{
	int ret, port;

	if (enable) {
		port = CHARGE_PORT_NONE;
	} else {
		/* restore the charge port state */
		port = charge_manager_get_override();
		if (port == OVERRIDE_OFF)
			port = charge_manager_get_active_charge_port();
	}

	ret = charger_discharge_on_ac(enable);
	if (ret)
		return ret;

	force_discharge = enable;
	return board_set_active_charge_port(port);
}

#define VBUS_THRESHOLD_MV 4200
int pd_snk_is_vbus_provided(int port)
{
	/* This board has only one port. */
	if (!port)
		return adc_read_channel(ADC_VBUS) > VBUS_THRESHOLD_MV ? 1 : 0;
	else
		return 0;
}

void bc12_interrupt(enum gpio_signal signal)
{
	task_set_event(TASK_ID_USB_CHG_P0, USB_CHG_EVENT_BC12);
}

static void board_init(void)
{
	/* If the reset cause is external, pulse PMIC force reset. */
	if (system_get_reset_flags() == EC_RESET_FLAG_RESET_PIN) {
		gpio_set_level(GPIO_PMIC_FORCE_RESET_ODL, 0);
		msleep(100);
		gpio_set_level(GPIO_PMIC_FORCE_RESET_ODL, 1);
	}

#ifndef VARIANT_KUKUI_NO_SENSORS
	/* Enable interrupts from BMI160 sensor. */
	gpio_enable_interrupt(GPIO_ACCEL_INT_ODL);
#endif /* VARIANT_KUKUI_NO_SENSORS */

	/* Enable interrupt from PMIC. */
	gpio_enable_interrupt(GPIO_PMIC_EC_RESETB);

	/* Enable BC12 interrupt */
	gpio_enable_interrupt(GPIO_BC12_EC_INT_ODL);
}
DECLARE_HOOK(HOOK_INIT, board_init, HOOK_PRIO_DEFAULT);

#ifndef VARIANT_KUKUI_NO_SENSORS
static void board_motion_init(void)
{
	if (!board_is_convertible()) {
		/* Disable motion sense. */
		motion_sensor_count = 0;
		gpio_disable_interrupt(GPIO_ACCEL_INT_ODL);
		gpio_set_flags(GPIO_ACCEL_INT_ODL, GPIO_INPUT);
		/* Disable tablet mode. */
		tablet_set_mode(0, TABLET_TRIGGER_LID);
		gmr_tablet_switch_disable();
		gpio_set_flags(GPIO_TABLET_MODE_L,
				GPIO_INPUT | GPIO_PULL_UP);
	}
}
DECLARE_HOOK(HOOK_INIT, board_motion_init, HOOK_PRIO_DEFAULT + 1);
#endif /* VARIANT_KUKUI_NO_SENSORS */

/* Vconn control for integrated ITE TCPC */
void board_pd_vconn_ctrl(int port, enum usbpd_cc_pin cc_pin, int enabled)
{
	/* Vconn control is only for port 0 */
	if (port)
		return;

	if (cc_pin == USBPD_CC_PIN_1)
		gpio_set_level(GPIO_EN_USB_C0_CC1_VCONN, !!enabled);
	else
		gpio_set_level(GPIO_EN_USB_C0_CC2_VCONN, !!enabled);
}

/* Called on AP S5 -> S3 transition */
static void board_chipset_startup(void)
{
	gpio_set_level(GPIO_EN_USBA_5V, 1);
}
DECLARE_HOOK(HOOK_CHIPSET_STARTUP, board_chipset_startup, HOOK_PRIO_DEFAULT);

/* Called on AP S3 -> S5 transition */
static void board_chipset_shutdown(void)
{
	gpio_set_level(GPIO_EN_USBA_5V, 0);
}
DECLARE_HOOK(HOOK_CHIPSET_SHUTDOWN, board_chipset_shutdown, HOOK_PRIO_DEFAULT);<|MERGE_RESOLUTION|>--- conflicted
+++ resolved
@@ -85,11 +85,8 @@
 	 .port = I2C_PORT_SENSORS,
 	 .i2c_spi_addr_flags = KX022_ADDR1_FLAGS,
 	 .rot_standard_ref = &lid_standard_ref,
-<<<<<<< HEAD
-=======
 	 .min_frequency = KX022_ACCEL_MIN_FREQ,
 	 .max_frequency = KX022_ACCEL_MAX_FREQ,
->>>>>>> 110f908a
 	 .default_range = 2, /* g, enough to calculate lid angle. */
 	 .config = {
 		/* EC use accel for angle detection */
