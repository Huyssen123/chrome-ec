/* Copyright 2017 The Chromium OS Authors. All rights reserved.
 * Use of this source code is governed by a BSD-style license that can be
 * found in the LICENSE file.
 */

/* reef_it8320 board-specific configuration */

#include "adc.h"
#include "adc_chip.h"
#include "button.h"
#include "charge_manager.h"
#include "charge_ramp.h"
#include "charge_state.h"
#include "charger.h"
#include "chipset.h"
#include "console.h"
#include "driver/charger/bd9995x.h"
#include "driver/tcpm/it83xx_pd.h"
#include "driver/tcpm/tcpm.h"
#include "driver/usb_mux/pi3usb3x532.h"
#include "extpower.h"
#include "gpio.h"
#include "hooks.h"
#include "host_command.h"
#include "i2c.h"
#include "intc.h"
#include "keyboard_scan.h"
#include "lid_angle.h"
#include "lid_switch.h"
#include "math_util.h"
#include "motion_sense.h"
#include "motion_lid.h"
#include "power.h"
#include "power_button.h"
#include "pwm.h"
#include "pwm_chip.h"
#include "spi.h"
#include "switch.h"
#include "system.h"
#include "tablet_mode.h"
#include "task.h"
#include "temp_sensor.h"
#include "thermistor.h"
#include "timer.h"
#include "uart.h"
#include "usb_charge.h"
#include "usb_mux.h"
#include "usb_pd.h"
#include "usb_pd_tcpm.h"
#include "util.h"

#define CPRINTS(format, args...) cprints(CC_USBCHARGE, format, ## args)
#define CPRINTF(format, args...) cprintf(CC_USBCHARGE, format, ## args)

#define IN_ALL_SYS_PG	POWER_SIGNAL_MASK(X86_ALL_SYS_PG)
#define IN_PGOOD_PP3300	POWER_SIGNAL_MASK(X86_PGOOD_PP3300)
#define IN_PGOOD_PP5000	POWER_SIGNAL_MASK(X86_PGOOD_PP5000)

#include "gpio_list.h"

const struct adc_t adc_channels[] = {
	/* Convert to mV (3000mV/1024). */
	{"CHARGER",     3000, 1024, 0, CHIP_ADC_CH1}, /* GPI1 */
	{"AMBIENT",     3000, 1024, 0, CHIP_ADC_CH2}, /* GPI2 */
	{"BRD_ID",      3000, 1024, 0, CHIP_ADC_CH3}, /* GPI3 */
};
BUILD_ASSERT(ARRAY_SIZE(adc_channels) == ADC_CH_COUNT);

const struct i2c_port_t i2c_ports[]  = {
	{"mux",       IT83XX_I2C_CH_C, 400,
		GPIO_EC_I2C_C_SCL, GPIO_EC_I2C_C_SDA},
	{"batt",      IT83XX_I2C_CH_E, 100,
		GPIO_EC_I2C_E_SCL, GPIO_EC_I2C_E_SDA},
};
const unsigned int i2c_ports_used = ARRAY_SIZE(i2c_ports);

const struct tcpc_config_t tcpc_config[CONFIG_USB_PD_PORT_MAX_COUNT] = {
	{
		.bus_type = EC_BUS_TYPE_EMBEDDED,
		.drv = &it83xx_tcpm_drv
	},
	{
		.bus_type = EC_BUS_TYPE_EMBEDDED,
		.drv = &it83xx_tcpm_drv
	},
};

void board_pd_vconn_ctrl(int port, enum usbpd_cc_pin cc_pin, int enabled)
{
	int cc1_enabled = 0, cc2_enabled = 0;

	if (cc_pin != USBPD_CC_PIN_1)
		cc2_enabled = enabled;
	else
		cc1_enabled = enabled;

	if (port) {
		gpio_set_level(GPIO_USB_C1_CC2_VCONN_EN, cc2_enabled);
		gpio_set_level(GPIO_USB_C1_CC1_VCONN_EN, cc1_enabled);
	} else {
		gpio_set_level(GPIO_USB_C0_CC2_VCONN_EN, !cc2_enabled);
		gpio_set_level(GPIO_USB_C0_CC1_VCONN_EN, !cc1_enabled);
	}
}

<<<<<<< HEAD
/*
 * PD host event status for host command
 * Note: this variable must be aligned on 4-byte boundary because we pass the
 * address to atomic_ functions which use assembly to access them.
 */
static uint32_t pd_host_event_status __aligned(4);

static enum ec_status
hc_pd_host_event_status(struct host_cmd_handler_args *args)
{
	struct ec_response_host_event_status *r = args->response;

	/* Read and clear the host event status to return to AP */
	r->status = atomic_read_clear(&pd_host_event_status);

	args->response_size = sizeof(*r);
	return EC_RES_SUCCESS;
}
DECLARE_HOST_COMMAND(EC_CMD_PD_HOST_EVENT_STATUS, hc_pd_host_event_status,
		     EC_VER_MASK(0));

#if defined(HAS_TASK_HOSTCMD) && !defined(TEST_BUILD)
/* Send host event up to AP */
void pd_send_host_event(int mask)
{
	/* mask must be set */
	if (!mask)
		return;

	atomic_or(&pd_host_event_status, mask);
	/* interrupt the AP */
	host_set_single_event(EC_HOST_EVENT_PD_MCU);
}
#endif

=======
>>>>>>> 40d09f45
const enum gpio_signal hibernate_wake_pins[] = {
	GPIO_AC_PRESENT,
	GPIO_LID_OPEN,
	GPIO_POWER_BUTTON_L,
};

const int hibernate_wake_pins_used = ARRAY_SIZE(hibernate_wake_pins);

static void it83xx_tcpc_update_hpd_status(const struct usb_mux *me,
					  int hpd_lvl, int hpd_irq)
{
	enum gpio_signal gpio =
		me->usb_port ? GPIO_USB_C1_HPD_1P8_ODL
			     : GPIO_USB_C0_HPD_1P8_ODL;

	hpd_lvl = !hpd_lvl;

	gpio_set_level(gpio, hpd_lvl);
	if (hpd_irq) {
		gpio_set_level(gpio, 1);
		msleep(1);
		gpio_set_level(gpio, hpd_lvl);
	}
}

const struct usb_mux usb_muxes[CONFIG_USB_PD_PORT_MAX_COUNT] = {
	{
		.usb_port = 0,
		.i2c_port = I2C_PORT_USB_MUX,
		.i2c_addr_flags = PI3USB3X532_I2C_ADDR0,
		.driver = &pi3usb3x532_usb_mux_driver,
		.hpd_update = &it83xx_tcpc_update_hpd_status,
	},
	{
		.usb_port = 1,
		.i2c_port = I2C_PORT_USB_MUX,
		.i2c_addr_flags = 0x10,
		.driver = &ps8740_usb_mux_driver,
		.hpd_update = &it83xx_tcpc_update_hpd_status,
	},
};

const int usb_port_enable[CONFIG_USB_PORT_POWER_SMART_PORT_COUNT] = {
	GPIO_USB1_ENABLE,
};

const struct temp_sensor_t temp_sensors[] = {
	[TEMP_SENSOR_BATTERY] = {.name = "Battery",
				 .type = TEMP_SENSOR_TYPE_BATTERY,
				 .read = charge_get_battery_temp,
				 .idx = 0},
	[TEMP_SENSOR_AMBIENT] = {.name = "Ambient",
				 .type = TEMP_SENSOR_TYPE_BOARD,
				 .read = get_temp_3v3_51k1_47k_4050b,
				 .idx = ADC_TEMP_SENSOR_AMB},
	[TEMP_SENSOR_CHARGER] = {.name = "Charger",
				 .type = TEMP_SENSOR_TYPE_BOARD,
				 .read = get_temp_3v3_13k7_47k_4050b,
				 .idx = ADC_TEMP_SENSOR_CHARGER},
};
BUILD_ASSERT(ARRAY_SIZE(temp_sensors) == TEMP_SENSOR_COUNT);

const struct charger_config_t chg_chips[] = {
	{
		.i2c_port = I2C_PORT_CHARGER,
		.i2c_addr_flags = BD9995X_ADDR_FLAGS,
		.drv = &bd9995x_drv,
	},
};
const unsigned int chg_cnt = ARRAY_SIZE(chg_chips);

/* Called by APL power state machine when transitioning from G3 to S5 */
void chipset_pre_init_callback(void)
{
	/*
	 * No need to re-init PMIC since settings are sticky across sysjump.
	 * However, be sure to check that PMIC is already enabled. If it is
	 * then there's no need to re-sequence the PMIC.
	 */
	if (system_jumped_to_this_image() && gpio_get_level(GPIO_PMIC_EN))
		return;

	/* Enable PP5000 before PP3300 due to NFC: chrome-os-partner:50807 */
	gpio_set_level(GPIO_EN_PP5000, 1);
	while (!gpio_get_level(GPIO_PP5000_PG))
		;

	/*
	 * To prevent SLP glitches, PMIC_EN (V5A_EN) should be enabled
	 * at the same time as PP3300 (chrome-os-partner:51323).
	 */
	/* Enable 3.3V rail */
	gpio_set_level(GPIO_EN_PP3300, 1);
	while (!gpio_get_level(GPIO_PP3300_PG))
		;

	/* Enable PMIC */
	gpio_set_level(GPIO_PMIC_EN, 1);
}

static void board_set_tablet_mode(void)
{
	/*
	 * Always report device isn't in tablet mode because
	 * our id is clamshell and no TABLET_MODE_L pin
	 */
	tablet_set_mode(0);
}

/* Initialize board. */
static void board_init(void)
{
	board_set_tablet_mode();
	/* Enable charger interrupts */
	gpio_enable_interrupt(GPIO_CHARGER_INT_L);

	/*
	* Initialize HPD to low; after sysjump SOC needs to see
	* HPD pulse to enable video path
	*/
	for (int port = 0; port < CONFIG_USB_PD_PORT_MAX_COUNT; ++port)
		usb_mux_hpd_update(port, 0, 0);
}
DECLARE_HOOK(HOOK_INIT, board_init, HOOK_PRIO_INIT_I2C + 1);

int pd_snk_is_vbus_provided(int port)
{
	if (port != 0 && port != 1)
		panic("Invalid charge port\n");

	return bd9995x_is_vbus_provided(port);
}

/**
 * Set active charge port -- only one port can be active at a time.
 *
 * @param charge_port   Charge port to enable.
 *
 * Returns EC_SUCCESS if charge port is accepted and made active,
 * EC_ERROR_* otherwise.
 */
int board_set_active_charge_port(int charge_port)
{
	enum bd9995x_charge_port bd9995x_port = 0;
	int bd9995x_port_select = 1;

	switch (charge_port) {
	case 0:
	case 1:
		/* Don't charge from a source port */
		if (board_vbus_source_enabled(charge_port))
			return -1;

		bd9995x_port = charge_port;
		break;
	case CHARGE_PORT_NONE:
		bd9995x_port_select = 0;
		bd9995x_port = BD9995X_CHARGE_PORT_BOTH;

		/*
		 * To avoid inrush current from the external charger, enable
		 * discharge on AC till the new charger is detected and
		 * charge detect delay has passed.
		 */
		if (charge_get_percent() > 2)
			charger_discharge_on_ac(1);
		break;
	default:
		panic("Invalid charge port\n");
		break;
	}

	CPRINTS("New chg p%d", charge_port);

	return bd9995x_select_input_port(bd9995x_port, bd9995x_port_select);
}

/**
 * Set the charge limit based upon desired maximum.
 *
 * @param port          Port number.
 * @param supplier      Charge supplier type.
 * @param charge_ma     Desired charge limit (mA).
 * @param charge_mv     Negotiated charge voltage (mV).
 */
void board_set_charge_limit(int port, int supplier, int charge_ma,
			    int max_ma, int charge_mv)
{
	/* Enable charging trigger by BC1.2 detection */
	int bc12_enable = (supplier == CHARGE_SUPPLIER_BC12_CDP ||
			   supplier == CHARGE_SUPPLIER_BC12_DCP ||
			   supplier == CHARGE_SUPPLIER_BC12_SDP ||
			   supplier == CHARGE_SUPPLIER_OTHER);

	if (bd9995x_bc12_enable_charging(port, bc12_enable))
		return;

	charge_ma = (charge_ma * 95) / 100;
	charge_set_input_current_limit(MAX(charge_ma,
				   CONFIG_CHARGER_INPUT_CURRENT), charge_mv);
}

/**
 * Return if VBUS is sagging too low
 */
int board_is_vbus_too_low(int port, enum chg_ramp_vbus_state ramp_state)
{
	int voltage;

	if (charger_get_vbus_voltage(port, &voltage))
		voltage = 0;

	return voltage < BD9995X_BC12_MIN_VOLTAGE;
}

/* Called on AP S5 -> S3 transition */
static void board_chipset_startup(void)
{
	/* Enable USB-A port. */
	gpio_set_level(GPIO_USB1_ENABLE, 1);

	/* Enable Trackpad */
	gpio_set_level(GPIO_EN_P3300_TRACKPAD_ODL, 0);
}
DECLARE_HOOK(HOOK_CHIPSET_STARTUP, board_chipset_startup, HOOK_PRIO_DEFAULT);

/* Called on AP S3 -> S5 transition */
static void board_chipset_shutdown(void)
{
	/* Disable USB-A port. */
	gpio_set_level(GPIO_USB1_ENABLE, 0);

	/* Disable Trackpad */
	gpio_set_level(GPIO_EN_P3300_TRACKPAD_ODL, 1);

	/* FIXME(dhendrix): Drive USB_PD_RST_ODL low to prevent
	 * leakage? (see comment in schematic)
	 */
}
DECLARE_HOOK(HOOK_CHIPSET_SHUTDOWN, board_chipset_shutdown, HOOK_PRIO_DEFAULT);

/* FIXME(dhendrix): Add CHIPSET_RESUME and CHIPSET_SUSPEND
 * hooks to enable/disable sensors?
 */
/* Called on AP S3 -> S0 transition */
static void board_chipset_resume(void)
{
	gpio_set_level(GPIO_ENABLE_BACKLIGHT, 1);
}
DECLARE_HOOK(HOOK_CHIPSET_RESUME, board_chipset_resume, HOOK_PRIO_DEFAULT);

/* Called on AP S0 -> S3 transition */
static void board_chipset_suspend(void)
{
	gpio_set_level(GPIO_ENABLE_BACKLIGHT, 0);
}
DECLARE_HOOK(HOOK_CHIPSET_SUSPEND, board_chipset_suspend, HOOK_PRIO_DEFAULT);

/*
 * FIXME(dhendrix): Weak symbol hack until we can get a better solution for
 * both Amenia and Reef.
 */
void chipset_do_shutdown(void)
{
	/* Disable PMIC */
	gpio_set_level(GPIO_PMIC_EN, 0);

	/*Disable 3.3V rail */
	gpio_set_level(GPIO_EN_PP3300, 0);
	while (gpio_get_level(GPIO_PP3300_PG))
		;

	/*Disable 5V rail */
	gpio_set_level(GPIO_EN_PP5000, 0);
	while (gpio_get_level(GPIO_PP5000_PG))
		;
}

void board_hibernate_late(void)
{
	int i;
	const uint32_t hibernate_pins[][2] = {
		/* Turn off LEDs in hibernate */
		{GPIO_BAT_LED_BLUE, GPIO_INPUT | GPIO_PULL_UP},
		{GPIO_BAT_LED_AMBER, GPIO_INPUT | GPIO_PULL_UP},
		{GPIO_LID_OPEN, GPIO_INT_RISING | GPIO_PULL_DOWN},

		/*
		 * BD99956 handles charge input automatically. We'll disable
		 * charge output in hibernate. Charger will assert ACOK_OD
		 * when VBUS or VCC are plugged in.
		 */
		{GPIO_USB_C0_5V_EN,       GPIO_INPUT  | GPIO_PULL_DOWN},
		{GPIO_USB_C1_5V_EN,       GPIO_INPUT  | GPIO_PULL_DOWN},
	};

	/* Change GPIOs' state in hibernate for better power consumption */
	for (i = 0; i < ARRAY_SIZE(hibernate_pins); ++i)
		gpio_set_flags(hibernate_pins[i][0], hibernate_pins[i][1]);
}

void board_hibernate(void)
{
	/*
	 * To support hibernate called from console commands, ectool commands
	 * and key sequence, shutdown the AP before hibernating.
	 */
	chipset_do_shutdown();

	/* Added delay to allow AP to settle down */
	msleep(100);

	/* Enable both the VBUS & VCC ports before entering PG3 */
	bd9995x_select_input_port(BD9995X_CHARGE_PORT_BOTH, 1);

	/* Turn BGATE OFF for saving the power */
	bd9995x_set_power_save_mode(BD9995X_PWR_SAVE_MAX);
}

struct {
	enum reef_it8320_board_version version;
	int thresh_mv;
} const reef_it8320_board_versions[] = {
	/* Vin = 3.3V, R1 = 46.4K, R2 values listed below */
	{ BOARD_VERSION_1, 328 * 1.03 },  /* 5.11 Kohm */
	{ BOARD_VERSION_2, 670 * 1.03 },  /* 11.8 Kohm */
	{ BOARD_VERSION_3, 1012 * 1.03 }, /* 20.5 Kohm */
	{ BOARD_VERSION_4, 1357 * 1.03 }, /* 32.4 Kohm */
	{ BOARD_VERSION_5, 1690 * 1.03 }, /* 48.7 Kohm */
	{ BOARD_VERSION_6, 2020 * 1.03 }, /* 73.2 Kohm */
	{ BOARD_VERSION_7, 2352 * 1.03 }, /* 115 Kohm */
	{ BOARD_VERSION_8, 2802 * 1.03 }, /* 261 Kohm */
};
BUILD_ASSERT(ARRAY_SIZE(reef_it8320_board_versions) == BOARD_VERSION_COUNT);

int board_get_version(void)
{
	static int version = BOARD_VERSION_UNKNOWN;
	int mv, i;

	if (version != BOARD_VERSION_UNKNOWN)
		return version;

	/* FIXME(dhendrix): enable ADC */
	gpio_set_flags(GPIO_EC_BRD_ID_EN_ODL, GPIO_ODR_HIGH);
	gpio_set_level(GPIO_EC_BRD_ID_EN_ODL, 0);
	/* Wait to allow cap charge */
	msleep(1);
	mv = adc_read_channel(ADC_BOARD_ID);
	/* FIXME(dhendrix): disable ADC */
	gpio_set_level(GPIO_EC_BRD_ID_EN_ODL, 1);
	gpio_set_flags(GPIO_EC_BRD_ID_EN_ODL, GPIO_INPUT);

	if (mv == ADC_READ_ERROR) {
		version = BOARD_VERSION_UNKNOWN;
		return version;
	}

	for (i = 0; i < BOARD_VERSION_COUNT; i++) {
		if (mv < reef_it8320_board_versions[i].thresh_mv) {
			version = reef_it8320_board_versions[i].version;
			break;
		}
	}

	CPRINTS("Board version: %d", version);
	return version;
}

/* Keyboard scan setting */
struct keyboard_scan_config keyscan_config = {
	/*
	 * F3 key scan cycle completed but scan input is not
	 * charging to logic high when EC start scan next
	 * column for "T" key, so we set .output_settle_us
	 * to 80us from 50us.
	 */
	.output_settle_us = 80,
	.debounce_down_us = 9 * MSEC,
	.debounce_up_us = 30 * MSEC,
	.scan_period_us = 3 * MSEC,
	.min_post_scan_delay_us = 1000,
	.poll_timeout_us = 100 * MSEC,
	.actual_key_mask = {
		0x14, 0xff, 0xff, 0xff, 0xff, 0xf5, 0xff,
		0xa4, 0xff, 0xfe, 0x55, 0xfa, 0xca  /* full set */
	},
};<|MERGE_RESOLUTION|>--- conflicted
+++ resolved
@@ -103,44 +103,6 @@
 	}
 }
 
-<<<<<<< HEAD
-/*
- * PD host event status for host command
- * Note: this variable must be aligned on 4-byte boundary because we pass the
- * address to atomic_ functions which use assembly to access them.
- */
-static uint32_t pd_host_event_status __aligned(4);
-
-static enum ec_status
-hc_pd_host_event_status(struct host_cmd_handler_args *args)
-{
-	struct ec_response_host_event_status *r = args->response;
-
-	/* Read and clear the host event status to return to AP */
-	r->status = atomic_read_clear(&pd_host_event_status);
-
-	args->response_size = sizeof(*r);
-	return EC_RES_SUCCESS;
-}
-DECLARE_HOST_COMMAND(EC_CMD_PD_HOST_EVENT_STATUS, hc_pd_host_event_status,
-		     EC_VER_MASK(0));
-
-#if defined(HAS_TASK_HOSTCMD) && !defined(TEST_BUILD)
-/* Send host event up to AP */
-void pd_send_host_event(int mask)
-{
-	/* mask must be set */
-	if (!mask)
-		return;
-
-	atomic_or(&pd_host_event_status, mask);
-	/* interrupt the AP */
-	host_set_single_event(EC_HOST_EVENT_PD_MCU);
-}
-#endif
-
-=======
->>>>>>> 40d09f45
 const enum gpio_signal hibernate_wake_pins[] = {
 	GPIO_AC_PRESENT,
 	GPIO_LID_OPEN,
