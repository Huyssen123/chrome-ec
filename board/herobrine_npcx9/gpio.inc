--- conflicted
+++ resolved
@@ -31,13 +31,8 @@
  * When switch-cap is off, the POWER_GOOD signal is floating. Need a pull-down
  * to make it low.
  */
-<<<<<<< HEAD
-GPIO_INT(MB_POWER_GOOD,     PIN(3, 7), GPIO_INT_BOTH | GPIO_PULL_DOWN, chipset_power_good_interrupt)  /* PP1800_L18B from PMIC */
-GPIO_INT(WARM_RESET_L,      PIN(B, 0), GPIO_INT_BOTH, chipset_warm_reset_interrupt)  /* AP warm reset */
-=======
 GPIO_INT(MB_POWER_GOOD,     PIN(3, 7), GPIO_INT_BOTH | GPIO_PULL_DOWN, power_signal_interrupt)  /* PP1800_L18B from PMIC */
 GPIO_INT(WARM_RESET_L,      PIN(B, 0), GPIO_INT_BOTH, power_signal_interrupt)  /* AP warm reset */
->>>>>>> 110f908a
 GPIO_INT(AP_EC_SPI_CS_L,    PIN(5, 3), GPIO_INT_FALLING | GPIO_PULL_DOWN, shi_cs_event)  /* EC SPI Chip Select */
 
 /* Sensor interrupts */
