/* Copyright 2015 The Chromium OS Authors. All rights reserved.
 * Use of this source code is governed by a BSD-style license that can be
 * found in the LICENSE file.
 */

/* USB Power delivery port controller */

#ifndef __CROS_EC_USB_PD_TCPC_H
#define __CROS_EC_USB_PD_TCPC_H

#include <stdint.h>
#include "usb_pd_tcpm.h"

/* If we are a TCPC but do not a TCPM, then we implement the slave TCPCI */
#if defined(CONFIG_USB_PD_TCPC) && !defined(CONFIG_USB_PD_TCPM_STUB)
#define TCPCI_I2C_SLAVE
#endif

#ifdef TCPCI_I2C_SLAVE
/* Convert TCPC address to type-C port number */
#define TCPC_ADDR_TO_PORT(addr) ((addr) \
			- I2C_GET_ADDR(CONFIG_TCPC_I2C_BASE_ADDR_FLAGS))
/* Check if the i2c address belongs to TCPC */
#define ADDR_IS_TCPC(addr)      (((addr) & 0x7E) \
			== I2C_GET_ADDR(CONFIG_TCPC_I2C_BASE_ADDR_FLAGS))
#endif

/**
 * Process incoming TCPCI I2C command
 *
 * @param read This is a read request. If 0, this is a write request.
 * @param len Length of incoming payload
 * @param payload Pointer to incoming and outgoing data
 * @param send_response Function to call to send response if necessary
 */
void tcpc_i2c_process(int read, int port, int len, uint8_t *payload,
		      void (*send_response)(int));

/**
 * Handle VBUS wake interrupts
 *
 * @param signal The VBUS wake interrupt signal
 */
void pd_vbus_evt_p0(enum gpio_signal signal);
void pd_vbus_evt_p1(enum gpio_signal signal);

/* Methods for TCPCI slaves (e.g. zinger) to get/set their internal state */
int tcpc_alert_status(int port, int *alert);
int tcpc_alert_status_clear(int port, uint16_t mask);
int tcpc_alert_mask_set(int port, uint16_t mask);
<<<<<<< HEAD
int tcpc_get_cc(int port, int *cc1, int *cc2);
=======
int tcpc_get_cc(int port, enum tcpc_cc_voltage_status *cc1,
	enum tcpc_cc_voltage_status *cc2);
>>>>>>> 40d09f45
int tcpc_select_rp_value(int port, int rp);
int tcpc_set_cc(int port, int pull);
int tcpc_set_polarity(int port, int polarity);
int tcpc_set_power_status_mask(int port, uint8_t mask);
int tcpc_set_vconn(int port, int enable);
int tcpc_set_msg_header(int port, int power_role, int data_role);
int tcpc_set_rx_enable(int port, int enable);
int tcpc_get_message(int port, uint32_t *payload, int *head);
int tcpc_transmit(int port, enum tcpm_transmit_type type, uint16_t header,
		  const uint32_t *data);
int rx_buf_is_empty(int port);
void rx_buf_clear(int port);

#endif /* __CROS_EC_USB_PD_TCPC_H */<|MERGE_RESOLUTION|>--- conflicted
+++ resolved
@@ -48,12 +48,8 @@
 int tcpc_alert_status(int port, int *alert);
 int tcpc_alert_status_clear(int port, uint16_t mask);
 int tcpc_alert_mask_set(int port, uint16_t mask);
-<<<<<<< HEAD
-int tcpc_get_cc(int port, int *cc1, int *cc2);
-=======
 int tcpc_get_cc(int port, enum tcpc_cc_voltage_status *cc1,
 	enum tcpc_cc_voltage_status *cc2);
->>>>>>> 40d09f45
 int tcpc_select_rp_value(int port, int rp);
 int tcpc_set_cc(int port, int pull);
 int tcpc_set_polarity(int port, int polarity);
