/* Copyright 2012 The Chromium OS Authors. All rights reserved.
 * Use of this source code is governed by a BSD-style license that can be
 * found in the LICENSE file.
 */

/* Various utility functions and macros */

#ifndef __CROS_EC_UTIL_H
#define __CROS_EC_UTIL_H

#include "common.h"
#include "compile_time_macros.h"
#include "panic.h"

#include "builtin/assert.h"         /* For ASSERT(). */
#include <stdbool.h>
#include <stddef.h>

#ifdef __cplusplus
extern "C" {
#endif

/* Standard macros / definitions */
#define GENERIC_MAX(x, y) ((x) > (y) ? (x) : (y))
#define GENERIC_MIN(x, y) ((x) < (y) ? (x) : (y))
#ifndef MAX
#define MAX(a, b)					\
	({						\
		__typeof__(a) temp_a = (a);		\
		__typeof__(b) temp_b = (b);		\
							\
		GENERIC_MAX(temp_a, temp_b);		\
	})
#endif
#ifndef MIN
#define MIN(a, b)					\
	({						\
		__typeof__(a) temp_a = (a);		\
		__typeof__(b) temp_b = (b);		\
							\
		GENERIC_MIN(temp_a, temp_b);		\
	})
#endif
#ifndef NULL
#define NULL ((void *)0)
#endif

/**
 * Ensure that value `v` is between `min` and `max`.
 *
 * @param v The value of interest.
 * @param min The minimum allowed value for `v`.
 * @param max The maximum allowed value for `v`.
 * @return `v` if it is already between `min`/`max`, `min` if `v` was smaller
 * than `min`, `max` if `v` was bigger than `max`.
 */
#define CLAMP(v, min, max) MIN(max, MAX(v, min))

/*
 * Convert a pointer to a base struct into a pointer to the struct that
 * contains the base struct.  This requires knowing where in the contained
 * struct the base struct resides, this is the member parameter to downcast.
 */
#define DOWNCAST(pointer, type, member)					\
	((type *)(((uint8_t *) pointer) - offsetof(type, member)))

/* True of x is a power of two */
#define POWER_OF_TWO(x) ((x) && !((x) & ((x) - 1)))

/* Macro to check if the value is in range */
#define IN_RANGE(x, min, max) ((x) >= (min) && (x) < (max))

/*
 * macros for integer division with various rounding variants
 * default integer division rounds down.
 */
#define DIV_ROUND_UP(x, y) (((x) + ((y) - 1)) / (y))
#define DIV_ROUND_NEAREST(x, y) (((x) + ((y) / 2)) / (y))

/*
 * Swap two variables (requires c99)
 *
 * Swapping composites (e.g. a+b, x++) doesn't make sense. So, <a> and <b>
 * can only be a variable (x) or a pointer reference (*x) without operator.
 */
#define swap(a, b) \
	do { \
		typeof(a) __t__; \
		__t__ = a; \
		a = b; \
		b = __t__; \
	} while (0)

#ifndef HIDE_EC_STDLIB

/* Standard library functions */
int atoi(const char *nptr);
int isdigit(int c);
int isspace(int c);
int isalpha(int c);
int isupper(int c);
int isprint(int c);
int memcmp(const void *s1, const void *s2, size_t len);
void *memcpy(void *dest, const void *src, size_t len);
void *memset(void *dest, int c, size_t len);
void *memmove(void *dest, const void *src, size_t len);
void *memchr(const void *buffer, int c, size_t n);
int strcasecmp(const char *s1, const char *s2);
int strncasecmp(const char *s1, const char *s2, size_t size);

/**
 * Find the first occurrence of the substring <s2> in the string <s1>
 *
 * @param s1	String where <s2> is searched.
 * @param s2	Substring to be located in <s1>
 * @return	Pointer to the located substring or NULL if not found.
 */
char *strstr(const char *s1, const char *s2);

size_t strlen(const char *s);
size_t strnlen(const char *s, size_t maxlen);
char *strncpy(char *dest, const char *src, size_t n);
int strncmp(const char *s1, const char *s2, size_t n);

/* Like strtol(), but for integers. */
int strtoi(const char *nptr, char **endptr, int base);
uint64_t strtoul(const char *nptr, char **endptr, int base);

/* Like strncpy(), but guarantees null termination. */
char *strzcpy(char *dest, const char *src, int len);

/**
 * Parses a boolean option from a string.
 *
 * Strings that set *dest=0 and return 1 (all case-insensitive):
 *   "off"
 *   "dis*"
 *   "n*"
 *   "f*"
 *
 * Strings that set *dest=1 and return 1 (all case-insensitive):
 *   "on"
 *   "ena*"
 *   "y*"
 *   "t*"
 *
 * Other strings return 0 and leave *dest unchanged.
 */
int parse_bool(const char *s, int *dest);

int tolower(int c);
#endif  /* !HIDE_EC_STDLIB */

/**
 * Constant time implementation of memcmp to avoid timing side channels.
 */
int safe_memcmp(const void *s1, const void *s2, size_t len);

/* 64-bit divide-and-modulo.  Does the equivalent of:
 *
 *   r = *n % d;
 *   *n /= d;
 *   return r;
 */
int uint64divmod(uint64_t *v, int by);

/**
 * Get-and-clear next bit from mask.
 *
 * Starts with most significant bit.
 *
 * @param mask Bitmask to extract next bit from. Must NOT be zero.
 * @return bit position (0..31)
 */
int get_next_bit(uint32_t *mask);

/**
 * Check if |buffer| is full of 0x00 or 0xff.
 *
 * This function runs in constant execution time and is not vulnerable to
 * timing attacks.
 *
 * @param buffer the buffer to check.
 * @param size the number of bytes to check.
 * @return true if |buffer| is full of 0x00 or 0xff, false otherwise.
 */
bool bytes_are_trivial(const uint8_t *buffer, size_t size);

/**
<<<<<<< HEAD
=======
 * Checks if address is power-of-two aligned to specified alignment.
 *
 * @param addr  address
 * @param align power-of-two alignment
 * @return true if addr is aligned to align, false otherwise
 */
bool is_aligned(uint32_t addr, uint32_t align);

/**
>>>>>>> 40d09f45
 * Reverse's the byte-order of the provided buffer.
 */
void reverse(void *dest, size_t len);


/****************************************************************************/
/* Conditional stuff.
 *
 * We often need to watch for transitions between one state and another, so
 * that we can issue warnings or take action ONCE. This abstracts that "have I
 * already reacted to this" stuff into a single set of functions.
 *
 * For example:
 *
 *     cond_t c;
 *
 *     cond_init_false(&c);
 *
 *     while(1) {
 *         int val = read_some_gpio();
 *         cond_set(&c, val);
 *
 *         if (cond_went_true(&c))
 *             host_event(SOMETHING_HAPPENED);
 *     }
 *
 */
typedef uint8_t cond_t;

/* Initialize a conditional to a specific state. Do this first. */
void cond_init(cond_t *c, int boolean);
static inline void cond_init_false(cond_t *c) { cond_init(c, 0); }
static inline void cond_init_true(cond_t *c) { cond_init(c, 1); }

/* Set the current state. Do this as often as you like. */
void cond_set(cond_t *c, int boolean);
static inline void cond_set_false(cond_t *c) { cond_set(c, 0); }
static inline void cond_set_true(cond_t *c) { cond_set(c, 1); }

/* Get the current state. Do this as often as you like. */
int cond_is(cond_t *c, int boolean);
static inline int cond_is_false(cond_t *c) { return cond_is(c, 0); }
static inline int cond_is_true(cond_t *c) { return cond_is(c, 1); }

/* See if the state has transitioned. If it has, the corresponding function
 * will return true ONCE only, until it's changed back.
 */
int cond_went(cond_t *c, int boolean);
static inline int cond_went_false(cond_t *c) { return cond_went(c, 0); }
static inline int cond_went_true(cond_t *c) { return cond_went(c, 1); }

/****************************************************************************/
/* Console command parsing */

/* Parse command-line arguments given integer shift value to obtain
 * offset and size.
 */
int parse_offset_size(int argc, char **argv, int shift,
			     int *offset, int *size);

/**
 * Print binary in hex and ASCII
 *
 * Sample output of hexdump(image_data.version, 30):
 *
 *   6e 61 6d 69 5f 76 32 2e 30 2e 37 37 34 2d 63 66 |nami_v2.0.774-cf|
 *   34 62 64 33 34 38 30 00 00 00 00 00 00 00       |4bd3480.......  |
 *
 * @param data	Data to be dumped
 * @param len	Size of data
 */
void hexdump(const uint8_t *data, int len);

#ifdef CONFIG_ASSEMBLY_MULA32
/*
 * Compute (a*b)+c[+d], where a, b, c[, d] are 32-bit integers, and the result
 * is 64-bit long.
 */
uint64_t mula32(uint32_t a, uint32_t b, uint32_t c);
uint64_t mulaa32(uint32_t a, uint32_t b, uint32_t c, uint32_t d);
#else
static inline uint64_t mula32(uint32_t a, uint32_t b, uint32_t c)
{
	uint64_t ret = a;

	ret *= b;
	ret += c;

	return ret;
}

static inline uint64_t mulaa32(uint32_t a, uint32_t b, uint32_t c, uint32_t d)
{
	uint64_t ret = a;

	ret *= b;
	ret += c;
	ret += d;

	return ret;
}
#endif

#ifdef __cplusplus
}
#endif

#endif  /* __CROS_EC_UTIL_H */<|MERGE_RESOLUTION|>--- conflicted
+++ resolved
@@ -187,8 +187,6 @@
 bool bytes_are_trivial(const uint8_t *buffer, size_t size);
 
 /**
-<<<<<<< HEAD
-=======
  * Checks if address is power-of-two aligned to specified alignment.
  *
  * @param addr  address
@@ -198,7 +196,6 @@
 bool is_aligned(uint32_t addr, uint32_t align);
 
 /**
->>>>>>> 40d09f45
  * Reverse's the byte-order of the provided buffer.
  */
 void reverse(void *dest, size_t len);
