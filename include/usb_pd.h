/* Copyright 2014 The Chromium OS Authors. All rights reserved.
 * Use of this source code is governed by a BSD-style license that can be
 * found in the LICENSE file.
 */

/* USB Power delivery module */

#ifndef __CROS_EC_USB_PD_H
#define __CROS_EC_USB_PD_H

#include <stdbool.h>
#include <stdint.h>
#include "common.h"
#include "ec_commands.h"
#include "usb_pd_tbt.h"
#include "usb_pd_tcpm.h"
#include "usb_pd_vdo.h"

/* PD Host command timeout */
#define PD_HOST_COMMAND_TIMEOUT_US SECOND

#ifdef CONFIG_USB_PD_PORT_MAX_COUNT
/*
 * Define PD_PORT_TO_TASK_ID() and TASK_ID_TO_PD_PORT() macros to
 * go between PD port number and task ID. Assume that TASK_ID_PD_C0 is the
 * lowest task ID and IDs are on a continuous range.
 */
#ifdef HAS_TASK_PD_C0
#define PD_PORT_TO_TASK_ID(port) (TASK_ID_PD_C0 + (port))
#define TASK_ID_TO_PD_PORT(id) ((id) - TASK_ID_PD_C0)
#else
#define PD_PORT_TO_TASK_ID(port) -1 /* dummy task ID */
#define TASK_ID_TO_PD_PORT(id) 0
#endif /* HAS_TASK_PD_C0 */
#endif /* CONFIG_USB_PD_PORT_MAX_COUNT */

enum pd_rx_errors {
	PD_RX_ERR_INVAL = -1,           /* Invalid packet */
	PD_RX_ERR_HARD_RESET = -2,      /* Got a Hard-Reset packet */
	PD_RX_ERR_CRC = -3,             /* CRC mismatch */
	PD_RX_ERR_ID = -4,              /* Invalid ID number */
	PD_RX_ERR_UNSUPPORTED_SOP = -5, /* Unsupported SOP */
	PD_RX_ERR_CABLE_RESET = -6      /* Got a Cable-Reset packet */
};

/* Events for USB PD task */
<<<<<<< HEAD
#define PD_EVENT_TX               (1<<3) /* Outgoing packet event */
#define PD_EVENT_CC               (1<<4) /* CC line change event */
#define PD_EVENT_TCPC_RESET       (1<<5) /* TCPC has reset */
#define PD_EVENT_UPDATE_DUAL_ROLE (1<<6) /* DRP state has changed */
=======

/* Outgoing packet event */
#define PD_EVENT_TX			TASK_EVENT_CUSTOM_BIT(3)
/* CC line change event */
#define PD_EVENT_CC			TASK_EVENT_CUSTOM_BIT(4)
/* TCPC has reset */
#define PD_EVENT_TCPC_RESET		TASK_EVENT_CUSTOM_BIT(5)
/* DRP state has changed */
#define PD_EVENT_UPDATE_DUAL_ROLE	TASK_EVENT_CUSTOM_BIT(6)
>>>>>>> 40d09f45
/*
 * A task, other than the task owning the PD port, accessed the TCPC. The task
 * that owns the port does not send itself this event.
 */
<<<<<<< HEAD
#define PD_EVENT_DEVICE_ACCESSED    (1<<7)
#define PD_EVENT_POWER_STATE_CHANGE (1<<8) /* Chipset power state changed */
#define PD_EVENT_SEND_HARD_RESET    (1<<9) /* Issue a Hard Reset. */
=======
#define PD_EVENT_DEVICE_ACCESSED	TASK_EVENT_CUSTOM_BIT(7)
/* Chipset power state changed */
#define PD_EVENT_POWER_STATE_CHANGE	TASK_EVENT_CUSTOM_BIT(8)
/* Issue a Hard Reset. */
#define PD_EVENT_SEND_HARD_RESET	TASK_EVENT_CUSTOM_BIT(9)
/* PD State machine event */
#define PD_EVENT_SM			TASK_EVENT_CUSTOM_BIT(10)
/* Prepare for sysjump */
#define PD_EVENT_SYSJUMP		TASK_EVENT_CUSTOM_BIT(11)
/* First free event on PD task */
#define PD_EVENT_FIRST_FREE_BIT		12
>>>>>>> 40d09f45

/* Ensure TCPC is out of low power mode before handling these events. */
#define PD_EXIT_LOW_POWER_EVENT_MASK \
	(PD_EVENT_CC | \
	 PD_EVENT_UPDATE_DUAL_ROLE | \
	 PD_EVENT_POWER_STATE_CHANGE | \
	 TASK_EVENT_WAKE)

/* --- PD data message helpers --- */
#define PDO_MAX_OBJECTS   7
#define PDO_MODES (PDO_MAX_OBJECTS - 1)

/* PDO : Power Data Object */
/*
 * 1. The vSafe5V Fixed Supply Object shall always be the first object.
 * 2. The remaining Fixed Supply Objects,
 *    if present, shall be sent in voltage order; lowest to highest.
 * 3. The Battery Supply Objects,
 *    if present shall be sent in Minimum Voltage order; lowest to highest.
 * 4. The Variable Supply (non battery) Objects,
 *    if present, shall be sent in Minimum Voltage order; lowest to highest.
 * 5. (PD3.0) The Augmented PDO is defined to allow extension beyond the 4 PDOs
 *     above by examining bits <29:28> to determine the additional PDO function.
 */
#define PDO_TYPE_FIXED     (0 << 30)
#define PDO_TYPE_BATTERY   BIT(30)
#define PDO_TYPE_VARIABLE  (2 << 30)
#define PDO_TYPE_AUGMENTED (3 << 30)
#define PDO_TYPE_MASK      (3 << 30)

#define PDO_FIXED_DUAL_ROLE	BIT(29) /* Dual role device */
#define PDO_FIXED_SUSPEND	BIT(28) /* USB Suspend supported */
#define PDO_FIXED_UNCONSTRAINED	BIT(27) /* Unconstrained Power */
#define PDO_FIXED_COMM_CAP	BIT(26) /* USB Communications Capable */
#define PDO_FIXED_DATA_SWAP	BIT(25) /* Data role swap command supported */
#define PDO_FIXED_FRS_CURR_MASK (3 << 23) /* [23..24] FRS current */
#define PDO_FIXED_FRS_CURR_NOT_SUPPORTED  (0 << 23)
#define PDO_FIXED_FRS_CURR_DFLT_USB_POWER (1 << 23)
#define PDO_FIXED_FRS_CURR_1A5_AT_5V      (2 << 23)
#define PDO_FIXED_FRS_CURR_3A0_AT_5V      (3 << 23)
#define PDO_FIXED_PEAK_CURR () /* [21..20] Peak current */
#define PDO_FIXED_VOLT(mv)  (((mv)/50) << 10) /* Voltage in 50mV units */
#define PDO_FIXED_CURR(ma)  (((ma)/10) << 0)  /* Max current in 10mA units */

#define PDO_FIXED(mv, ma, flags) (PDO_FIXED_VOLT(mv) |\
				  PDO_FIXED_CURR(ma) | (flags))

#define PDO_VAR_MAX_VOLT(mv) ((((mv) / 50) & 0x3FF) << 20)
#define PDO_VAR_MIN_VOLT(mv) ((((mv) / 50) & 0x3FF) << 10)
#define PDO_VAR_OP_CURR(ma)  ((((ma) / 10) & 0x3FF) << 0)

#define PDO_VAR(min_mv, max_mv, op_ma) \
				(PDO_VAR_MIN_VOLT(min_mv) | \
				 PDO_VAR_MAX_VOLT(max_mv) | \
				 PDO_VAR_OP_CURR(op_ma)   | \
				 PDO_TYPE_VARIABLE)

#define PDO_BATT_MAX_VOLT(mv) ((((mv) / 50) & 0x3FF) << 20)
#define PDO_BATT_MIN_VOLT(mv) ((((mv) / 50) & 0x3FF) << 10)
#define PDO_BATT_OP_POWER(mw) ((((mw) / 250) & 0x3FF) << 0)

#define PDO_BATT(min_mv, max_mv, op_mw) \
				(PDO_BATT_MIN_VOLT(min_mv) | \
				 PDO_BATT_MAX_VOLT(max_mv) | \
				 PDO_BATT_OP_POWER(op_mw) | \
				 PDO_TYPE_BATTERY)

/* RDO : Request Data Object */
#define RDO_OBJ_POS(n)             (((n) & 0x7) << 28)
#define RDO_POS(rdo)               (((rdo) >> 28) & 0x7)
#define RDO_GIVE_BACK              BIT(27)
#define RDO_CAP_MISMATCH           BIT(26)
#define RDO_COMM_CAP               BIT(25)
#define RDO_NO_SUSPEND             BIT(24)
#define RDO_FIXED_VAR_OP_CURR(ma)  ((((ma) / 10) & 0x3FF) << 10)
#define RDO_FIXED_VAR_MAX_CURR(ma) ((((ma) / 10) & 0x3FF) << 0)

#define RDO_BATT_OP_POWER(mw)      ((((mw) / 250) & 0x3FF) << 10)
#define RDO_BATT_MAX_POWER(mw)     ((((mw) / 250) & 0x3FF) << 10)

#define RDO_FIXED(n, op_ma, max_ma, flags) \
				(RDO_OBJ_POS(n) | (flags) | \
				RDO_FIXED_VAR_OP_CURR(op_ma) | \
				RDO_FIXED_VAR_MAX_CURR(max_ma))


#define RDO_BATT(n, op_mw, max_mw, flags) \
				(RDO_OBJ_POS(n) | (flags) | \
				RDO_BATT_OP_POWER(op_mw) | \
				RDO_BATT_MAX_POWER(max_mw))

/* BDO : BIST Data Object */
#define BDO_MODE_RECV       (0 << 28)
#define BDO_MODE_TRANSMIT   BIT(28)
#define BDO_MODE_COUNTERS   (2 << 28)
#define BDO_MODE_CARRIER0   (3 << 28)
#define BDO_MODE_CARRIER1   (4 << 28)
#define BDO_MODE_CARRIER2   (5 << 28)
#define BDO_MODE_CARRIER3   (6 << 28)
#define BDO_MODE_EYE        (7 << 28)

#define BDO(mode, cnt)      ((mode) | ((cnt) & 0xFFFF))

#define BIST_MODE(n)          ((n) >> 28)
#define BIST_ERROR_COUNTER(n) ((n) & 0xffff)
#define BIST_RECEIVER_MODE    0
#define BIST_TRANSMIT_MODE    1
#define BIST_RETURNED_COUNTER 2
#define BIST_CARRIER_MODE_0   3
#define BIST_CARRIER_MODE_1   4
#define BIST_CARRIER_MODE_2   5
#define BIST_CARRIER_MODE_3   6
#define BIST_EYE_PATTERN      7
#define BIST_TEST_DATA        8

#define SVID_DISCOVERY_MAX 16

/* Timers */
#define PD_T_SINK_TX            (18*MSEC) /* between 16ms and 20 */
#define PD_T_CHUNK_SENDER_RSP   (24*MSEC) /* between 24ms and 30ms */
#define PD_T_CHUNK_SENDER_REQ   (24*MSEC) /* between 24ms and 30ms */
#define PD_T_HARD_RESET_COMPLETE (5*MSEC) /* between 4ms and 5ms*/
#define PD_T_HARD_RESET_RETRY    (1*MSEC) /* 1ms */
#define PD_T_SEND_SOURCE_CAP   (100*MSEC) /* between 100ms and 200ms */
#define PD_T_SINK_WAIT_CAP     (600*MSEC) /* between 310ms and 620ms */
#define PD_T_SINK_TRANSITION    (35*MSEC) /* between 20ms and 35ms */
#define PD_T_SOURCE_ACTIVITY    (45*MSEC) /* between 40ms and 50ms */
#define PD_T_SENDER_RESPONSE    (30*MSEC) /* between 24ms and 30ms */
#define PD_T_PS_TRANSITION     (500*MSEC) /* between 450ms and 550ms */
#define PD_T_PS_SOURCE_ON      (480*MSEC) /* between 390ms and 480ms */
#define PD_T_PS_SOURCE_OFF     (920*MSEC) /* between 750ms and 920ms */
#define PD_T_PS_HARD_RESET      (25*MSEC) /* between 25ms and 35ms */
#define PD_T_ERROR_RECOVERY     (25*MSEC) /* 25ms */
#define PD_T_CC_DEBOUNCE       (100*MSEC) /* between 100ms and 200ms */
/* DRP_SNK + DRP_SRC must be between 50ms and 100ms with 30%-70% duty cycle */
#define PD_T_DRP_SNK           (40*MSEC) /* toggle time for sink DRP */
#define PD_T_DRP_SRC           (30*MSEC) /* toggle time for source DRP */
#define PD_T_DEBOUNCE          (15*MSEC) /* between 10ms and 20ms */
#define PD_T_TRY_CC_DEBOUNCE   (15*MSEC) /* between 10ms and 20ms */
#define PD_T_SINK_ADJ          (55*MSEC) /* between PD_T_DEBOUNCE and 60ms */
#define PD_T_SRC_RECOVER      (760*MSEC) /* between 660ms and 1000ms */
#define PD_T_SRC_RECOVER_MAX (1000*MSEC) /* 1000ms */
#define PD_T_SRC_TURN_ON      (275*MSEC) /* 275ms */
#define PD_T_SAFE_0V          (650*MSEC) /* 650ms */
#define PD_T_NO_RESPONSE     (5500*MSEC) /* between 4.5s and 5.5s */
#define PD_T_BIST_TRANSMIT     (50*MSEC) /* 50ms (used for task_wait arg) */
#define PD_T_BIST_RECEIVE      (60*MSEC) /* 60ms (max time to process bist) */
#define PD_T_BIST_CONT_MODE    (60*MSEC) /* 30ms to 60ms */
#define PD_T_VCONN_SOURCE_ON  (100*MSEC) /* 100ms */
#define PD_T_DRP_TRY          (125*MSEC) /* btween 75 and 150ms(monitor Vbus) */
#define PD_T_TRY_TIMEOUT      (550*MSEC) /* between 550ms and 1100ms */
#define PD_T_TRY_WAIT         (600*MSEC) /* Max time for TryWait.SNK state */
#define PD_T_SINK_REQUEST     (100*MSEC) /* Wait 100ms before next request */
#define PD_T_PD_DEBOUNCE      (15*MSEC)  /* between 10ms and 20ms */
#define PD_T_CHUNK_SENDER_RESPONSE (25*MSEC) /* 25ms */
#define PD_T_CHUNK_SENDER_REQUEST  (25*MSEC) /* 25ms */
#define PD_T_SWAP_SOURCE_START     (25*MSEC) /* Min of 20ms */
#define PD_T_RP_VALUE_CHANGE       (20*MSEC) /* 20ms */
#define PD_T_SRC_DISCONNECT        (15*MSEC) /* 15ms */
#define PD_T_VCONN_STABLE          (50*MSEC) /* 50ms */
#define PD_T_DISCOVER_IDENTITY     (45*MSEC) /* between 40ms and 50ms */
#define PD_T_SYSJUMP               (1000*MSEC) /* 1s */

/* number of edges and time window to detect CC line is not idle */
#define PD_RX_TRANSITION_COUNT  3
#define PD_RX_TRANSITION_WINDOW 20 /* between 12us and 20us */

/* from USB Type-C Specification Table 5-1 */
#define PD_T_AME (1*SECOND) /* timeout from UFP attach to Alt Mode Entry */

/* VDM Timers ( USB PD Spec Rev2.0 Table 6-30 )*/
#define PD_T_VDM_BUSY           (50*MSEC) /* at least 50ms */
#define PD_T_VDM_E_MODE         (25*MSEC) /* enter/exit the same max */
#define PD_T_VDM_RCVR_RSP       (15*MSEC) /* max of 15ms */
#define PD_T_VDM_SNDR_RSP       (30*MSEC) /* max of 30ms */
#define PD_T_VDM_WAIT_MODE_E   (100*MSEC) /* enter/exit the same max */

/* CTVPD Timers ( USB Type-C ECN Table 4-27 ) */
#define PD_T_VPDDETACH        (20*MSEC) /* max of 20*MSEC */
#define PD_T_VPDCTDD           (4*MSEC) /* max of 4ms */
#define PD_T_VPDDISABLE       (25*MSEC) /* min of 25ms */

/* function table for entered mode */
struct amode_fx {
	int (*status)(int port, uint32_t *payload);
	int (*config)(int port, uint32_t *payload);
};

/* function table for alternate mode capable responders */
struct svdm_response {
	int (*identity)(int port, uint32_t *payload);
	int (*svids)(int port, uint32_t *payload);
	int (*modes)(int port, uint32_t *payload);
	int (*enter_mode)(int port, uint32_t *payload);
	int (*exit_mode)(int port, uint32_t *payload);
	struct amode_fx *amode;
};

/*
 * State of discovery
 *
 * Note: Discovery needed must be 0 to meet expectations that it be the default
 * value after resetting connection information via memset.
 */
enum pd_discovery_state {
	PD_DISC_NEEDED = 0,	/* Cable or partner still needs to be probed */
	PD_DISC_COMPLETE,	/* Successfully probed, valid to read VDO */
	PD_DISC_FAIL,		/* Cable did not respond, or Discover* NAK */
};

/* Mode discovery state for a particular SVID with a particular transmit type */
struct svid_mode_data {
	/* The SVID for which modes are discovered */
	uint16_t svid;
	/* The number of modes discovered for this SVID */
	int mode_cnt;
	/* The discovered mode VDOs */
	uint32_t mode_vdo[PDO_MODES];
	/* State of mode discovery for this SVID */
	enum pd_discovery_state discovery;
};

struct svdm_amode_fx {
	uint16_t svid;
	int (*enter)(int port, uint32_t mode_caps);
	int (*status)(int port, uint32_t *payload);
	int (*config)(int port, uint32_t *payload);
	void (*post_config)(int port);
	int (*attention)(int port, uint32_t *payload);
	void (*exit)(int port);
};

/* defined in <board>/usb_pd_policy.c */
/* All UFP_U should have */
extern const struct svdm_response svdm_rsp;
/* All DFP_U should have */
extern const struct svdm_amode_fx supported_modes[];
extern const int supported_modes_cnt;

/* 4 entry rw_hash table of type-C devices that AP has firmware updates for. */
#ifdef CONFIG_COMMON_RUNTIME
#define RW_HASH_ENTRIES 4
extern struct ec_params_usb_pd_rw_hash_entry rw_hash_table[RW_HASH_ENTRIES];
#endif /* CONFIG_COMMON_RUNTIME */

/*
 * defined in common/usb_common.c
 * This variable is used in a couple of overridable functions
 * in usb_common code.  If the routines are overridden then
 * this variable should be the same as that used in the common
 * code.
 */
extern uint64_t svdm_hpd_deadline[];

/* DFP data needed to support alternate mode entry and exit */
struct svdm_amode_data {
	const struct svdm_amode_fx *fx;
	/* VDM object position */
	int opos;
	/* mode capabilities specific to SVID amode. */
	struct svid_mode_data *data;
};

enum hpd_event {
	hpd_none,
	hpd_low,
	hpd_high,
	hpd_irq,
};

/* DisplayPort flags */
#define DP_FLAGS_DP_ON              BIT(0) /* Display port mode is on */
#define DP_FLAGS_HPD_HI_PENDING     BIT(1) /* Pending HPD_HI */

/* Discover Identity ACK contents after headers */
union disc_ident_ack {
	struct {
		struct id_header_vdo_rev20 idh;
		struct cert_stat_vdo cert;
		struct product_vdo product;
		union product_type_vdo1 product_t1;
		union product_type_vdo2 product_t2;
		uint32_t product_t3;
	};

	uint32_t raw_value[PDO_MAX_OBJECTS - 1];
};

/* Discover Identity data - ACK plus discovery state */
struct identity_data {
	union disc_ident_ack response;
	enum pd_discovery_state discovery;
};

/* supported alternate modes */
enum pd_alternate_modes {
	PD_AMODE_GOOGLE,
	PD_AMODE_DISPLAYPORT,
	PD_AMODE_INTEL,
	/* not a real mode */
	PD_AMODE_COUNT,
};

/* Discover and possibly enter modes for all SOP* communications when enabled */
#ifdef CONFIG_USB_PD_DECODE_SOP
#define DISCOVERY_TYPE_COUNT (TCPC_TX_SOP_PRIME + 1)
#define AMODE_TYPE_COUNT     (TCPC_TX_SOP_PRIME_PRIME + 1)
#else
#define DISCOVERY_TYPE_COUNT (TCPC_TX_SOP + 1)
#define AMODE_TYPE_COUNT     (TCPC_TX_SOP + 1)
#endif

/* Discovery results for a port partner (SOP) or cable plug (SOP') */
struct pd_discovery {
	/* Identity data */
	union disc_ident_ack identity;
	/* Supported SVIDs and corresponding mode VDOs */
	struct svid_mode_data svids[SVID_DISCOVERY_MAX];
	/* index of SVID currently being operated on */
	int svid_idx;
	/* Count of SVIDs discovered */
	int svid_cnt;
	/* Identity discovery state */
	enum pd_discovery_state identity_discovery;
	/* SVID discovery state */
	enum pd_discovery_state svids_discovery;
};

/* Active modes for a partner (SOP, SOP', or SOP'') */
struct partner_active_modes {
	/*  Active modes */
	struct svdm_amode_data amodes[PD_AMODE_COUNT];
	/* Next index to insert DFP alternate mode into amodes */
	int amode_idx;
};

/*
 * VDO : Vendor Defined Message Object
 * VDM object is minimum of VDM header + 6 additional data objects.
 */
#define VDO_HDR_SIZE 1
#define VDO_MAX_SIZE 7

#define VDM_VER10 0
#define VDM_VER20 1

#define PD_VDO_INVALID -1

/*
 * VDM header
 * ----------
 * <31:16>  :: SVID
 * <15>     :: VDM type ( 1b == structured, 0b == unstructured )
 * <14:13>  :: Structured VDM version (00b == Rev 2.0, 01b == Rev 3.0 )
 * <12:11>  :: reserved
 * <10:8>   :: object position (1-7 valid ... used for enter/exit mode only)
 * <7:6>    :: command type (SVDM only?)
 * <5>      :: reserved (SVDM), command type (UVDM)
 * <4:0>    :: command
 */
#define VDO(vid, type, custom) \
	(((vid) << 16) |       \
	((type) << 15) |       \
	((custom) & 0x7FFF))

#define VDO_SVDM_TYPE     BIT(15)
#define VDO_SVDM_VERS(x)  (x << 13)
#define VDO_OPOS(x)       (x << 8)
#define VDO_CMDT(x)       (x << 6)
#define VDO_OPOS_MASK     VDO_OPOS(0x7)
#define VDO_CMDT_MASK     VDO_CMDT(0x3)

#define CMDT_INIT     0
#define CMDT_RSP_ACK  1
#define CMDT_RSP_NAK  2
#define CMDT_RSP_BUSY 3


/* reserved for SVDM ... for Google UVDM */
#define VDO_SRC_INITIATOR (0 << 5)
#define VDO_SRC_RESPONDER BIT(5)

#define CMD_DISCOVER_IDENT  1
#define CMD_DISCOVER_SVID   2
#define CMD_DISCOVER_MODES  3
#define CMD_ENTER_MODE      4
#define CMD_EXIT_MODE       5
#define CMD_ATTENTION       6
#define CMD_DP_STATUS      16
#define CMD_DP_CONFIG      17

#define VDO_CMD_VENDOR(x)    (((10 + (x)) & 0x1f))

/* ChromeOS specific commands */
#define VDO_CMD_VERSION      VDO_CMD_VENDOR(0)
#define VDO_CMD_SEND_INFO    VDO_CMD_VENDOR(1)
#define VDO_CMD_READ_INFO    VDO_CMD_VENDOR(2)
#define VDO_CMD_REBOOT       VDO_CMD_VENDOR(5)
#define VDO_CMD_FLASH_ERASE  VDO_CMD_VENDOR(6)
#define VDO_CMD_FLASH_WRITE  VDO_CMD_VENDOR(7)
#define VDO_CMD_ERASE_SIG    VDO_CMD_VENDOR(8)
#define VDO_CMD_PING_ENABLE  VDO_CMD_VENDOR(10)
#define VDO_CMD_CURRENT      VDO_CMD_VENDOR(11)
#define VDO_CMD_FLIP         VDO_CMD_VENDOR(12)
#define VDO_CMD_GET_LOG      VDO_CMD_VENDOR(13)
#define VDO_CMD_CCD_EN       VDO_CMD_VENDOR(14)

#define PD_VDO_VID(vdo)  ((vdo) >> 16)
#define PD_VDO_SVDM(vdo) (((vdo) >> 15) & 1)
#define PD_VDO_OPOS(vdo) (((vdo) >> 8) & 0x7)
#define PD_VDO_CMD(vdo)  ((vdo) & 0x1f)
#define PD_VDO_CMDT(vdo) (((vdo) >> 6) & 0x3)

/*
 * SVDM Identity request -> response
 *
 * Request is simply properly formatted SVDM header
 *
 * Response is 4 data objects.
 * In case of Active cables, the response is 5 data objects:
 * [0] :: SVDM header
 * [1] :: Identitiy header
 * [2] :: Cert Stat VDO
 * [3] :: (Product | Cable) VDO
 * [4] :: AMA VDO
 * [4] :: Product type UFP1 VDO
 * [4] :: Product type Cable VDO 1
 * [5] :: Product type UFP2 VDO
 * [5] :: Product type Cable VDO 2
 * [6] :: Product type DFP VDO
 *
 */
#define VDO_INDEX_HDR            0
#define VDO_INDEX_IDH            1
#define VDO_INDEX_CSTAT          2
#define VDO_INDEX_CABLE          3
#define VDO_INDEX_PRODUCT        3
#define VDO_INDEX_AMA            4
#define VDO_INDEX_PTYPE_UFP1_VDO 4
#define VDO_INDEX_PTYPE_CABLE1   4
#define VDO_INDEX_PTYPE_UFP2_VDO 4
#define VDO_INDEX_PTYPE_CABLE2   5
#define VDO_INDEX_PTYPE_DFP_VDO  6
#define VDO_I(name) VDO_INDEX_##name

#define VDO_IDH(usbh, usbd, ptype, is_modal, vid)		\
	((usbh) << 31 | (usbd) << 30 | ((ptype) & 0x7) << 27	\
	 | (is_modal) << 26 | ((vid) & 0xffff))

#define PD_IDH_PTYPE(vdo)    (((vdo) >> 27) & 0x7)
#define PD_IDH_IS_MODAL(vdo) (((vdo) >> 26) & 0x1)
#define PD_IDH_VID(vdo)      ((vdo) & 0xffff)

#define VDO_CSTAT(tid)    ((tid) & 0xfffff)
#define PD_CSTAT_TID(vdo) ((vdo) & 0xfffff)

#define VDO_PRODUCT(pid, bcd) (((pid) & 0xffff) << 16 | ((bcd) & 0xffff))
#define PD_PRODUCT_PID(vdo) (((vdo) >> 16) & 0xffff)

/*
 * Message id starts from 0 to 7. If last_msg_id is initialized to 0,
 * it will lead to repetitive message id with first received packet,
 * so initialize it with an invalid value 0xff.
 */
#define INVALID_MSG_ID_COUNTER 0xff

/* PD Stack Version */
enum pd_stack_version {
	TCPMV1 = 1,
	TCPMV2,
};

/* Protocol revision */
enum pd_rev_type {
	PD_REV10,
	PD_REV20,
	PD_REV30,
};

#ifdef CONFIG_USB_PD_REV30
#define PD_REVISION     PD_REV30
#else
#define PD_REVISION     PD_REV20
#endif

#if defined(CONFIG_USB_PD_TCPMV1)
#define PD_STACK_VERSION TCPMV1
#elif defined(CONFIG_USB_PD_TCPMV2)
#define PD_STACK_VERSION TCPMV2
#endif

/* Cable structure for storing cable attributes */
struct pd_cable {
	/* Note: the following fields are used by TCPMv1 */
	/* Last received SOP' message id counter*/
	uint8_t last_sop_p_msg_id;
	/* Last received SOP'' message id counter*/
	uint8_t last_sop_p_p_msg_id;
	/* Cable flags. See CABLE_FLAGS_* */
	uint8_t flags;
	/* For storing Discover mode response from device */
	union tbt_mode_resp_device dev_mode_resp;
	/* For storing Discover mode response from cable */
	union tbt_mode_resp_cable cable_mode_resp;

	/* Shared fields between TCPMv1 and TCPMv2 */
	uint8_t is_identified;
	/* Type of cable */
	enum idh_ptype type;
	/* Cable attributes */
	union product_type_vdo1 attr;
	/* For USB PD REV3, active cable has 2 VDOs */
	union product_type_vdo2 attr2;
	/* Cable revision */
	enum pd_rev_type rev;

};

/* Note: These flags are only used for TCPMv1 */
/* Check if Thunderbolt-compatible mode enabled */
#define CABLE_FLAGS_TBT_COMPAT_ENABLE	   BIT(0)
/* Flag to limit speed to TBT Gen 2 passive cable */
#define CABLE_FLAGS_TBT_COMPAT_LIMIT_SPEED BIT(1)
/* Flag for checking if device is USB4.0 capable */
#define CABLE_FLAGS_USB4_CAPABLE           BIT(2)
/* Flag for entering ENTER_USB mode */
#define CABLE_FLAGS_ENTER_USB_MODE         BIT(3)

/*
 * SVDM Discover SVIDs request -> response
 *
 * Request is properly formatted VDM Header with discover SVIDs command.
 * Response is a set of SVIDs of all all supported SVIDs with all zero's to
 * mark the end of SVIDs.  If more than 12 SVIDs are supported command SHOULD be
 * repeated.
 */
#define VDO_SVID(svid0, svid1) (((svid0) & 0xffff) << 16 | ((svid1) & 0xffff))
#define PD_VDO_SVID_SVID0(vdo) ((vdo) >> 16)
#define PD_VDO_SVID_SVID1(vdo) ((vdo) & 0xffff)

/*
 * Google modes capabilities
 * <31:8> : reserved
 * <7:0>  : mode
 */
#define VDO_MODE_GOOGLE(mode) (mode & 0xff)

#define MODE_GOOGLE_FU 1 /* Firmware Update mode */

/*
 * Mode Capabilities
 *
 * Number of VDOs supplied is SID dependent (but <= 6 VDOS?)
 */
#define VDO_MODE_CNT_DISPLAYPORT 1

/*
 * DisplayPort modes capabilities
 * -------------------------------
 * <31:24> : SBZ
 * <23:16> : UFP_D pin assignment supported
 * <15:8>  : DFP_D pin assignment supported
 * <7>     : USB 2.0 signaling (0b=yes, 1b=no)
 * <6>     : Plug | Receptacle (0b == plug, 1b == receptacle)
 * <5:2>   : xxx1: Supports DPv1.3, xx1x Supports USB Gen 2 signaling
 *           Other bits are reserved.
 * <1:0>   : signal direction ( 00b=rsv, 01b=sink, 10b=src 11b=both )
 */
#define VDO_MODE_DP(snkp, srcp, usb, gdr, sign, sdir)			\
	(((snkp) & 0xff) << 16 | ((srcp) & 0xff) << 8			\
	 | ((usb) & 1) << 7 | ((gdr) & 1) << 6 | ((sign) & 0xF) << 2	\
	 | ((sdir) & 0x3))

#define MODE_DP_PIN_A 0x01
#define MODE_DP_PIN_B 0x02
#define MODE_DP_PIN_C 0x04
#define MODE_DP_PIN_D 0x08
#define MODE_DP_PIN_E 0x10
#define MODE_DP_PIN_F 0x20
#define MODE_DP_PIN_ALL 0x3f

#define MODE_DP_DFP_PIN_SHIFT 8
#define MODE_DP_UFP_PIN_SHIFT 16

/* Pin configs B/D/F support multi-function */
#define MODE_DP_PIN_MF_MASK 0x2a
/* Pin configs A/B support BR2 signaling levels */
#define MODE_DP_PIN_BR2_MASK 0x3
/* Pin configs C/D/E/F support DP signaling levels */
#define MODE_DP_PIN_DP_MASK 0x3c
/* Pin configs A/B/C/D/E/F */
#define MODE_DP_PIN_CAPS_MASK 0x3f

#define MODE_DP_V13  0x1
#define MODE_DP_GEN2 0x2

#define MODE_DP_SNK  0x1
#define MODE_DP_SRC  0x2
#define MODE_DP_BOTH 0x3

#define MODE_DP_CABLE_SHIFT 6

/*
 * Determine which pin assignments are valid for DP
 *
 * Based on whether the DP adapter identifies itself as a plug (permanently
 * attached cable) or a receptacle, the pin assignments may be in the DFP_D
 * field or the UFP_D field.
 *
 * Refer to DisplayPort Alt Mode On USB Type-C Standard version 1.0, table 5-2
 * depending on state of receptacle bit, use pins for DFP_D (if receptacle==0)
 * or UFP_D (if receptacle==1)
 * Also refer to DisplayPort Alt Mode Capabilities Clarification (4/30/2015)
 */
#define PD_DP_PIN_CAPS(x) ((((x) >> MODE_DP_CABLE_SHIFT) & 0x1) \
	? (((x) >> MODE_DP_UFP_PIN_SHIFT) & MODE_DP_PIN_CAPS_MASK) \
	: (((x) >> MODE_DP_DFP_PIN_SHIFT) & MODE_DP_PIN_CAPS_MASK))

/*
 * DisplayPort Status VDO
 * ----------------------
 * <31:9> : SBZ
 * <8>    : IRQ_HPD : 1 == irq arrived since last message otherwise 0.
 * <7>    : HPD state : 0 = HPD_LOW, 1 == HPD_HIGH
 * <6>    : Exit DP Alt mode: 0 == maintain, 1 == exit
 * <5>    : USB config : 0 == maintain current, 1 == switch to USB from DP
 * <4>    : Multi-function preference : 0 == no pref, 1 == MF preferred.
 * <3>    : enabled : is DPout on/off.
 * <2>    : power low : 0 == normal or LPM disabled, 1 == DP disabled for LPM
 * <1:0>  : connect status : 00b ==  no (DFP|UFP)_D is connected or disabled.
 *          01b == DFP_D connected, 10b == UFP_D connected, 11b == both.
 */
#define VDO_DP_STATUS(irq, lvl, amode, usbc, mf, en, lp, conn)		\
	(((irq) & 1) << 8 | ((lvl) & 1) << 7 | ((amode) & 1) << 6	\
	 | ((usbc) & 1) << 5 | ((mf) & 1) << 4 | ((en) & 1) << 3	\
	 | ((lp) & 1) << 2 | ((conn & 0x3) << 0))

#define PD_VDO_DPSTS_MF_MASK BIT(4)

#define PD_VDO_DPSTS_HPD_IRQ(x) (((x) >> 8) & 1)
#define PD_VDO_DPSTS_HPD_LVL(x) (((x) >> 7) & 1)
#define PD_VDO_DPSTS_MF_PREF(x) (((x) >> 4) & 1)

/* Per DisplayPort Spec v1.3 Section 3.3 */
#define HPD_USTREAM_DEBOUNCE_LVL (2*MSEC)
#define HPD_USTREAM_DEBOUNCE_IRQ (250)
#define HPD_DSTREAM_DEBOUNCE_IRQ (500)  /* between 500-1000us */

/*
 * DisplayPort Configure VDO
 * -------------------------
 * <31:24> : SBZ
 * <23:16> : SBZ
 * <15:8>  : Pin assignment requested.  Choose one from mode caps.
 * <7:6>   : SBZ
 * <5:2>   : signalling : 1h == DP v1.3, 2h == Gen 2
 *           Oh is only for USB, remaining values are reserved
 * <1:0>   : cfg : 00 == USB, 01 == DFP_D, 10 == UFP_D, 11 == reserved
 */
#define VDO_DP_CFG(pin, sig, cfg) \
	(((pin) & 0xff) << 8 | ((sig) & 0xf) << 2 | ((cfg) & 0x3))

#define PD_DP_CFG_DPON(x) (((x & 0x3) == 1) || ((x & 0x3) == 2))
/*
 * Get the pin assignment mask
 * for backward compatibility, if it is null,
 * get the former sink pin assignment we used to be in <23:16>.
 */
#define PD_DP_CFG_PIN(x) ((((x) >> 8) & 0xff) ? (((x) >> 8) & 0xff) \
					      : (((x) >> 16) & 0xff))
/*
 * ChromeOS specific PD device Hardware IDs. Used to identify unique
 * products and used in VDO_INFO. Note this field is 10 bits.
 */
#define USB_PD_HW_DEV_ID_RESERVED    0
#define USB_PD_HW_DEV_ID_ZINGER      1
#define USB_PD_HW_DEV_ID_MINIMUFFIN  2
#define USB_PD_HW_DEV_ID_DINGDONG    3
#define USB_PD_HW_DEV_ID_HOHO        4
#define USB_PD_HW_DEV_ID_HONEYBUNS   5

/*
 * ChromeOS specific VDO_CMD_READ_INFO responds with device info including:
 * RW Hash: First 20 bytes of SHA-256 of RW (20 bytes)
 * HW Device ID: unique descriptor for each ChromeOS model (2 bytes)
 *               top 6 bits are minor revision, bottom 10 bits are major
 * SW Debug Version: Software version useful for debugging (15 bits)
 * IS RW: True if currently in RW, False otherwise (1 bit)
 */
#define VDO_INFO(id, id_minor, ver, is_rw) ((id_minor) << 26 \
				  | ((id) & 0x3ff) << 16 \
				  | ((ver) & 0x7fff) << 1 \
				  | ((is_rw) & 1))
#define VDO_INFO_HW_DEV_ID(x)    ((x) >> 16)
#define VDO_INFO_SW_DBG_VER(x)   (((x) >> 1) & 0x7fff)
#define VDO_INFO_IS_RW(x)        ((x) & 1)

#define HW_DEV_ID_MAJ(x) (x & 0x3ff)
#define HW_DEV_ID_MIN(x) ((x) >> 10)

/* USB-IF SIDs */
#define USB_SID_PD          0xff00 /* power delivery */
#define USB_SID_DISPLAYPORT 0xff01

#define USB_GOOGLE_TYPEC_URL "http://www.google.com/chrome/devices/typec"
/* USB Vendor ID assigned to Google Inc. */
#define USB_VID_GOOGLE 0x18d1

/* Other Vendor IDs */
#define USB_VID_APPLE  0x05ac
#define USB_PID1_APPLE 0x1012
#define USB_PID2_APPLE 0x1013
#define USB_VID_INTEL  0x8087

/* Timeout for message receive in microseconds */
#define USB_PD_RX_TMOUT_US 1800

/* --- Protocol layer functions --- */

enum pd_states {
	PD_STATE_DISABLED,			/* C0  */
	PD_STATE_SUSPENDED,			/* C1  */
	PD_STATE_SNK_DISCONNECTED,		/* C2  */
	PD_STATE_SNK_DISCONNECTED_DEBOUNCE,	/* C3  */
	PD_STATE_SNK_HARD_RESET_RECOVER,	/* C4  */
	PD_STATE_SNK_DISCOVERY,			/* C5  */
	PD_STATE_SNK_REQUESTED,			/* C6  */
	PD_STATE_SNK_TRANSITION,		/* C7  */
	PD_STATE_SNK_READY,			/* C8  */
	PD_STATE_SNK_SWAP_INIT,			/* C9  */
	PD_STATE_SNK_SWAP_SNK_DISABLE,		/* C10 */
	PD_STATE_SNK_SWAP_SRC_DISABLE,		/* C11 */
	PD_STATE_SNK_SWAP_STANDBY,		/* C12 */
	PD_STATE_SNK_SWAP_COMPLETE,		/* C13 */
	PD_STATE_SRC_DISCONNECTED,		/* C14 */
	PD_STATE_SRC_DISCONNECTED_DEBOUNCE,	/* C15 */
	PD_STATE_SRC_HARD_RESET_RECOVER,	/* C16 */
	PD_STATE_SRC_STARTUP,			/* C17 */
	PD_STATE_SRC_DISCOVERY,			/* C18 */
	PD_STATE_SRC_NEGOCIATE,			/* C19 */
	PD_STATE_SRC_ACCEPTED,			/* C20 */
	PD_STATE_SRC_POWERED,			/* C21 */
	PD_STATE_SRC_TRANSITION,		/* C22 */
	PD_STATE_SRC_READY,			/* C23 */
	PD_STATE_SRC_GET_SINK_CAP,		/* C24 */
	PD_STATE_DR_SWAP,			/* C25 */
	PD_STATE_SRC_SWAP_INIT,			/* C26 */
	PD_STATE_SRC_SWAP_SNK_DISABLE,		/* C27 */
	PD_STATE_SRC_SWAP_SRC_DISABLE,		/* C28 */
	PD_STATE_SRC_SWAP_STANDBY,		/* C29 */
	PD_STATE_VCONN_SWAP_SEND,		/* C30 */
	PD_STATE_VCONN_SWAP_INIT,		/* C31 */
	PD_STATE_VCONN_SWAP_READY,		/* C32 */
	PD_STATE_SOFT_RESET,			/* C33 */
	PD_STATE_HARD_RESET_SEND,		/* C34 */
	PD_STATE_HARD_RESET_EXECUTE,		/* C35 */
	PD_STATE_BIST_RX,			/* C36 */
	PD_STATE_BIST_TX,			/* C37 */
	PD_STATE_DRP_AUTO_TOGGLE,		/* C38 */
	PD_STATE_ENTER_USB,			/* C39 */
	/* Number of states. Not an actual state. */
	PD_STATE_COUNT,
};

/* Generate compile-time errors for unsupported states */
#ifndef CONFIG_USB_PD_DUAL_ROLE
#define PD_STATE_SNK_DISCONNECTED UNSUPPORTED_PD_STATE_SNK_DISCONNECTED
#define PD_STATE_SNK_DISCONNECTED_DEBOUNCE UNSUPPORTED_SNK_DISCONNECTED_DEBOUNCE
#define PD_STATE_SNK_HARD_RESET_RECOVER UNSUPPORTED_SNK_HARD_RESET_RECOVER
#define PD_STATE_SNK_DISCOVERY UNSUPPORTED_PD_STATE_SNK_DISCOVERY
#define PD_STATE_SNK_REQUESTED UNSUPPORTED_PD_STATE_SNK_REQUESTED
#define PD_STATE_SNK_TRANSITION UNSUPPORTED_PD_STATE_SNK_TRANSITION
#define PD_STATE_SNK_READY UNSUPPORTED_PD_STATE_SNK_READY
#define PD_STATE_SNK_SWAP_INIT UNSUPPORTED_PD_STATE_SNK_SWAP_INIT
#define PD_STATE_SNK_SWAP_SNK_DISABLE UNSUPPORTED_PD_STATE_SNK_SWAP_SNK_DISABLE
#define PD_STATE_SNK_SWAP_SRC_DISABLE UNSUPPORTED_PD_STATE_SNK_SWAP_SRC_DISABLE
#define PD_STATE_SNK_SWAP_STANDBY UNSUPPORTED_PD_STATE_SNK_SWAP_STANDBY
#define PD_STATE_SNK_SWAP_COMPLETE UNSUPPORTED_PD_STATE_SNK_SWAP_COMPLETE
#define PD_STATE_SRC_SWAP_INIT UNSUPPORTED_PD_STATE_SRC_SWAP_INIT
#define PD_STATE_SRC_SWAP_SNK_DISABLE UNSUPPORTED_PD_STATE_SRC_SWAP_SNK_DISABLE
#define PD_STATE_SRC_SWAP_SRC_DISABLE UNSUPPORTED_PD_STATE_SRC_SWAP_SRC_DISABLE
#define PD_STATE_SRC_SWAP_STANDBY UNSUPPORTED_PD_STATE_SRC_SWAP_STANDBY
#endif /* CONFIG_USB_PD_DUAL_ROLE */

/* Generate compile-time errors for unsupported states */
#if !defined(CONFIG_USBC_VCONN_SWAP) || !defined(CONFIG_USB_PD_DUAL_ROLE)
#define PD_STATE_VCONN_SWAP_SEND UNSUPPORTED_PD_STATE_VCONN_SWAP_SEND
#define PD_STATE_VCONN_SWAP_INIT UNSUPPORTED_PD_STATE_VCONN_SWAP_INIT
#define PD_STATE_VCONN_SWAP_READY UNSUPPORTED_PD_STATE_VCONN_SWAP_READY
#endif

/* Generate compile-time errors for unsupported states */
#ifndef CONFIG_COMMON_RUNTIME
#define PD_STATE_BIST_RX UNSUPPORTED_PD_STATE_BIST_RX
#define PD_STATE_BIST_TX UNSUPPORTED_PD_STATE_BIST_TX
#endif

/* Generate compile-time errors for unsupported states */
#ifndef CONFIG_USB_PD_DUAL_ROLE_AUTO_TOGGLE
#define PD_STATE_DRP_AUTO_TOGGLE UNSUPPORTED_PD_STATE_DRP_AUTO_TOGGLE
#endif

#ifdef CONFIG_USB_PD_TCPMV1
/* Flags used for TCPMv1 */
#define PD_FLAGS_PING_ENABLED      BIT(0) /* SRC_READY pings enabled */
#define PD_FLAGS_PARTNER_DR_POWER  BIT(1) /* port partner is dualrole power */
#define PD_FLAGS_PARTNER_DR_DATA   BIT(2) /* port partner is dualrole data */
#define PD_FLAGS_CHECK_IDENTITY    BIT(3) /* discover identity in READY */
#define PD_FLAGS_SNK_CAP_RECVD     BIT(4) /* sink capabilities received */
#define PD_FLAGS_TCPC_DRP_TOGGLE   BIT(5) /* TCPC-controlled DRP toggling */
#define PD_FLAGS_EXPLICIT_CONTRACT BIT(6) /* explicit pwr contract in place */
#define PD_FLAGS_VBUS_NEVER_LOW    BIT(7) /* VBUS input has never been low */
#define PD_FLAGS_PREVIOUS_PD_CONN  BIT(8) /* previously PD connected */
#define PD_FLAGS_CHECK_PR_ROLE     BIT(9) /* check power role in READY */
#define PD_FLAGS_CHECK_DR_ROLE     BIT(10)/* check data role in READY */
#define PD_FLAGS_PARTNER_UNCONSTR  BIT(11)/* port partner unconstrained pwr */
#define PD_FLAGS_VCONN_ON          BIT(12)/* vconn is being sourced */
#define PD_FLAGS_TRY_SRC           BIT(13)/* Try.SRC states are active */
#define PD_FLAGS_PARTNER_USB_COMM  BIT(14)/* port partner is USB comms */
#define PD_FLAGS_UPDATE_SRC_CAPS   BIT(15)/* send new source capabilities */
#define PD_FLAGS_TS_DTS_PARTNER    BIT(16)/* partner has rp/rp or rd/rd */
/*
 * These PD_FLAGS_LPM* flags track the software state (PD_LPM_FLAGS_REQUESTED)
 * and hardware state (PD_LPM_FLAGS_ENGAGED) of the TCPC low power mode.
 * PD_FLAGS_LPM_TRANSITION is set while the HW is transitioning into or out of
 * low power (when PD_LPM_FLAGS_ENGAGED is changing).
 */
<<<<<<< HEAD
#define PD_FLAGS_LPM_REQUESTED     (1 << 17)/* Tracks SW LPM state */
#define PD_FLAGS_LPM_ENGAGED       (1 << 18)/* Tracks HW LPM state */
#define PD_FLAGS_LPM_TRANSITION    (1 << 19)/* Tracks HW LPM transition */
/* Flags to clear on a disconnect */
#define PD_FLAGS_RESET_ON_DISCONNECT_MASK (PD_FLAGS_PARTNER_DR_POWER | \
					   PD_FLAGS_PARTNER_DR_DATA | \
					   PD_FLAGS_CHECK_IDENTITY | \
					   PD_FLAGS_SNK_CAP_RECVD | \
					   PD_FLAGS_TCPC_DRP_TOGGLE | \
					   PD_FLAGS_EXPLICIT_CONTRACT | \
					   PD_FLAGS_PREVIOUS_PD_CONN | \
					   PD_FLAGS_CHECK_PR_ROLE | \
					   PD_FLAGS_CHECK_DR_ROLE | \
					   PD_FLAGS_PARTNER_EXTPOWER | \
					   PD_FLAGS_VCONN_ON | \
					   PD_FLAGS_TRY_SRC | \
					   PD_FLAGS_PARTNER_USB_COMM | \
					   PD_FLAGS_UPDATE_SRC_CAPS | \
					   PD_FLAGS_TS_DTS_PARTNER)
=======
#ifdef CONFIG_USB_PD_TCPC_LOW_POWER
#define PD_FLAGS_LPM_REQUESTED     BIT(17)/* Tracks SW LPM state */
#define PD_FLAGS_LPM_ENGAGED       BIT(18)/* Tracks HW LPM state */
#define PD_FLAGS_LPM_TRANSITION    BIT(19)/* Tracks HW LPM transition */
#endif
/*
 * Tracks whether port negotiation may have stalled due to not starting reset
 * timers in SNK_DISCOVERY
 */
#define PD_FLAGS_SNK_WAITING_BATT  BIT(20)
/* Check vconn state in READY */
#define PD_FLAGS_CHECK_VCONN_STATE BIT(21)
#endif /* CONFIG_USB_PD_TCPMV1 */
>>>>>>> 40d09f45

/* Per-port battery backed RAM flags */
#define PD_BBRMFLG_EXPLICIT_CONTRACT BIT(0)
#define PD_BBRMFLG_POWER_ROLE        BIT(1)
#define PD_BBRMFLG_DATA_ROLE         BIT(2)
#define PD_BBRMFLG_VCONN_ROLE        BIT(3)
#define PD_BBRMFLG_DBGACC_ROLE       BIT(4)

/* Initial value for CC debounce variable */
#define PD_CC_UNSET -1

enum pd_dual_role_states {
	/* While disconnected, toggle between src and sink */
	PD_DRP_TOGGLE_ON,
	/* Stay in src until disconnect, then stay in sink forever */
	PD_DRP_TOGGLE_OFF,
	/* Stay in current power role, don't switch. No auto-toggle support */
	PD_DRP_FREEZE,
	/* Switch to sink */
	PD_DRP_FORCE_SINK,
	/* Switch to source */
	PD_DRP_FORCE_SOURCE,
};
/**
 * Get dual role state
 *
 * @param port Port number from which to get state
 * @return Current dual-role state, from enum pd_dual_role_states
 */
enum pd_dual_role_states pd_get_dual_role(int port);
/**
 * Set dual role state, from among enum pd_dual_role_states
 *
 * @param port Port number of which to set state
 * @param state New state of dual-role port, selected from
 *              enum pd_dual_role_states
 */
void pd_set_dual_role(int port, enum pd_dual_role_states state);

/**
 * Get current data role
 *
 * @param port Port number from which to get role
 */
enum pd_data_role pd_get_data_role(int port);

/**
 * Get current power role
 *
 * @param port Port number from which to get power role
 */
enum pd_power_role pd_get_power_role(int port);

/*
 * Return true if PD is capable of trying as source else false
 */
bool pd_is_try_source_capable(void);

/**
 * Request for VCONN swap
 *
 * @param port USB-C Port number
 */
void pd_request_vconn_swap(int port);

/**
 * Get the current CC line states from PD task
 *
 * @param port USB-C Port number
 * @return CC state
 */
enum pd_cc_states pd_get_task_cc_state(int port);

/**
 * Get the current PD state of USB-C port
 *
 * @param port USB-C Port number
 * @return PD state
 * Note: TCPMv1 returns enum pd_states
 *       TCPMv2 returns enum usb_tc_state
 */
uint8_t pd_get_task_state(int port);

/**
 * Get the current PD state name of USB-C port
 *
 * @param port USB-C Port number
 * @return Pointer to PD state name
 */
const char *pd_get_task_state_name(int port);

/**
 * Get current VCONN state of USB-C port
 *
 * @param port USB-C Port number
 * @return true if VCONN is on else false
 */
bool pd_get_vconn_state(int port);

/**
 * Check if port partner is dual role power
 *
 * @param port USB-C Port number
 * @return true if partner is dual role power else false
 */
bool pd_get_partner_dual_role_power(int port);

/**
 * Check if port partner is unconstrained power
 *
 * @param port USB-C Port number
 * @return true if partner is unconstrained power else false
 */
bool pd_get_partner_unconstr_power(int port);

/* Control Message type */
enum pd_ctrl_msg_type {
	/* 0 Reserved */
	PD_CTRL_GOOD_CRC = 1,
	PD_CTRL_GOTO_MIN = 2,
	PD_CTRL_ACCEPT = 3,
	PD_CTRL_REJECT = 4,
	PD_CTRL_PING = 5,
	PD_CTRL_PS_RDY = 6,
	PD_CTRL_GET_SOURCE_CAP = 7,
	PD_CTRL_GET_SINK_CAP = 8,
	PD_CTRL_DR_SWAP = 9,
	PD_CTRL_PR_SWAP = 10,
	PD_CTRL_VCONN_SWAP = 11,
	PD_CTRL_WAIT = 12,
	PD_CTRL_SOFT_RESET = 13,
	/* 14-15 Reserved */

	/* Used for REV 3.0 */
	PD_CTRL_NOT_SUPPORTED = 16,
	PD_CTRL_GET_SOURCE_CAP_EXT = 17,
	PD_CTRL_GET_STATUS = 18,
	PD_CTRL_FR_SWAP = 19,
	PD_CTRL_GET_PPS_STATUS = 20,
	PD_CTRL_GET_COUNTRY_CODES = 21,
	/* 22-31 Reserved */
};

/* Control message types which always mark the start of an AMS */
#define PD_CTRL_AMS_START_MASK ((1 << PD_CTRL_GOTO_MIN) | \
				(1 << PD_CTRL_GET_SOURCE_CAP) | \
				(1 << PD_CTRL_GET_SINK_CAP) | \
				(1 << PD_CTRL_DR_SWAP) | \
				(1 << PD_CTRL_PR_SWAP) | \
				(1 << PD_CTRL_VCONN_SWAP) | \
				(1 << PD_CTRL_GET_SOURCE_CAP_EXT) | \
				(1 << PD_CTRL_GET_STATUS) | \
				(1 << PD_CTRL_FR_SWAP) | \
				(1 << PD_CTRL_GET_PPS_STATUS) | \
				(1 << PD_CTRL_GET_COUNTRY_CODES))


/* Battery Status Data Object fields for REV 3.0 */
#define BSDO_CAP_UNKNOWN 0xffff
#define BSDO_CAP(n)      (((n) & 0xffff) << 16)
#define BSDO_INVALID     BIT(8)
#define BSDO_PRESENT     BIT(9)
#define BSDO_DISCHARGING BIT(10)
#define BSDO_IDLE        BIT(11)

/* Get Battery Cap Message fields for REV 3.0 */
#define BATT_CAP_REF(n)  (((n) >> 16) & 0xff)

/* Extended message type for REV 3.0 */
enum pd_ext_msg_type {
	/* 0 Reserved */
	PD_EXT_SOURCE_CAP = 1,
	PD_EXT_STATUS = 2,
	PD_EXT_GET_BATTERY_CAP = 3,
	PD_EXT_GET_BATTERY_STATUS = 4,
	PD_EXT_BATTERY_CAP = 5,
	PD_EXT_GET_MANUFACTURER_INFO = 6,
	PD_EXT_MANUFACTURER_INFO = 7,
	PD_EXT_SECURITY_REQUEST = 8,
	PD_EXT_SECURITY_RESPONSE = 9,
	PD_EXT_FIRMWARE_UPDATE_REQUEST = 10,
	PD_EXT_FIRMWARE_UPDATE_RESPONSE = 11,
	PD_EXT_PPS_STATUS = 12,
	PD_EXT_COUNTRY_INFO = 13,
	PD_EXT_COUNTRY_CODES = 14,
	/* 15-31 Reserved */
};

/* Data message type */
enum pd_data_msg_type {
	/* 0 Reserved */
	PD_DATA_SOURCE_CAP = 1,
	PD_DATA_REQUEST = 2,
	PD_DATA_BIST = 3,
	PD_DATA_SINK_CAP = 4,
	/* 5-14 Reserved for REV 2.0 */
	PD_DATA_BATTERY_STATUS = 5,
	PD_DATA_ALERT = 6,
	PD_DATA_GET_COUNTRY_INFO = 7,
	/* 8-14 Reserved for REV 3.0 */
	PD_DATA_ENTER_USB = 8,
	PD_DATA_VENDOR_DEF = 15,
};

/*
 * Power role. See 6.2.1.1.4 Port Power Role. Only applies to SOP packets.
 * Replaced by pd_cable_plug for SOP' and SOP" packets.
 */
enum pd_power_role {
	PD_ROLE_SINK = 0,
	PD_ROLE_SOURCE = 1
};

/*
 * Data role. See 6.2.1.1.6 Port Data Role. Only applies to SOP.
 * Replaced by reserved field for SOP' and SOP" packets.
 */
enum pd_data_role {
	PD_ROLE_UFP = 0,
	PD_ROLE_DFP = 1,
	PD_ROLE_DISCONNECTED = 2,
};

/*
 * Cable plug. See 6.2.1.1.7 Cable Plug. Only applies to SOP' and SOP".
 * Replaced by pd_power_role for SOP packets.
 */
enum pd_cable_plug {
	PD_PLUG_FROM_DFP_UFP = 0,
	PD_PLUG_FROM_CABLE = 1
};

enum cable_outlet {
	CABLE_PLUG = 0,
	CABLE_RECEPTACLE = 1,
};

/* Vconn role */
#define PD_ROLE_VCONN_OFF 0
#define PD_ROLE_VCONN_ON  1

/* chunk is a request or response in REV 3.0 */
#define CHUNK_RESPONSE 0
#define CHUNK_REQUEST  1

/* collision avoidance Rp values in REV 3.0 */
#define SINK_TX_OK TYPEC_RP_3A0
#define SINK_TX_NG TYPEC_RP_1A5

/* Port role at startup */
#ifndef PD_ROLE_DEFAULT
#ifdef CONFIG_USB_PD_DUAL_ROLE
#define PD_ROLE_DEFAULT(port) PD_ROLE_SINK
#else
#define PD_ROLE_DEFAULT(port) PD_ROLE_SOURCE
#endif
#endif

/* Port default state at startup */
#ifdef CONFIG_USB_PD_DUAL_ROLE
#define PD_DEFAULT_STATE(port) ((PD_ROLE_DEFAULT(port) == PD_ROLE_SOURCE) ? \
				PD_STATE_SRC_DISCONNECTED :	      \
				PD_STATE_SNK_DISCONNECTED)
#else
#define PD_DEFAULT_STATE(port) PD_STATE_SRC_DISCONNECTED
#endif

/* build extended message header */
/* All extended messages are chunked, so set bit 15 */
#define PD_EXT_HEADER(cnum, rchk, dsize) \
	 (BIT(15) | ((cnum) << 11) | \
	 ((rchk) << 10) | (dsize))

/* build message header */
#define PD_HEADER(type, prole, drole, id, cnt, rev, ext) \
	((type) | ((rev) << 6) | \
	((drole) << 5) | ((prole) << 8) | \
	((id) << 9) | ((cnt) << 12) | ((ext) << 15))

/* Used for processing pd header */
#define PD_HEADER_EXT(header)   (((header) >> 15) & 1)
#define PD_HEADER_CNT(header)   (((header) >> 12) & 7)
/*
 * NOTE: bit 4 was added in PD 3.0, and should be reserved and set to 0 in PD
 * 2.0 messages
 */
#define PD_HEADER_TYPE(header)  ((header) & 0x1F)
#define PD_HEADER_ID(header)    (((header) >> 9) & 7)
#define PD_HEADER_PROLE(header) (((header) >> 8) & 1)
#define PD_HEADER_REV(header)   (((header) >> 6) & 3)
#define PD_HEADER_DROLE(header) (((header) >> 5) & 1)

/*
 * The message header is a 16-bit value that's stored in a 32-bit data type.
 * SOP* is encoded in bits 31 to 28 of the 32-bit data type.
 * NOTE: This is not part of the PD spec.
 */
#define PD_HEADER_GET_SOP(header) (((header) >> 28) & 0xf)
#define PD_HEADER_SOP(sop) (((sop) & 0xf) << 28)

enum pd_msg_type {
	PD_MSG_SOP,
	PD_MSG_SOP_PRIME,
	PD_MSG_SOP_PRIME_PRIME,
	PD_MSG_SOP_DBG_PRIME,
	PD_MSG_SOP_DBG_PRIME_PRIME,
	PD_MSG_SOP_CBL_RST,
};

/* Used for processing pd extended header */
#define PD_EXT_HEADER_CHUNKED(header)   (((header) >> 15) & 1)
#define PD_EXT_HEADER_CHUNK_NUM(header) (((header) >> 11) & 0xf)
#define PD_EXT_HEADER_REQ_CHUNK(header) (((header) >> 10) & 1)
#define PD_EXT_HEADER_DATA_SIZE(header) ((header) & 0x1ff)

/* Used to get extended header from the first 32-bit word of the message */
#define GET_EXT_HEADER(msg) (msg & 0xffff)

/* K-codes for special symbols */
#define PD_SYNC1 0x18
#define PD_SYNC2 0x11
#define PD_SYNC3 0x06
#define PD_RST1  0x07
#define PD_RST2  0x19
#define PD_EOP   0x0D

/* Minimum PD supply current  (mA) */
#define PD_MIN_MA	500

/* Minimum PD voltage (mV) */
#define PD_MIN_MV	5000

/* No connect voltage threshold for sources based on Rp */
#define PD_SRC_DEF_VNC_MV        1600
#define PD_SRC_1_5_VNC_MV        1600
#define PD_SRC_3_0_VNC_MV        2600

/* Rd voltage threshold for sources based on Rp */
#define PD_SRC_DEF_RD_THRESH_MV  200
#define PD_SRC_1_5_RD_THRESH_MV  400
#define PD_SRC_3_0_RD_THRESH_MV  800

/* Voltage threshold to detect connection when presenting Rd */
#define PD_SNK_VA_MV             250

/* --- Policy layer functions --- */

/** Schedules the interrupt handler for the TCPC on a high priority task. */
void schedule_deferred_pd_interrupt(int port);
<<<<<<< HEAD

/* Request types for pd_build_request() */
enum pd_request_type {
	PD_REQUEST_VSAFE5V,
	PD_REQUEST_MAX,
};

#ifdef CONFIG_USB_PD_REV30
/**
 * Get current PD Revision
 *
 * @param port USB-C port number
 * @return 0 for PD_REV1.0, 1 for PD_REV2.0, 2 for PD_REV3.0
 */
int pd_get_rev(int port);
=======
>>>>>>> 40d09f45

/**
 * Get current PD VDO Version
 *
 * @param port USB-C port number
 * @param type USB-C port partner
 * @return 0 for PD_REV1.0, 1 for PD_REV2.0
 */
int pd_get_vdo_ver(int port, enum tcpm_transmit_type type);

/**
 * Check if max voltage request is allowed (only used if
 * CONFIG_USB_PD_CHECK_MAX_REQUEST_ALLOWED is defined).
 *
 * @return True if max voltage request allowed, False otherwise
 */
int pd_is_max_request_allowed(void);

/**
 * Waits for the TCPC to exit low power mode (including re-initializing) if it
 * is currently in low power mode. If not, then the function immediately
 * returns.
 *
 * @param port USB-C port number
 */
void pd_wait_exit_low_power(int port);

/**
 * Informs the TCPM state machine that code within the EC has accessed the TCPC
 * via its communication bus (e.g. i2c). This is important to keep track of as
 * accessing a TCPC may pull the hardware out of low-power mode.
 *
 * Note: Call this function after finished accessing the hardware.
 *
 * @param port USB-C port number
 */
void pd_device_accessed(int port);

/**
 * Prevents the TCPC from going back into low power mode. Invocations must be
 * called in a pair from the same task, otherwise the TCPC will never re-enter
 * low power mode.
 *
 * Note: This will not wake the device up if it is in LPM.
 *
 * @param port USB-C port number
 * @param prevent 1 to prevent this port from entering LPM
 */
void pd_prevent_low_power_mode(int port, int prevent);

/**
 * Process source capabilities packet
 *
 * @param port USB-C port number
 * @param cnt  the number of Power Data Objects.
 * @param src_caps Power Data Objects representing the source capabilities.
 */
void pd_process_source_cap(int port, int cnt, uint32_t *src_caps);

/**
 * Reduce the sink power consumption to a minimum value.
 *
 * @param port USB-C port number
 * @param ma reduce current to minimum value.
 * @param mv reduce voltage to minimum value.
 */
void pd_snk_give_back(int port, uint32_t * const ma, uint32_t * const mv);

/**
 * Put a cap on the max voltage requested as a sink.
 * @param mv maximum voltage in millivolts.
 */
void pd_set_max_voltage(unsigned mv);

/**
 * Get the max voltage that can be requested as set by pd_set_max_voltage().
 * @return max voltage
 */
unsigned pd_get_max_voltage(void);

/**
 * Check if this board supports the given input voltage.
 *
 * @mv input voltage
 * @return 1 if voltage supported, 0 if not
 */
__override_proto int pd_is_valid_input_voltage(int mv);

/**
 * Request a new operating voltage.
 *
 * @param rdo  Request Data Object with the selected operating point.
 * @param port The port which the request came in on.
 * @return EC_SUCCESS if we can get the requested voltage/OP, <0 else.
 */
int pd_check_requested_voltage(uint32_t rdo, const int port);

/**
 * Run board specific checks on request message
 *
 * @param rdo the request data object word sent by the sink.
 * @param pdo_cnt the total number of source PDOs.
 * @return EC_SUCCESS if request is ok , <0 else.
 */
__override_proto int pd_board_check_request(uint32_t rdo, int pdo_cnt);

/**
 * Select a new output voltage.
 *
 * param idx index of the new voltage in the source PDO table.
 */
__override_proto void pd_transition_voltage(int idx);

/**
 * Go back to the default/safe state of the power supply
 *
 * @param port USB-C port number
 */
void pd_power_supply_reset(int port);

/**
 * Enable or disable VBUS discharge for a given port.
 *
 * @param port USB-C port number
 * @enable 1 if enabling discharge, 0 if disabling
 */
void pd_set_vbus_discharge(int port, int enable);

/**
 * Enable the power supply output after the ready delay.
 *
 * @param port USB-C port number
 * @return EC_SUCCESS if the power supply is ready, <0 else.
 */
int pd_set_power_supply_ready(int port);

/**
 * Ask the specified voltage from the PD source.
 *
 * It triggers a new negotiation sequence with the source.
 * @param port USB-C port number
 * @param mv request voltage in millivolts.
 */
void pd_request_source_voltage(int port, int mv);

/**
 * Set a voltage limit from the PD source.
 *
 * If the source is currently active, it triggers a new negotiation.
 * @param port USB-C port number
 * @param mv limit voltage in millivolts.
 */
void pd_set_external_voltage_limit(int port, int mv);

/**
 * Set the PD input current limit.
 *
 * @param port USB-C port number
 * @param max_ma Maximum current limit
 * @param supply_voltage Voltage at which current limit is applied
 */
void pd_set_input_current_limit(int port, uint32_t max_ma,
				uint32_t supply_voltage);


/**
 * Update the power contract if it exists.
 *
 * @param port USB-C port number.
 */
void pd_update_contract(int port);

/* Encode DTS status of port partner in current limit parameter */
typedef uint32_t typec_current_t;
#define TYPEC_CURRENT_DTS_MASK BIT(31)
#define TYPEC_CURRENT_ILIM_MASK (~TYPEC_CURRENT_DTS_MASK)

/**
 * Set the type-C input current limit.
 *
 * @param port USB-C port number
 * @param max_ma Maximum current limit
 * @param supply_voltage Voltage at which current limit is applied
 */
__override_proto void typec_set_input_current_limit(int port,
						    typec_current_t max_ma,
						    uint32_t supply_voltage);

/**
 * Set the type-C current limit when sourcing current..
 *
 * @param port USB-C port number
 * @param rp One of enum tcpc_rp_value (eg TYPEC_RP_3A0) defining the limit.
 */
void typec_set_source_current_limit(int port, enum tcpc_rp_value rp);

/**
 * Verify board specific health status : current, voltages...
 *
 * @return EC_SUCCESS if the board is good, <0 else.
 */
__override_proto int pd_board_checks(void);

/**
 * Return if VBUS is detected on type-C port
 *
 * @param port USB-C port number
 * @return VBUS is detected
 */
int pd_snk_is_vbus_provided(int port);

/**
 * Notify PD protocol that VBUS has gone low
 *
 * @param port USB-C port number
 */
void pd_vbus_low(int port);

/**
 * Check if power swap is allowed.
 *
 * @param port USB-C port number
 * @return True if power swap is allowed, False otherwise
 */
__override_proto int pd_check_power_swap(int port);

/**
 * Check if data swap is allowed.
 *
 * @param port USB-C port number
 * @param data_role current data role
 * @return True if data swap is allowed, False otherwise
 */
__override_proto int pd_check_data_swap(int port,
				enum pd_data_role data_role);

/**
 * Check if vconn swap is allowed.
 *
 * @param port USB-C port number
 * @return True if vconn swap is allowed, False otherwise
 */

int pd_check_vconn_swap(int port);

/**
 * Check current power role for potential power swap
 *
 * @param port USB-C port number
 * @param pr_role Our power role
 * @param flags PD flags
 */
__override_proto void pd_check_pr_role(int port,
				enum pd_power_role pr_role,
				int flags);

/**
 * Check current data role for potential data swap
 *
 * @param port USB-C port number
 * @param dr_role Our data role
 * @param flags PD flags
 */
__override_proto void pd_check_dr_role(int port,
				enum pd_data_role dr_role,
				int flags);

/**
 * Check for a potential Vconn swap if the port isn't
 * supplying Vconn
 *
 * @param port USB-C port number
 * @param flags PD flags
 */
__override_proto void pd_try_execute_vconn_swap(int port, int flags);

/**
 * Check if we should charge from this device. This is
 * basically a white-list for chargers that are dual-role,
 * don't set the unconstrained bit, but we should charge
 * from by default.
 *
 * @param vid Port partner Vendor ID
 * @param pid Port partner Product ID
 */
int pd_charge_from_device(uint16_t vid, uint16_t pid);

/**
 * Execute data swap.
 *
 * @param port USB-C port number
 * @param data_role new data role
 */
__override_proto void pd_execute_data_swap(int port,
				enum pd_data_role data_role);

/**
 * Get PD device info used for VDO_CMD_SEND_INFO / VDO_CMD_READ_INFO
 *
 * @param info_data pointer to info data array
 */
void pd_get_info(uint32_t *info_data);

/**
 * Handle Vendor Defined Messages
 *
 * @param port     USB-C port number
 * @param cnt      number of data objects in the payload.
 * @param payload  payload data.
 * @param rpayload pointer to the data to send back.
 * @return if >0, number of VDOs to send back.
 */
__override_proto int pd_custom_vdm(int port, int cnt, uint32_t *payload,
				   uint32_t **rpayload);

/**
 * Handle Structured Vendor Defined Messages
 *
 * @param port     USB-C port number
 * @param cnt      number of data objects in the payload.
 * @param payload  payload data.
 * @param rpayload pointer to the data to send back.
 * @param head     message header
 * @param rtype    pointer to the type of message (SOP/SOP'/SOP'')
 * @return if >0, number of VDOs to send back.
 */
int pd_svdm(int port, int cnt, uint32_t *payload, uint32_t **rpayload,
		uint32_t head, enum tcpm_transmit_type *rtype);

/**
 * Handle Custom VDMs for flashing.
 *
 * @param port     USB-C port number
 * @param cnt      number of data objects in the payload.
 * @param payload  payload data.
 * @return if >0, number of VDOs to send back.
 */
int pd_custom_flash_vdm(int port, int cnt, uint32_t *payload);

/**
 * Enter alternate mode on DFP
 *
 * @param port     USB-C port number
 * @param type Transmit type (SOP, SOP') for which to enter mode
 * @param svid USB standard or vendor id to exit or zero for DFP amode reset.
 * @param opos object position of mode to exit.
 * @return vdm for UFP to be sent to enter mode or zero if not.
 */
uint32_t pd_dfp_enter_mode(int port, enum tcpm_transmit_type type,
		uint16_t svid, int opos);

/**
 *  Get DisplayPort pin mode for DFP to request from UFP's capabilities.
 *
 * @param port     USB-C port number.
 * @param status   DisplayPort Status VDO.
 * @return one-hot PIN config to request.
 */
int pd_dfp_dp_get_pin_mode(int port, uint32_t status);

/**
 * Exit alternate mode on DFP
 *
 * @param port USB-C port number
 * @param type Transmit type (SOP, SOP') for which to exit mode
 * @param svid USB standard or vendor id to exit or zero for DFP amode reset.
 * @param opos object position of mode to exit.
 * @return 1 if UFP should be sent exit mode VDM.
 */
int pd_dfp_exit_mode(int port, enum tcpm_transmit_type type, uint16_t svid,
		int opos);

/**
 * Consume the SVDM attention data
 *
 * @param port USB-C port number
 * @param payload  payload data.
 */
void dfp_consume_attention(int port, uint32_t *payload);

/**
 * Consume the discover identity message
 *
 * @param port    USB-C port number
 * @param cnt     number of data objects in payload
 * @param payload payload data.
 */
void dfp_consume_identity(int port, int cnt, uint32_t *payload);

/**
 * Consume the SVIDs
 *
 * @param port    USB-C port number
 * @param type    Transmit type (SOP, SOP') for received SVIDs
 * @param cnt     number of data objects in payload
 * @param payload payload data.
 */
void dfp_consume_svids(int port, enum tcpm_transmit_type type, int cnt,
		uint32_t *payload);

/**
 * Consume the alternate modes
 *
 * @param port    USB-C port number
 * @param type    Transmit type (SOP, SOP') for received modes
 * @param cnt     number of data objects in payload
 * @param payload payload data.
 */
void dfp_consume_modes(int port, enum tcpm_transmit_type type, int cnt,
		uint32_t *payload);

/**
 * Return the discover alternate mode payload data
 *
 * @param port    USB-C port number
 * @param payload Pointer to payload data to fill
 * @return 1 if valid SVID present else 0
 */
int dfp_discover_modes(int port, uint32_t *payload);

/**
 * Initialize alternate mode discovery info for DFP
 *
 * @param port     USB-C port number
 */
void pd_dfp_discovery_init(int port);


/**
 * Set identity discovery state for this type and port
 *
 * @param port  USB-C port number
 * @param type	SOP* type to set
 * @param disc  Discovery state to set (failed or complete)
 */
void pd_set_identity_discovery(int port, enum tcpm_transmit_type type,
			       enum pd_discovery_state disc);

/**
 * Get identity discovery state for this type and port
 *
 * @param port  USB-C port number
 * @param type	SOP* type to retrieve
 * @return      Current discovery state (failed or complete)
 */
enum pd_discovery_state pd_get_identity_discovery(int port,
						enum tcpm_transmit_type type);

/**
 * Set SVID discovery state for this type and port.
 *
 * @param port USB-C port number
 * @param type SOP* type to set
 * @param disc Discovery state to set (failed or complete)
 */
void pd_set_svids_discovery(int port, enum tcpm_transmit_type type,
		enum pd_discovery_state disc);

/**
 * Get SVID discovery state for this type and port
 *
 * @param port USB-C port number
 * @param type SOP* type to retrieve
 * @return     Current discovery state (failed or complete)
 */
enum pd_discovery_state pd_get_svids_discovery(int port,
		enum tcpm_transmit_type type);

/**
 * Set Modes discovery state for this port, SOP* type, and SVID.
 *
 * @param port USB-C port number
 * @param type SOP* type to set
 * @param svid SVID to set mode discovery state for
 * @param disc Discovery state to set (failed or complete)
 */
void pd_set_modes_discovery(int port, enum tcpm_transmit_type type,
		uint16_t svid, enum pd_discovery_state disc);

/**
 * Get Modes discovery state for this port and SOP* type. Modes discover is
 * considered complete for a port and type when modes have been discovered for
 * all discovered SVIDs. Mode discovery is failed if mode discovery for any SVID
 * failed.
 *
 * @param port USB-C port number
 * @param type SOP* type to retrieve
 * @return      Current discovery state (failed or complete)
 */
enum pd_discovery_state pd_get_modes_discovery(int port,
		enum tcpm_transmit_type type);

/**
 * Get a pointer to mode data for the next SVID with undiscovered modes. This
 * data may indicate that discovery failed.
 *
 * @param port USB-C port number
 * @param type SOP* type to retrieve
 * @return     Pointer to the first SVID-mode structure with undiscovered mode;
 *             discovery may be needed or failed; returns NULL if all SVIDs have
 *             discovered modes
 */
struct svid_mode_data *pd_get_next_mode(int port, enum tcpm_transmit_type type);

/**
 * Return a pointer to the discover identity response structure for this SOP*
 * type
 *
 * @param port  USB-C port number
 * @param type	SOP* type to retrieve
 * @return      pointer to response structure, which the caller may not alter
 */
const union disc_ident_ack *pd_get_identity_response(int port,
					       enum tcpm_transmit_type type);

/**
 * Return the VID of the USB PD accessory connected to a specified port
 *
 * @param port  USB-C port number
 * @return      the USB Vendor Identifier or 0 if it doesn't exist
 */
uint16_t pd_get_identity_vid(int port);

/**
 * Return the PID of the USB PD accessory connected to a specified port
 *
 * @param port  USB-C port number
 * @return      the USB Product Identifier or 0 if it doesn't exist
 */
uint16_t pd_get_identity_pid(int port);

/**
 * Return the product type connected to a specified port
 *
 * @param port  USB-C port number
 * @return      USB-C product type (hub,periph,cable,ama)
 */
uint8_t pd_get_product_type(int port);

/**
 * Return the SVID count of port partner connected to a specified port
 *
 * @param port  USB-C port number
 * @param type	SOP* type to retrieve
 * @return      SVID count
 */
int pd_get_svid_count(int port, enum tcpm_transmit_type type);

/**
 * Return the SVID of given SVID index of port partner connected
 * to a specified port
 *
 * @param port     USB-C port number
 * @param svid_idx SVID Index
 * @param type	   SOP* type to retrieve
 * @return         SVID
 */
uint16_t pd_get_svid(int port, uint16_t svid_idx, enum tcpm_transmit_type type);

/**
 * Return the pointer to modes of VDO of port partner connected
 * to a specified port
 *
 * @param port     USB-C port number
 * @param svid_idx SVID Index
 * @param type     SOP* type to retrieve
 * @return         Pointer to modes of VDO
 */
uint32_t *pd_get_mode_vdo(int port, uint16_t svid_idx,
		enum tcpm_transmit_type type);

/*
 * Looks for a discovered mode VDO for the specified SVID.
 *
 * @param port USB-C port number
 * @param type SOP* type to retrieve
 * @param svid SVID to look up
 * @return     Whether a mode was discovered for the SVID
 */
bool pd_is_mode_discovered_for_svid(int port, enum tcpm_transmit_type type,
		uint16_t svid);

/**
 * Return the alternate mode entry and exit data
 *
 * @param port  USB-C port number
 * @param type  Transmit type (SOP, SOP', SOP'') for mode data
 * @param svid  SVID
 * @return      pointer to SVDM mode data
 */
struct svdm_amode_data *pd_get_amode_data(int port,
		enum tcpm_transmit_type type, uint16_t svid);

/**
 * Returns false if previous SOP' messageId count is different from received
 * messageId count.
 *
 * @param port		USB-C port number
 * @param msg_id        Received cable msg_id
 * @return              False if Received MessageId count is different from the
 *                      previous one.
 *                      True Otherwise
 */
bool consume_sop_prime_repeat_msg(int port, uint8_t msg_id);

/**
 * Returns false if previous SOP'' messageId count is different from received
 * messageId count.
 *
 * @param port		USB-C port number
 * @param msg_id        Received cable msg_id
 * @return              False if Received MessageId count is different from the
 *                      previous one.
 *                      True Otherwise
 */
bool consume_sop_prime_prime_repeat_msg(int port, uint8_t msg_id);

/*
 * Returns the pointer to PD alternate mode discovery results
 * Note: Caller function can mutate the data in this structure.
 *
 * @param port USB-C port number
 * @param type Transmit type (SOP, SOP') for discovered information
 * @return     pointer to PD alternate mode discovery results
 */
struct pd_discovery *pd_get_am_discovery(int port,
		enum tcpm_transmit_type type);

/*
 * Returns the pointer to PD active alternate modes.
 * Note: Caller function can mutate the data in this structure.
 *
 * @param port USB-C port number
 * @param type Transmit type (SOP, SOP', SOP'') for active modes
 * @return     Pointer to PD active alternate modes.
 */
struct partner_active_modes *pd_get_partner_active_modes(int port,
		enum tcpm_transmit_type type);

/*
 * Return the pointer to PD cable attributes
 * Note: Caller function can mutate the data in this structure.
 *
 * @param port  USB-C port number
 * @return      pointer to PD cable attributes
 */
struct pd_cable *pd_get_cable_attributes(int port);

/*
 * Returns True if cable supports USB2 connection
 *
 * @param port  USB-C port number
 * @return      True is usb2_supported, false otherwise
 */
bool is_usb2_cable_support(int port);

/*
 * Checks if Cable speed is Gen2 or better
 *
 * @param port  USB-C port number
 * @return      True if Cable supports speed USB_R20_SS_U31_GEN1_GEN2/
 *                                           USB_R30_SS_U32_U40_GEN2/
 *                                           USB_R30_SS_U40_GEN3,
 *             False otherwise
 */
bool is_cable_speed_gen2_capable(int port);

/*
 * Checks if Active Cable has retimer as an active element
 *
 * @param port  USB-C port number
 * @return      True if Active element is Retimer
 *              False otherwise
 */
bool is_active_cable_element_retimer(int port);

/**
 * Set DFP enter mode flags if available
 *
 * @param port  USB-C port number
 * @param set   If true set the flag else clear
 */
void pd_set_dfp_enter_mode_flag(int port, bool set);

/**
 * Reset Cable type, Cable attributes and cable flags
 *
 * @param port     USB-C port number
 */
void reset_pd_cable(int port);

/**
 * Returns true if the number of data objects in the payload is greater than
 * than the VDO index
 *
 * @param cnt      number of data objects in payload
 * @param index    VDO Index
 * @return         True if number of data objects is greater than VDO index,
 *                 false otherwise
 */
bool is_vdo_present(int cnt, int index);

/**
 * Return the type of cable attached
 *
 * @param port	USB-C port number
 * @return	cable type
 */
enum idh_ptype get_usb_pd_cable_type(int port);

/**
 * Stores the cable's response to discover Identity SOP' request
 *
 * @param port      USB-C port number
 * @param cnt       number of data objects in payload
 * @param payload   payload data
 * @param head      PD packet header
 */
void dfp_consume_cable_response(int port, int cnt, uint32_t *payload,
					uint32_t head);

/**
 * Returns USB4 cable speed according to the port, if port supports lesser
 * USB4 cable speed than the cable.
 *
 * For USB4 cable speed = USB3.2 Gen 2:
 *                              |
 *                    Is DFP gen 3 capable?
 *                              |
 *                      Yes ----|----- No ----
 *                      |                     |
 *           Cable supports Thunderbolt 3     |
 *           Gen 3 cable speed?               |
 *                     |                      |
 *         ---- yes ---|-----No --------------|
 *         |                                  |
 * USB4 cable speed = USB4 gen 3     USB4 cable speed = USB3.2/USB4 Gen 2
 *
 * Ref: USB Type-C Cable and Connector Specification, figure 5-1 USB4 Discovery
 * and Entry Flow Mode.
 *
 * @param port      USB-C port number
 * @return          USB4 cable speed
 */
enum usb_rev30_ss get_usb4_cable_speed(int port);

/**
 * Check if attached device has USB4 VDO
 *
 * @param port      USB-C port number
 * @param cnt       number of data objects in payload
 * @param payload   payload data
 * @return          True if device has USB4 VDO
 */
bool is_usb4_vdo(int port, int cnt, uint32_t *payload);

/**
 * Return enter USB message payload
 *
 * @param port	USB-C port number
 */
uint32_t get_enter_usb_msg_payload(int port);

/**
 * Enter USB4 mode
 *
 * @param port	USB-C port number
 */
void enter_usb4_mode(int port);

/**
 * Clear enter USB4 mode
 *
 * @param port	USB-C port number
 */
void disable_enter_usb4_mode(int port);

/**
 * Return if need to enter into USB4 mode
 *
 * @param port	USB-C port number
 */
bool should_enter_usb4_mode(int port);

/**
 * Return the response of discover mode SOP prime, with SVID = 0x8087
 *
 * @param port	USB-C port number
 * @return	cable mode response vdo
 */
union tbt_mode_resp_cable get_cable_tbt_vdo(int port);

/**
 * Return the response of discover mode SOP, with SVID = 0x8087
 *
 * @param port	USB-C port number
 * @return	device mode response vdo
 */
union tbt_mode_resp_device get_dev_tbt_vdo(int port);

/**
 * Return Thunderbolt rounded support
 * Rounded support indicates if the cable can support rounding the
 * frequency depending upon the cable generation.
 *
 * @param port USB-C port number
 * @return tbt_rounded_support
 */
enum tbt_compat_rounded_support get_tbt_rounded_support(int port);

/**
 * Sets the Mux state to Thunderbolt-Compatible mode
 *
 *  @param port  USB-C port number
 */
void set_tbt_compat_mode_ready(int port);

/**
 * Checks if the attached cable supports superspeed
 *
 * @param port	USB-C port number
 * @return      True if cable is superspeed, false otherwise
 */
bool is_tbt_cable_superspeed(int port);

/**
 * Check if product supports any Modal Operation (Alternate Modes)
 *
 * @param port	   USB-C port number
 * @param cnt      number of data objects in payload
 * @param payload  payload data
 * @return         True if product supports Modal Operation, false otherwise
 */
bool is_modal(int port, int cnt, const uint32_t *payload);

/**
 * Checks all the SVID for USB_VID_INTEL
 *
 * @param port	        USB-C port number
 * @param prev_svid_cnt Previous SVID count
 * @return              True is SVID = USB_VID_INTEL, false otherwise
 */
bool is_intel_svid(int port, int prev_svid_cnt);

/**
 * Checks if Device discover mode response contains Thunderbolt alternate mode
 *
 * @param port	   USB-C port number
 * @param cnt      number of data objects in payload
 * @param payload  payload data
 * @return         True if Thunderbolt Alternate mode response is received,
 *                 false otherwise
 */
bool is_tbt_compat_mode(int port, int cnt, const uint32_t *payload);

/**
 * Returns Thunderbolt-compatible cable speed according to the port if,
 * port supports lesser speed than the cable
 *
 * @param port USB-C port number
 * @return thunderbolt-cable cable speed
 */
enum tbt_compat_cable_speed get_tbt_cable_speed(int port);

/*
 * Checks if the cable supports Thunderbolt speed.
 *
 * @param port   USB-C port number
 * @return       True if the Thunderbolt cable speed is TBT_SS_TBT_GEN3 or
 *               TBT_SS_U32_GEN1_GEN2, false otherwise
 */
bool cable_supports_tbt_speed(int port);

/**
 * Fills the TBT3 objects in the payload and returns the number
 * of objects it has filled.
 *
 * @param port      USB-C port number
 * @param sop       Type of SOP message transmitted (SOP/SOP'/SOP'')
 * @param payload   payload data
 * @return          Number of object filled
 */
int enter_tbt_compat_mode(int port, enum tcpm_transmit_type sop,
			uint32_t *payload);

/**
 * Return maximum allowed speed for Thunderbolt-compatible mode
 *
 * NOTE: Chromebooks require that all USB-C ports support the same features,
 * so the maximum speed returned by this function should be set to the lowest
 * speed supported by all ports. Products in development (i.e. proto boards)
 * can support different speeds on each port for validation purpose.
 *
 * Ref: TGL PDG
 * 3.1: Fiberweave Impact for HSIOs Operating at ≥8 GT/s Speeds
 * MAX TBT routing length is 205mm prior to connection to re-timer
 *
 * Thunderbolt-compatible mode has electrical and PCB requirements for signal
 * routing and length. Default speed is set for connected cable's speed.
 * Board level function can override the cable speed based on the design.
 *
 * @param port USB-C port number
 * @return cable speed
 */
__override_proto enum tbt_compat_cable_speed board_get_max_tbt_speed(int port);

/**
 * Return true if the board's port supports TBT or USB4
 *
 * NOTE: This is only applicable for products in development (i.e. proto boards)
 * For customer products, all USB-C ports need to support the same features.
 *
 * Ref: TGL PDG
 * 5.2 USB-C* Sub-System:
 * Motherboard should have re-timer for all USB-C connectors that supports TBT.
 * Aux/LSx platform level muxing is required.
 *
 * When TBT or USB4 mode is enabled, by default all the ports are assumed to be
 * supporting TBT or USB4. However, not all the ports may support TBT & USB4
 * due to dependency on retimer and platform level Aux/LSx muxing. This board
 * level function can override the TBT & USB4 logic based on board design.
 *
 * @param port USB-C port number
 * @return True if TBT or USB4 is supported on the specified port, else false.
 */
__override_proto bool board_is_tbt_usb4_port(int port);

/**
 * Store Device ID & RW hash of device
 *
 * @param port			USB-C port number
 * @param dev_id		device identifier
 * @param rw_hash		pointer to rw_hash
 * @param current_image		current image: RW or RO
 * @return			true if the dev / hash match an existing hash
 *				in our table, false otherwise
 */
int pd_dev_store_rw_hash(int port, uint16_t dev_id, uint32_t *rw_hash,
			 uint32_t ec_image);

/**
 * Get Device ID & RW hash of device
 *
 * @param port			USB-C port number
 * @param dev_id		pointer to device identifier
 * @param rw_hash		pointer to rw_hash
 * @param current_image		pointer to current image: RW or RO
 */
void pd_dev_get_rw_hash(int port, uint16_t *dev_id, uint8_t *rw_hash,
			uint32_t *current_image);

/**
 * Fast Role Swap was detected
 *
 * @param port			USB-C port number
 */
void pd_got_frs_signal(int port);

/**
 * Try to fetch one PD log entry from accessory
 *
 * @param port	USB-C accessory port number
 * @return	EC_RES_SUCCESS if the VDM was sent properly else error code
 */
int pd_fetch_acc_log_entry(int port);

/**
 * Analyze the log entry received as the VDO_CMD_GET_LOG payload.
 *
 * @param port		USB-C accessory port number
 * @param cnt		number of data objects in payload
 * @param payload	payload data
 */
void pd_log_recv_vdm(int port, int cnt, uint32_t *payload);

/**
 * Send Vendor Defined Message
 *
 * @param port     USB-C port number
 * @param vid      Vendor ID
 * @param cmd      VDO command number
 * @param data     Pointer to payload to send
 * @param count    number of data objects in payload
 */
void pd_send_vdm(int port, uint32_t vid, int cmd, const uint32_t *data,
		 int count);

/*
 * TODO(b/155890173): Probably, this should only be used by the DPM, and
 * pd_send_vdm should be implemented in terms of DPM functions.
 */
/* Prepares the PE to send an VDM.
 *
 * @param port    USB-C port number
 * @param type    Transmit type (SOP, SOP', SOP'') for VDM
 * @param vdm     Buffer containing the message body to send, including the VDM
 *                Header but not the Message Header.
 * @param vdo_cnt The number of 32-bit VDOs in vdm, including the VDM Header;
 *                must be 1 - 7 inclusive.
 * @return        True if the setup was successful
 */
bool pd_setup_vdm_request(int port, enum tcpm_transmit_type tx_type,
		uint32_t *vdm, uint32_t vdo_cnt);

/* Power Data Objects for the source and the sink */
__override_proto extern const uint32_t pd_src_pdo[];
extern const int pd_src_pdo_cnt;
extern const uint32_t pd_src_pdo_max[];
extern const int pd_src_pdo_max_cnt;
extern const uint32_t pd_snk_pdo[];
extern const int pd_snk_pdo_cnt;

/**
 * Request that a host event be sent to notify the AP of a PD power event.
 *
 * @param mask host event mask.
 */
#if defined(HAS_TASK_HOSTCMD) && !defined(TEST_BUILD)
void pd_send_host_event(int mask);
#else
static inline void pd_send_host_event(int mask) { }
#endif

/**
 * Determine if in alternate mode or not.
 *
 * @param port port number.
 * @param type Transmit type (SOP, SOP', SOP'') for alt mode status
 * @param svid USB standard or vendor id
 * @return object position of mode chosen in alternate mode otherwise zero.
 */
int pd_alt_mode(int port, enum tcpm_transmit_type type, uint16_t svid);

/**
 * Send hpd over USB PD.
 *
 * @param port port number.
 * @param hpd hotplug detect type.
 */
void pd_send_hpd(int port, enum hpd_event hpd);

/**
 * Enable USB Billboard Device.
 */
extern const struct deferred_data pd_usb_billboard_deferred_data;
/* --- Physical layer functions : chip specific --- */

/* Packet preparation/retrieval */

/**
 * Prepare packet reading state machine.
 *
 * @param port USB-C port number
 */
void pd_init_dequeue(int port);

/**
 * Prepare packet reading state machine.
 *
 * @param port USB-C port number
 * @param off  current position in the packet buffer.
 * @param len  minimum size to read in bits.
 * @param val  the read bits.
 * @return new position in the packet buffer.
 */
int pd_dequeue_bits(int port, int off, int len, uint32_t *val);

/**
 * Advance until the end of the preamble.
 *
 * @param port USB-C port number
 * @return new position in the packet buffer.
 */
int pd_find_preamble(int port);

/**
 * Write the preamble in the TX buffer.
 *
 * @param port USB-C port number
 * @return new position in the packet buffer.
 */
int pd_write_preamble(int port);

/**
 * Write one 10-period symbol in the TX packet.
 * corresponding to a quartet with 4b5b encoding
 * and Biphase Mark Coding.
 *
 * @param port USB-C port number
 * @param bit_off current position in the packet buffer.
 * @param val10    the 10-bit integer.
 * @return new position in the packet buffer.
 */
int pd_write_sym(int port, int bit_off, uint32_t val10);


/**
 * Ensure that we have an edge after EOP and we end up at level 0,
 * also fill the last byte.
 *
 * @param port USB-C port number
 * @param bit_off current position in the packet buffer.
 * @return new position in the packet buffer.
 */
int pd_write_last_edge(int port, int bit_off);

/**
 * Do 4B5B encoding on a 32-bit word.
 *
 * @param port USB-C port number
 * @param off current offset in bits inside the message
 * @param val32 32-bit word value to encode
 * @return new offset in the message in bits.
 */
int encode_word(int port, int off, uint32_t val32);

/**
 * Ensure that we have an edge after EOP and we end up at level 0,
 * also fill the last byte.
 *
 * @param port USB-C port number
 * @param header PD packet header
 * @param cnt number of payload words
 * @param data payload content
 * @return length of the message in bits.
 */
int prepare_message(int port, uint16_t header, uint8_t cnt,
		    const uint32_t *data);

/**
 * Dump the current PD packet on the console for debug.
 *
 * @param port USB-C port number
 * @param msg  context string.
 */
void pd_dump_packet(int port, const char *msg);

/**
 * Change the TX data clock frequency.
 *
 * @param port USB-C port number
 * @param freq frequency in hertz.
 */
void pd_set_clock(int port, int freq);

/* TX/RX callbacks */

/**
 * Start sending over the wire the prepared packet.
 *
 * @param port USB-C port number
 * @param polarity plug polarity (0=CC1, 1=CC2).
 * @param bit_len size of the packet in bits.
 * @return length transmitted or negative if error
 */
int pd_start_tx(int port, int polarity, int bit_len);

/**
 * Set PD TX DMA to use circular mode. Call this before pd_start_tx() to
 * continually loop over the transmit buffer given in pd_start_tx().
 *
 * @param port USB-C port number
 */
void pd_tx_set_circular_mode(int port);

/**
 * Stop PD TX DMA circular mode transaction already in progress.
 *
 * @param port USB-C port number
 */
void pd_tx_clear_circular_mode(int port);

/**
 * Call when we are done sending a packet.
 *
 * @param port USB-C port number
 * @param polarity plug polarity (0=CC1, 1=CC2).
 */
void pd_tx_done(int port, int polarity);

/**
 * Check whether the PD reception is started.
 *
 * @param port USB-C port number
 * @return true if the reception is on-going.
 */
int pd_rx_started(int port);

/**
 * Suspend the PD task.
 * @param port USB-C port number
 * @param suspend pass 0 to resume, anything else to suspend
 */
void pd_set_suspend(int port, int suspend);

/**
 * Resume the PD task for a port after a period of time has elapsed.
 * @param port USB-C port number
 */
void pd_deferred_resume(int port);

/**
 * Resume the PD task for a port after a period of time has elapsed.
 * @param port USB-C port number
 */
void pd_deferred_resume(int port);

/**
 * Check if the port has been initialized and PD task has not been
 * suspended.
 *
 * @param port USB-C port number
 * @return true if the PD task is not suspended.
 */
int pd_is_port_enabled(int port);

/* Callback when the hardware has detected an incoming packet */
void pd_rx_event(int port);
/* Start sampling the CC line for reception */
void pd_rx_start(int port);
/* Call when we are done reading a packet */
void pd_rx_complete(int port);

/* restart listening to the CC wire */
void pd_rx_enable_monitoring(int port);
/* stop listening to the CC wire during transmissions */
void pd_rx_disable_monitoring(int port);

/* get time since last RX edge interrupt */
uint64_t get_time_since_last_edge(int port);

/**
 * Deinitialize the hardware used for PD.
 *
 * @param port USB-C port number
 */
void pd_hw_release(int port);

/**
 * Initialize the hardware used for PD RX/TX.
 *
 * @param port USB-C port number
 * @param role Role to initialize pins in
 */
void pd_hw_init(int port, enum pd_power_role role);

/**
 * Initialize the reception side of hardware used for PD.
 *
 * This is a subset of pd_hw_init() including only :
 * the comparators + the RX edge delay timer + the RX DMA.
 *
 * @param port USB-C port number
 */
void pd_hw_init_rx(int port);

/* --- Protocol layer functions --- */

/**
 * Decode a raw packet in the RX buffer.
 *
 * @param port USB-C port number
 * @param payload buffer to store the packet payload (must be 7x 32-bit)
 * @return the packet header or <0 in case of error
 */
int pd_analyze_rx(int port, uint32_t *payload);

/**
 * Check if PD communication is enabled
 *
 * @return true if it's enabled or false otherwise
 */
int pd_comm_is_enabled(int port);

/**
 * Check if PD is capable of alternate mode
 *
 * @return true if PD is capable of alternate mode else false
 */
bool pd_alt_mode_capable(int port);

/**
 * Get connected state
 *
 * @param port USB-C port number
 * @return True if port is in connected state
 */
int pd_is_connected(int port);

/**
 * Execute a hard reset
 *
 * @param port USB-C port number
 */
void pd_execute_hard_reset(int port);

/**
 * Signal to protocol layer that PD transmit is complete
 *
 * @param port USB-C port number
 * @param status status of the transmission
 */
void pd_transmit_complete(int port, int status);

/**
 * Get port polarity.
 *
 * @param port USB-C port number
 */
enum tcpc_cc_polarity pd_get_polarity(int port);

/**
 * Get port partner data swap capable status
 *
 * @param port USB-C port number
 * @return True if data swap capable else false
 */
bool pd_get_partner_data_swap_capable(int port);

/**
 * Handle an overcurrent protection event.  The port acting as a source has
 * reported an overcurrent event.
 *
 * @param port: USB-C port number.
 */
void pd_handle_overcurrent(int port);

/**
 * Handle a CC overvoltage protection event.
 *
 * @param port: USB-C port number.
 */
void pd_handle_cc_overvoltage(int port);

/**
 * Handle an overcurrent protection event.  The port acting as a source has
 * reported an overcurrent event.
 *
 * @param port: USB-C port number.
 */
void pd_handle_overcurrent(int port);

/**
 * Request power swap command to be issued
 *
 * @param port USB-C port number
 */
void pd_request_power_swap(int port);

/**
 * Try to become the VCONN source, if we are not already the source and the
 * other side is willing to accept a VCONN swap.
 *
 * @param port USB-C port number
 */
void pd_try_vconn_src(int port);

/**
 * Request data swap command to be issued
 *
 * @param port USB-C port number
 */
void pd_request_data_swap(int port);

/**
 * Set the PD communication enabled flag. When communication is disabled,
 * the port can still detect connection and source power but will not
 * send or respond to any PD communication.
 *
 * @param port USB-C port number
 * @param enable Enable flag to set
 */
void pd_comm_enable(int port, int enable);

/**
 * Set the PD pings enabled flag. When source has negotiated power over
 * PD successfully, it can optionally send pings periodically based on
 * this enable flag.
 *
 * @param port USB-C port number
 * @param enable Enable flag to set
 */
void pd_ping_enable(int port, int enable);

/* Issue PD soft reset */
void pd_soft_reset(void);

/* Prepare PD communication for reset */
void pd_prepare_reset(void);

/**
 * Signal power request to indicate a charger update that affects the port.
 *
 * @param port USB-C port number
 */
void pd_set_new_power_request(int port);

/**
 * Return true if partner port is a DTS or TS capable of entering debug
 * mode (eg. is presenting Rp/Rp or Rd/Rd).
 *
 * @param port USB-C port number
 */
int pd_ts_dts_plugged(int port);

/**
 * Return true if partner port is known to be PD capable.
 *
 * @param port USB-C port number
 * @return true if PD capable else false
 */
bool pd_capable(int port);

/**
 * Returns the source caps list
 *
 * @param port USB-C port number
 */
const uint32_t * const pd_get_src_caps(int port);

/**
 * Returns the number of source caps
 *
 * @param port USB-C port number
 */
uint8_t pd_get_src_cap_cnt(int port);

/**
 * Set the source caps list & count
 *
 * @param port     USB-C port number
 * @param cnt      Source caps count
 * @param src_caps Pointer to source caps
 *
 */
void pd_set_src_caps(int port, int cnt, uint32_t *src_caps);

/**
 * Return true if partner port is capable of communication over USB data
 * lines.
 *
 * @param port USB-C port number
 */
bool pd_get_partner_usb_comm_capable(int port);

/**
 * Return true if PD is in disconnect state
 *
 * @param port USB-C port number
 */
bool pd_is_disconnected(int port);

/**
 * Return true if vbus is at level on the specified port.
 *
 * @param port USB-C port number
 * @param level vbus_level to check against
 */
bool pd_check_vbus_level(int port, enum vbus_level level);

/**
 * Return true if vbus is at Safe5V on the specified port.
 *
 * @param port USB-C port number
 */
int pd_is_vbus_present(int port);

<<<<<<< HEAD
=======
/**
 * Enable or disable the FRS trigger for a given port
 *
 * @param port   USB-C port number
 * @param enable 1 to enable the FRS trigger, 0 to disable
 */
void pd_set_frs_enable(int port, int enable);

/**
 * Get current DisplayPort pin mode on the specified port.
 *
 * @param port USB-C port number
 * @return MODE_DP_PIN_[A-E] if used else 0
 */
__override_proto uint8_t get_dp_pin_mode(int port);

#ifdef CONFIG_USB_PD_PORT_MAX_COUNT
#ifdef CONFIG_USB_POWER_DELIVERY
/**
 * Get board specific usb pd port count
 *
 * @return <= CONFIG_USB_PD_PORT_MAX_COUNT if configured in board file,
 *         else return CONFIG_USB_PD_PORT_MAX_COUNT
 */
uint8_t board_get_usb_pd_port_count(void);
#else
static inline uint8_t board_get_usb_pd_port_count(void)
{
	return CONFIG_USB_PD_PORT_MAX_COUNT;
}
#endif /* CONFIG_USB_POWER_DELIVERY */
#endif /* CONFIG_USB_PD_PORT_MAX_COUNT */

/**
 * Return true if specified PD port is debug accessory.
 *
 * @param port USB-C port number
 */
bool pd_is_debug_acc(int port);

/**
 * Sets the polarity of the port
 *
 * @param port USB-C port number
 * @param polarity 0 for CC1, else 1 for CC2
 */
void pd_set_polarity(int port, enum tcpc_cc_polarity polarity);

>>>>>>> 40d09f45
/*
 * Notify the AP that we have entered into DisplayPort Alternate Mode.  This
 * sets a DP_ALT_MODE_ENTERED MKBP event which may wake the AP.
 */
void pd_notify_dp_alt_mode_entry(void);

<<<<<<< HEAD
=======
/*
 * Determines the PD state of the port partner according to Table 4-10 in USB PD
 * specification.
 */
enum pd_cc_states pd_get_cc_state(
	enum tcpc_cc_voltage_status cc1, enum tcpc_cc_voltage_status cc2);

/*
 * Optional, get the board-specific SRC DTS polarity.
 *
 * This function is used for SRC DTS mode. The polarity is predetermined as a
 * board-specific setting, i.e. what Rp impedance the CC lines are pulled.
 *
 * @param port USB-C port number
 * @return port polarity (0=CC1, 1=CC2)
 */
__override_proto uint8_t board_get_src_dts_polarity(int port);

>>>>>>> 40d09f45
/* ----- Logging ----- */
#ifdef CONFIG_USB_PD_LOGGING
/**
 * Record one event in the PD logging FIFO.
 *
 * @param type event type as defined by PD_EVENT_xx in ec_commands.h
 * @param size_port payload size and port num (defined by PD_LOG_PORT_SIZE)
 * @param data type-defined information
 * @param payload pointer to the optional payload (0..16 bytes)
 */
void pd_log_event(uint8_t type, uint8_t size_port,
		  uint16_t data, void *payload);

/**
 * Retrieve one logged event and prepare a VDM with it.
 *
 * Used to answer the VDO_CMD_GET_LOG unstructured VDM.
 *
 * @param payload pointer to the payload data buffer (must be 7 words)
 * @return number of 32-bit words in the VDM payload.
 */
int pd_vdm_get_log_entry(uint32_t *payload);
#else  /* CONFIG_USB_PD_LOGGING */
static inline void pd_log_event(uint8_t type, uint8_t size_port,
				uint16_t data, void *payload) {}
static inline int pd_vdm_get_log_entry(uint32_t *payload) { return 0; }
#endif /* CONFIG_USB_PD_LOGGING */

/**
 * Prepare for a sysjump by exiting any alternate modes, if PD communication is
 * allowed.
 *
 * Note: this call will block until the PD task has finished its exit mode and
 * re-awoken the calling task.
 */
void pd_prepare_sysjump(void);

/* ----- SVDM handlers ----- */

/* DisplayPort Alternate Mode */
#ifdef CONFIG_USB_PD_ALT_MODE_DFP
extern int dp_flags[CONFIG_USB_PD_PORT_MAX_COUNT];
extern uint32_t dp_status[CONFIG_USB_PD_PORT_MAX_COUNT];
#endif /* CONFIG_USB_PD_ALT_MODE_DFP */

/*
 * Configure the USB MUX in safe mode
 *
 * @param port The PD port number
 */
void usb_mux_set_safe_mode(int port);

/*
 * Set HPD GPIO level
 *
 * @param port The PD port number
 * @param en 0 for HPD disabled, 1 for HPD enabled.
 */
void svdm_set_hpd_gpio(int port, int en);

/*
 * Get HPD GPIO level
 *
 * @param port The PD port number
 * @return 0 for HPD disabled, 1 for HPD enabled.
 */
int svdm_get_hpd_gpio(int port);

/**
 * Configure the pins used for DisplayPort Alternate Mode into safe state.
 *
 * @param port The PD port number
 */
__override_proto void svdm_safe_dp_mode(int port);

/**
 * Enter DisplayPort Alternate Mode.
 *
 * The default implementation will only enter DP Alt Mode if the SoC is on.
 * Also, it may notify the AP that the mode was entered.
 *
 * @param port The PD port number
 * @param mode_caps Bitmask indicating DisplayPort mode capabilities
 * @return 0 if mode is entered, -1 otherwise.
 */
__override_proto int svdm_enter_dp_mode(int port, uint32_t mode_caps);

/**
 * Construct a DP status response.
 *
 * @param port The PD port number
 * @param payload Pointer to the PDO payload which is filled with the DPStatus
 *                information.
 * @return number of VDOs
 */
__override_proto int svdm_dp_status(int port, uint32_t *payload);

/**
 * Configure the pins used for DisplayPort Alternate Mode.
 *
 * @param port The PD port number
 * @payload payload Pointer to the PDO payload which is filled with the
 *                  DPConfigure response message
 * @return number of VDOs
 */
__override_proto int svdm_dp_config(int port, uint32_t *payload);

/**
 * Perform any other work required after configuring the pins for DP Alt Mode.
 *
 * Typically, this involves sending the HPD signal from either the EC or TCPC to
 * the GPU.
 * @param port The PD port number
 */
__override_proto void svdm_dp_post_config(int port);

/**
 * Called when a DisplayPort Attention command is received
 *
 * The default implementation will parse the Attention message and indicate the
 * HPD level to the GPU.
 *
 * @param port The PD port number
 * @param payload Pointer to the payload received from the attention command
 * @return 0 for NAK, 1 for ACK
 */
__override_proto int svdm_dp_attention(int port, uint32_t *payload);

/**
 * Exit DisplayPort Alternate Mode.
 *
 * @param port The PD port number
 */
__override_proto void svdm_exit_dp_mode(int port);

/* Google Firmware Update Alternate Mode */
/**
 * Enter Google Firmware Update (GFU) Mode.
 *
 * @param port The PD port number
 * @param mode_caps Unused for GFU
 * @return 0 to enter the mode, -1 otherwise
 */
__override_proto int svdm_enter_gfu_mode(int port, uint32_t mode_caps);

/**
 * Exit Google Firmware Update Mode.
 *
 * @param port The PD port number
 */
__override_proto void svdm_exit_gfu_mode(int port);

/**
 * Called after successful entry into GFU Mode
 *
 * The default implementation sends VDO_CMD_READ_INFO.
 * @param port The PD port number
 * @param payload Unused for GFU
 * @return The number of VDOs
 */
__override_proto int svdm_gfu_status(int port, uint32_t *payload);

/**
 * Configure any pins needed for GFU Mode
 *
 * @param port The PD port number
 * @param payload Unused for GFU
 * @return The number of VDOs
 */
__override_proto int svdm_gfu_config(int port, uint32_t *payload);

/**
 * Called when an Attention Message is received
 *
 * @param port The PD port number
 * @param payload Unusued for GFU
 * @return The number of VDOs
 */
__override_proto int svdm_gfu_attention(int port, uint32_t *payload);

/* Thunderbolt-compatible Alternate Mode */
/**
 * Enter Thunderbolt-compatible Mode.
 *
 * @param port The PD port number
 * @param mode_caps Unused
 * @return 0 on success else -1
 */
__override_proto int svdm_tbt_compat_enter_mode(int port, uint32_t mode_caps);

/**
 * Exit Thunderbolt-compatible Mode.
 *
 * @param port The PD port number
 */
__override_proto void svdm_tbt_compat_exit_mode(int port);

/**
 * Called to get Thunderbolt-compatible mode status
 *
 * @param port The PD port number
 * @param payload Unused
 * @return 0 on success else -1
 */
__override_proto int svdm_tbt_compat_status(int port, uint32_t *payload);

/**
 * Called to configure Thunderbolt-compatible mode
 *
 * @param port The PD port number
 * @param payload Unused
 * @return 0 on success else -1
 */
__override_proto int svdm_tbt_compat_config(int port, uint32_t *payload);

/**
 * Called when Thunderbolt-compatible Attention Message is received
 *
 * @param port The PD port number
 * @param payload Unusued
 * @return 0 on success else -1
 */
__override_proto int svdm_tbt_compat_attention(int port, uint32_t *payload);

/* Miscellaneous */

/**
 * Called for responding to the EC_CMD_GET_PD_PORT_CAPS host command
 *
 * @param port	The PD port number
 * @return	Location of the port
 */

__override_proto enum ec_pd_port_location board_get_pd_port_location(int port);

/**
 * Can be called whenever VBUS presence changes.  The default implementation
 * does nothing, but a board may override it.
 */
__override_proto void board_vbus_present_change(void);

/****************************************************************************
 * TCPC CC/Rp Management
 */
/**
 * Called to cache Source Current Limit
 * A call to typec_update_cc will actually update the hardware to reflect the
 * cache.
 *
 * @param port The PD port number
 * @param rp   Rp is the Current Limit to advertise
 */
void typec_select_src_current_limit_rp(int port, enum tcpc_rp_value rp);

/**
 * Called to cache Source Collision Rp
 * A call to typec_update_cc will actually update the hardware to reflect the
 * cache.
 *
 * @param port The PD port number
 * @param rp   Rp is the Collision Avoidance Rp value
 */
void typec_select_src_collision_rp(int port, enum tcpc_rp_value rp);

/**
 * Called to update cached CC/Rp values to hardware
 *
 * @param port The PD port number
 * @return 0 on success else failure
 */
int typec_update_cc(int port);
/****************************************************************************/

#endif  /* __CROS_EC_USB_PD_H */<|MERGE_RESOLUTION|>--- conflicted
+++ resolved
@@ -44,12 +44,6 @@
 };
 
 /* Events for USB PD task */
-<<<<<<< HEAD
-#define PD_EVENT_TX               (1<<3) /* Outgoing packet event */
-#define PD_EVENT_CC               (1<<4) /* CC line change event */
-#define PD_EVENT_TCPC_RESET       (1<<5) /* TCPC has reset */
-#define PD_EVENT_UPDATE_DUAL_ROLE (1<<6) /* DRP state has changed */
-=======
 
 /* Outgoing packet event */
 #define PD_EVENT_TX			TASK_EVENT_CUSTOM_BIT(3)
@@ -59,16 +53,10 @@
 #define PD_EVENT_TCPC_RESET		TASK_EVENT_CUSTOM_BIT(5)
 /* DRP state has changed */
 #define PD_EVENT_UPDATE_DUAL_ROLE	TASK_EVENT_CUSTOM_BIT(6)
->>>>>>> 40d09f45
 /*
  * A task, other than the task owning the PD port, accessed the TCPC. The task
  * that owns the port does not send itself this event.
  */
-<<<<<<< HEAD
-#define PD_EVENT_DEVICE_ACCESSED    (1<<7)
-#define PD_EVENT_POWER_STATE_CHANGE (1<<8) /* Chipset power state changed */
-#define PD_EVENT_SEND_HARD_RESET    (1<<9) /* Issue a Hard Reset. */
-=======
 #define PD_EVENT_DEVICE_ACCESSED	TASK_EVENT_CUSTOM_BIT(7)
 /* Chipset power state changed */
 #define PD_EVENT_POWER_STATE_CHANGE	TASK_EVENT_CUSTOM_BIT(8)
@@ -80,7 +68,6 @@
 #define PD_EVENT_SYSJUMP		TASK_EVENT_CUSTOM_BIT(11)
 /* First free event on PD task */
 #define PD_EVENT_FIRST_FREE_BIT		12
->>>>>>> 40d09f45
 
 /* Ensure TCPC is out of low power mode before handling these events. */
 #define PD_EXIT_LOW_POWER_EVENT_MASK \
@@ -908,27 +895,6 @@
  * PD_FLAGS_LPM_TRANSITION is set while the HW is transitioning into or out of
  * low power (when PD_LPM_FLAGS_ENGAGED is changing).
  */
-<<<<<<< HEAD
-#define PD_FLAGS_LPM_REQUESTED     (1 << 17)/* Tracks SW LPM state */
-#define PD_FLAGS_LPM_ENGAGED       (1 << 18)/* Tracks HW LPM state */
-#define PD_FLAGS_LPM_TRANSITION    (1 << 19)/* Tracks HW LPM transition */
-/* Flags to clear on a disconnect */
-#define PD_FLAGS_RESET_ON_DISCONNECT_MASK (PD_FLAGS_PARTNER_DR_POWER | \
-					   PD_FLAGS_PARTNER_DR_DATA | \
-					   PD_FLAGS_CHECK_IDENTITY | \
-					   PD_FLAGS_SNK_CAP_RECVD | \
-					   PD_FLAGS_TCPC_DRP_TOGGLE | \
-					   PD_FLAGS_EXPLICIT_CONTRACT | \
-					   PD_FLAGS_PREVIOUS_PD_CONN | \
-					   PD_FLAGS_CHECK_PR_ROLE | \
-					   PD_FLAGS_CHECK_DR_ROLE | \
-					   PD_FLAGS_PARTNER_EXTPOWER | \
-					   PD_FLAGS_VCONN_ON | \
-					   PD_FLAGS_TRY_SRC | \
-					   PD_FLAGS_PARTNER_USB_COMM | \
-					   PD_FLAGS_UPDATE_SRC_CAPS | \
-					   PD_FLAGS_TS_DTS_PARTNER)
-=======
 #ifdef CONFIG_USB_PD_TCPC_LOW_POWER
 #define PD_FLAGS_LPM_REQUESTED     BIT(17)/* Tracks SW LPM state */
 #define PD_FLAGS_LPM_ENGAGED       BIT(18)/* Tracks HW LPM state */
@@ -942,7 +908,6 @@
 /* Check vconn state in READY */
 #define PD_FLAGS_CHECK_VCONN_STATE BIT(21)
 #endif /* CONFIG_USB_PD_TCPMV1 */
->>>>>>> 40d09f45
 
 /* Per-port battery backed RAM flags */
 #define PD_BBRMFLG_EXPLICIT_CONTRACT BIT(0)
@@ -1292,24 +1257,6 @@
 
 /** Schedules the interrupt handler for the TCPC on a high priority task. */
 void schedule_deferred_pd_interrupt(int port);
-<<<<<<< HEAD
-
-/* Request types for pd_build_request() */
-enum pd_request_type {
-	PD_REQUEST_VSAFE5V,
-	PD_REQUEST_MAX,
-};
-
-#ifdef CONFIG_USB_PD_REV30
-/**
- * Get current PD Revision
- *
- * @param port USB-C port number
- * @return 0 for PD_REV1.0, 1 for PD_REV2.0, 2 for PD_REV3.0
- */
-int pd_get_rev(int port);
-=======
->>>>>>> 40d09f45
 
 /**
  * Get current PD VDO Version
@@ -2512,12 +2459,6 @@
 void pd_deferred_resume(int port);
 
 /**
- * Resume the PD task for a port after a period of time has elapsed.
- * @param port USB-C port number
- */
-void pd_deferred_resume(int port);
-
-/**
  * Check if the port has been initialized and PD task has not been
  * suspended.
  *
@@ -2645,14 +2586,6 @@
 void pd_handle_cc_overvoltage(int port);
 
 /**
- * Handle an overcurrent protection event.  The port acting as a source has
- * reported an overcurrent event.
- *
- * @param port: USB-C port number.
- */
-void pd_handle_overcurrent(int port);
-
-/**
  * Request power swap command to be issued
  *
  * @param port USB-C port number
@@ -2777,8 +2710,6 @@
  */
 int pd_is_vbus_present(int port);
 
-<<<<<<< HEAD
-=======
 /**
  * Enable or disable the FRS trigger for a given port
  *
@@ -2827,15 +2758,12 @@
  */
 void pd_set_polarity(int port, enum tcpc_cc_polarity polarity);
 
->>>>>>> 40d09f45
 /*
  * Notify the AP that we have entered into DisplayPort Alternate Mode.  This
  * sets a DP_ALT_MODE_ENTERED MKBP event which may wake the AP.
  */
 void pd_notify_dp_alt_mode_entry(void);
 
-<<<<<<< HEAD
-=======
 /*
  * Determines the PD state of the port partner according to Table 4-10 in USB PD
  * specification.
@@ -2854,7 +2782,6 @@
  */
 __override_proto uint8_t board_get_src_dts_polarity(int port);
 
->>>>>>> 40d09f45
 /* ----- Logging ----- */
 #ifdef CONFIG_USB_PD_LOGGING
 /**
