--- conflicted
+++ resolved
@@ -23,14 +23,11 @@
  */
 #define PPC_OC_COOLDOWN_DELAY_US (2 * SECOND)
 
-<<<<<<< HEAD
-=======
 /*
  * NOTE: The pointers to functions in the ppc_drv structure can now be NULL
  * which will indicate and return NOT_IMPLEMENTED from the main calling
  * function
  */
->>>>>>> 40d09f45
 struct ppc_drv {
 	/**
 	 * Initialize the PPC.
@@ -245,6 +242,15 @@
 int ppc_set_polarity(int port, int polarity);
 
 /**
+ * Set the Vbus source path current limit
+ *
+ * @param port: The Type-C port number.
+ * @param rp: The Rp value which to approximately set the current limit.
+ * @return EC_SUCCESS on success, error otherwise.
+ */
+int ppc_set_vbus_source_current_limit(int port, enum tcpc_rp_value rp);
+
+/**
  * Turn on/off the SBU FETs.
  *
  * @param port: The Type-C port number.
@@ -253,25 +259,6 @@
 int ppc_set_sbu(int port, int enable);
 
 /**
- * Set the Vbus source path current limit
- *
- * @param port: The Type-C port number.
- * @param rp: The Rp value which to approximately set the current limit.
- * @return EC_SUCCESS on success, error otherwise.
- */
-int ppc_set_vbus_source_current_limit(int port, enum tcpc_rp_value rp);
-
-/**
- * Turn on/off the SBU FETs.
- *
- * @param port: The Type-C port number.
- * @param enable: 1: enable SBU FETs 0: disable SBU FETs.
- */
-int ppc_set_sbu(int port, int enable);
-
-/**
-<<<<<<< HEAD
-=======
  * Turn on/off the VCONN FET.
  *
  * @param port: The Type-C port number.
@@ -280,7 +267,6 @@
 int ppc_set_vconn(int port, int enable);
 
 /**
->>>>>>> 40d09f45
  * Turn on/off the charge path FET, such that current flows into the
  * system.
  *
@@ -305,10 +291,6 @@
  *
  * @param port: The Type-C port which overcurrented.
  * @param is_overcurrented: 1 if port overcurrented, 0 if the condition is gone.
-<<<<<<< HEAD
- */
-void board_overcurrent_event(int port, int is_overcurrented);
-=======
  */
 void board_overcurrent_event(int port, int is_overcurrented);
 
@@ -337,6 +319,5 @@
  * @return EC_SUCCESS on success, error otherwise
  */
 int ppc_set_frs_enable(int port, int enable);
->>>>>>> 40d09f45
 
 #endif /* !defined(__CROS_EC_USBC_PPC_H) */