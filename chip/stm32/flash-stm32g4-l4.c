/* Copyright 2017 The Chromium OS Authors. All rights reserved.
 * Use of this source code is governed by a BSD-style license that can be
 * found in the LICENSE file.
 */
/* Flash memory module for STM32L4 family */

#include "common.h"
#include "clock.h"
#include "flash.h"
#include "hooks.h"
#include "registers.h"
#include "panic.h"
#include "system.h"
#include "task.h"
#include "timer.h"
#include "util.h"
#include "watchdog.h"

/*
 * Approximate number of CPU cycles per iteration of the loop when polling
 * the flash status
 */
#define CYCLE_PER_FLASH_LOOP 10

/* Flash page programming timeout.  This is 2x the datasheet max. */
#define FLASH_TIMEOUT_US 48000

/*
 * Cros-Ec common flash APIs use the term 'bank' equivalent to how 'page' is
 * used in the STM32 TRMs. Redifining macros here in terms of pages in order to
 * match STM32 documentation for write protect computations in this file.
 *
 * These macros are from the common flash API and mean the following:
 * WP_BANK_OFFSET         -> index of first RO page
 * CONFIG_WP_STORAGE_SIZE -> size of RO region in bytes
 */
#define FLASH_PAGE_SIZE CONFIG_FLASH_BANK_SIZE
#define FLASH_PAGE_MAX_COUNT (CONFIG_FLASH_SIZE_BYTES / FLASH_PAGE_SIZE)
#define FLASH_RO_FIRST_PAGE_IDX WP_BANK_OFFSET
#define FLASH_RO_LAST_PAGE_IDX ((CONFIG_WP_STORAGE_SIZE / FLASH_PAGE_SIZE) \
				 + FLASH_RO_FIRST_PAGE_IDX - 1)
#define FLASH_RW_FIRST_PAGE_IDX (FLASH_RO_LAST_PAGE_IDX + 1)
#define FLASH_RW_LAST_PAGE_IDX (FLASH_PAGE_MAX_COUNT - 1)


#define FLASH_PAGE_ROLLBACK_COUNT ROLLBACK_BANK_COUNT
#define FLASH_PAGE_ROLLBACK_FIRST_IDX ROLLBACK_BANK_OFFSET
#define FLASH_PAGE_ROLLBACK_LAST_IDX (FLASH_PAGE_ROLLBACK_FIRST_IDX +\
					FLASH_PAGE_ROLLBACK_COUNT -1)

#ifdef STM32_FLASH_DBANK_MODE
#define FLASH_WRP_MASK              (FLASH_PAGE_MAX_COUNT - 1)
#else
<<<<<<< HEAD
#define FLASH_WRP_MASK              ((FLASH_PAGE_MAX_COUNT) / 2 - 1)
=======
#ifdef CHIP_FAMILY_STM32L4
#define FLASH_WRP_MASK              0xFF
#else
#define FLASH_WRP_MASK              ((FLASH_PAGE_MAX_COUNT) / 2 - 1)
#endif
>>>>>>> 20c87cd1
#endif /* CONFIG_FLASH_DBANK_MODE */
#define FLASH_WRP_START(val)        ((val) & FLASH_WRP_MASK)
#define FLASH_WRP_END(val)          (((val) >> 16) & FLASH_WRP_MASK)
#define FLASH_WRP_RANGE(start, end) (((start) & FLASH_WRP_MASK) | \
				       (((end) & FLASH_WRP_MASK) << 16))
#define FLASH_WRP_RANGE_DISABLED    FLASH_WRP_RANGE(FLASH_WRP_MASK, 0x00)
#define FLASH_WRP1X_MASK FLASH_WRP_RANGE(FLASH_WRP_MASK, FLASH_WRP_MASK)

enum wrp_region {
	WRP_RO,
	WRP_RW,
};

struct wrp_info {
	int enable;
	int start;
	int end;
};

static inline int calculate_flash_timeout(void)
{
	return (FLASH_TIMEOUT_US *
		(clock_get_freq() / SECOND) / CYCLE_PER_FLASH_LOOP);
}

static int wait_while_busy(void)
{
	int timeout = calculate_flash_timeout();

	while (STM32_FLASH_SR & FLASH_SR_BUSY && timeout-- > 0)
		;
	return (timeout > 0) ? EC_SUCCESS : EC_ERROR_TIMEOUT;
}

static int unlock(int locks)
{
	/*
	 * We may have already locked the flash module and get a bus fault
	 * in the attempt to unlock. Need to disable bus fault handler now.
	 */
	ignore_bus_fault(1);

	/* unlock CR if needed */
	if (STM32_FLASH_CR & FLASH_CR_LOCK) {
		STM32_FLASH_KEYR = FLASH_KEYR_KEY1;
		STM32_FLASH_KEYR = FLASH_KEYR_KEY2;
	}
	/* unlock option memory if required */
	if ((locks & FLASH_CR_OPTLOCK) &&
	    (STM32_FLASH_CR & FLASH_CR_OPTLOCK)) {
		STM32_FLASH_OPTKEYR = FLASH_OPTKEYR_KEY1;
		STM32_FLASH_OPTKEYR = FLASH_OPTKEYR_KEY2;
	}

	/* Re-enable bus fault handler */
	ignore_bus_fault(0);

	return (STM32_FLASH_CR & (locks | FLASH_CR_LOCK)) ? EC_ERROR_UNKNOWN
							  : EC_SUCCESS;
}

static void lock(void)
{
	STM32_FLASH_CR |= FLASH_CR_LOCK;
}

static void ob_lock(void)
{
	STM32_FLASH_CR |= FLASH_CR_OPTLOCK;
}

/*
 * Option byte organization
 *
 *                [63:56][55:48][47:40][39:32]   [31:24][23:16][15: 8][ 7: 0]
 * +--------------+-------------------+------+   +-------------------+------+
 * | 0x1FFF7800   |         nUSER     | nRDP |   |       USER        |  RDP |
 * +--------------+------------+------+------+   +------------+------+------+
 * | 0x1FFF7808   |            | nPCROP1_STRT|   |            | PCROP1_STRT |
 * +--------------+------------+-------------+   +------------+-------------+
 * | 0x1FFF7810   |            | nPCROP1_END |   |            | PCROP1_END  |
 * +--------------+------------+-------------+   +------------+-------------+
 * | 0x1FFF7818   |     |nWRP1A|      |nWRP1A|   |     | WRP1A|      | WRP1A|
 * |              |     |_END  |      |_STRT |   |     | _END |      | _STRT|
 * +--------------+------------+-------------+   +------------+-------------+
 * | 0x1FFF7820   |     |nWRP1B|      |nWRP1B|   |     | WRP1B|      | WRP1B|
 * |              |     |_END  |      |_STRT |   |     | _END |      | _STRT|
 * +--------------+------------+-------------+   +------------+-------------+
 * | 0x1FFF7828   |     |nBOOT |      |nSEC_ |   |     | BOOT |      | SEC_ |
 * |              |     |LOCK  |      |SIZE1 |   |     | _LOCK|      | SIZE1|
 * +--------------+------------+-------------+   +------------+-------------+
 *
 * Note that the variable with n prefix means the complement.
 */
static int unlock_optb(void)
{
	int rv;

	rv = wait_while_busy();
	if (rv)
		return rv;

	rv = unlock(FLASH_CR_OPTLOCK);
	if (rv)
		return rv;

	return EC_SUCCESS;
}

static int commit_optb(void)
{
	int rv;

	/*
	 * Wait for last operation.
	 */
	rv = wait_while_busy();
	if (rv)
		return rv;

	STM32_FLASH_CR |= FLASH_CR_OPTSTRT;

	rv = wait_while_busy();
	if (rv)
		return rv;

	ob_lock();
	lock();

	return EC_SUCCESS;
}

/*
 * There are a minimum of 2 WRP regions that can be set. The STM32G4
 * family has both category 2, and category 3 devices. Category 2
 * devices have only 2 WRP regions, but category 3 devices have 4 WRP
 * regions that can be configured. Category 3 devices also support dual
 * flash banks, and this mode is the default setting. When DB mode is enabled,
 * then each WRP register can only protect up to 64 2kB pages. This means that
 * one WRP register is needed per bank.
 *
 *   1. WRP1A -> used always for RO
 *   2. WRP1B -> used always for RW
 *   3. WRP2A -> may be used for RW if dual-bank (DB) mode is enabled
 *   4. WRP2B -> currently never used
 *
 * WRP areas are specified in terms of page indices with a start index
 * and an end index. start == end means a single page is protected.
 *
 *   WRPnx_start = WRPnx_end  --> WRPnx_start page is protected
 *   WRPnx_start > WRPnx_end  --> No WRP area is specified
 *   WRPnx_start < WRPnx_end  --> Pages WRPnx_start to WRPnx_end
 */
static void optb_get_wrp(enum wrp_region region, struct wrp_info *wrp)
{
#ifdef STM32_FLASH_DBANK_MODE
	int start;
	int end;
#endif
	/* Assume WRP regions are not configured */
	wrp->start = FLASH_WRP_MASK;
	wrp->end = 0;
	wrp->enable = 0;

	if (region == WRP_RO) {
		/*
		 * RO write protect is fully described by WRP1AR. Get the
		 * start/end indices. If end >= start, then RO write protect is
		 * enabled.
		 */
<<<<<<< HEAD
		wrp->start = FLASH_WRP_START(STM32_FLASH_WRP1AR);
		wrp->end = FLASH_WRP_END(STM32_FLASH_WRP1AR);
=======
		wrp->start = FLASH_WRP_START(STM32_OPTB_WRP1AR);
		wrp->end = FLASH_WRP_END(STM32_OPTB_WRP1AR);
>>>>>>> 20c87cd1
		wrp->enable = wrp->end >= wrp->start;
	} else if (region == WRP_RW) {
		/*
		 * RW write always uses WRP1BR. If dual-bank mode is being used,
		 * then WRP2AR must also be check to determine the full range of
		 * flash page indices being protected.
		 */
<<<<<<< HEAD
		wrp->start = FLASH_WRP_START(STM32_FLASH_WRP1BR);
		wrp->end = FLASH_WRP_END(STM32_FLASH_WRP1BR);
=======
		wrp->start = FLASH_WRP_START(STM32_OPTB_WRP1BR);
		wrp->end = FLASH_WRP_END(STM32_OPTB_WRP1BR);
>>>>>>> 20c87cd1
		wrp->enable = wrp->end >= wrp->start;
#ifdef STM32_FLASH_DBANK_MODE
		start = FLASH_WRP_START(STM32_FLASH_WRP2AR);
		end = FLASH_WRP_END(STM32_FLASH_WRP2AR);
		/*
		 * If WRP2AR protection is enabled, then need to adjust either
		 * the start, end, or both indices.
		 */
		if (end >= start) {
			if (wrp->enable) {
				/* WRP1BR is active, only need to adjust end */
				wrp->end += end;
			} else {
				/*
				 * WRP1BR is not active, so RW protection, if
				 * enabled, is fully controlled by WRP2AR.
				 */
				wrp->start = start;
				wrp->end = end;
				wrp->enable = 1;
			}
		}
#endif
	}
}

static void optb_set_wrp(enum wrp_region region, struct wrp_info *wrp)
{
	int start = wrp->start;
	int end = wrp->end;

	if (!wrp->enable) {
		/*
		 * If enable is not set, then ignore the passed in start/end
		 * values and set start/end to the default not protected range
		 * which satisfies start > end
		 */
		start = FLASH_WRP_MASK;
		end = 0;
	}

	if (region == WRP_RO) {
		/* For RO can always use start/end directly */
		STM32_FLASH_WRP1AR = FLASH_WRP_RANGE(start, end);
	} else if (region == WRP_RW) {
#ifdef STM32_FLASH_DBANK_MODE
		/*
		 * In the dual-bank flash case (STM32G4 Category 3 devices with
		 * DB bit set), RW write protect can use both WRP1BR and WRP2AR
		 * registers in order to span the full flash memory range.
		 */
		if (wrp->enable) {
			int rw_end;

			/*
			 * If the 1st RW flash page is in the 1st half of
			 * memory, then at least one block will be protected by
			 * WRP1BR. If the end flash page is in the 2nd half of
			 * memory, then cap the end for WRP1BR to its max
			 * value. Otherwise, can use end passed in directly.
			 */
			if (start <= FLASH_WRP_MASK) {
				rw_end = end > FLASH_WRP_MASK ?
					FLASH_WRP_MASK : end;
				STM32_FLASH_WRP1BR = FLASH_WRP_RANGE(start,
								     rw_end);
			}
			/*
			 * If the last RW flash page is in the 2nd half of
			 * memory, then at least one block will be protected by
			 * WRP2AR. If the start flash page is in the 2nd half of
			 * memory, can use start directly. Otherwise, start
			 * needs to be set to 0 here.
			 */
			if (end > FLASH_WRP_MASK) {
				rw_end = end & FLASH_WRP_MASK;
				STM32_FLASH_WRP2AR = FLASH_WRP_RANGE(0, rw_end);
			}
		} else {
			/*
			 * RW write protect is being disabled. Set both WRP1BR
			 * and WRP2AR to default start > end not protected
			 * state.
			 */
			STM32_FLASH_WRP1BR = FLASH_WRP_RANGE(start, end);
			STM32_FLASH_WRP2AR = FLASH_WRP_RANGE(start, end);
		}
#else
		/* Single bank case, WRP1BR can cover the full memory range */
		STM32_FLASH_WRP1BR = FLASH_WRP_RANGE(start, end);
#endif
	}
}

static void unprotect_all_blocks(void)
{
	struct wrp_info wrp;

	/* Set info values to unprotected */
	wrp.start = FLASH_WRP_MASK;
	wrp.end = 0;
	wrp.enable = 0;

	unlock_optb();
	/* Disable RO WRP */
	optb_set_wrp(WRP_RO, &wrp);
	/* Disable RW WRP */
	optb_set_wrp(WRP_RW, &wrp);
	commit_optb();
}

int crec_flash_physical_protect_at_boot(uint32_t new_flags)
{
	struct wrp_info wrp_ro;
	struct wrp_info wrp_rw;

	wrp_ro.start = FLASH_WRP_MASK;
	wrp_ro.end = 0;
	wrp_ro.enable = 0;

	wrp_rw.start = FLASH_WRP_MASK;
	wrp_rw.end = 0;
	wrp_rw.enable = 0;

	/*
	 * Default operation for this function is to disable both RO and RW
	 * write protection in the option bytes. Based on new_flags either RO or
	 * RW or both regions write protect may be set.
	 */
	if (new_flags & (EC_FLASH_PROTECT_ALL_AT_BOOT |
			 EC_FLASH_PROTECT_RO_AT_BOOT)) {
		wrp_ro.start = FLASH_RO_FIRST_PAGE_IDX;
		wrp_ro.end = FLASH_RO_LAST_PAGE_IDX;
		wrp_ro.enable = 1;
	}

	if (new_flags & EC_FLASH_PROTECT_ALL_AT_BOOT) {
		wrp_rw.start = FLASH_RW_FIRST_PAGE_IDX;
		wrp_rw.end = FLASH_RW_LAST_PAGE_IDX;
		wrp_rw.enable = 1;
	} else {
		/*
		 * Start index will be 1st index following RO region index. The
		 * end index is initialized as 'no protect' value. Only if end
		 * gets changed based on either rollback or RW protection will
		 * the 2nd memory protection area get written in option bytes.
		 */
		int start = FLASH_RW_FIRST_PAGE_IDX;
		int end = 0;
#ifdef CONFIG_ROLLBACK
		if (new_flags & EC_FLASH_PROTECT_ROLLBACK_AT_BOOT) {
			start = FLASH_PAGE_ROLLBACK_FIRST_IDX;
			end = FLASH_PAGE_ROLLBACK_LAST_IDX;
		} else {
			start = FLASH_PAGE_ROLLBACK_LAST_IDX;
		}
#endif /* !CONFIG_ROLLBACK */
#ifdef CONFIG_FLASH_PROTECT_RW
		if (new_flags & EC_FLASH_PROTECT_RW_AT_BOOT)
			end = FLASH_RW_LAST_PAGE_IDX;
#endif /* CONFIG_FLASH_PROTECT_RW */

		if (end) {
			wrp_rw.start = start;
			wrp_rw.end = end;
			wrp_rw.enable = 1;
		}
	}

	unlock_optb();
#ifdef CONFIG_FLASH_READOUT_PROTECTION
	/*
	 * Set a permanent protection by increasing RDP to level 1,
	 * trying to unprotected the flash will trigger a full erase.
	 */
	STM32_FLASH_OPTR = (STM32_FLASH_OPTR & ~0xff) | 0x11;
#endif
	optb_set_wrp(WRP_RO, &wrp_ro);
	optb_set_wrp(WRP_RW, &wrp_rw);
	commit_optb();

	return EC_SUCCESS;
}

/**
 * Check if write protect register state is inconsistent with RO_AT_BOOT and
 * ALL_AT_BOOT state.
 *
 * @return zero if consistent, non-zero if inconsistent.
 */
static int registers_need_reset(void)
{
	uint32_t flags = crec_flash_get_protect();
	int ro_at_boot = (flags & EC_FLASH_PROTECT_RO_AT_BOOT) ? 1 : 0;
	/* The RO region is write-protected by the WRP1AR range. */
	uint32_t wrp1ar = STM32_OPTB_WRP1AR;
	uint32_t ro_range = ro_at_boot ?
		FLASH_WRP_RANGE(FLASH_RO_FIRST_PAGE_IDX,
				  FLASH_RO_LAST_PAGE_IDX)
		: FLASH_WRP_RANGE_DISABLED;

	return ro_range != (wrp1ar & FLASH_WRP1X_MASK);
}

/*****************************************************************************/
/* Physical layer APIs */

int crec_flash_physical_write(int offset, int size, const char *data)
{
	uint32_t *address = (void *)(CONFIG_PROGRAM_MEMORY_BASE + offset);
	int res = EC_SUCCESS;
	int timeout = calculate_flash_timeout();
	int i;
	int unaligned = (uint32_t)data & (STM32_FLASH_MIN_WRITE_SIZE - 1);
	uint32_t *data32 = (void *)data;

	/* Check Flash offset */
	if (offset % STM32_FLASH_MIN_WRITE_SIZE)
		return EC_ERROR_MEMORY_ALLOCATION;

	if (unlock(FLASH_CR_LOCK) != EC_SUCCESS)
		return EC_ERROR_UNKNOWN;

	/* Clear previous error status */
	STM32_FLASH_SR = FLASH_SR_ERR_MASK;

	/* set PG bit */
	STM32_FLASH_CR |= FLASH_CR_PG;

	for (; size > 0; size -= STM32_FLASH_MIN_WRITE_SIZE) {
		/*
		 * Reload the watchdog timer to avoid watchdog reset when doing
		 * long writing.
		 */
		watchdog_reload();

		/* wait to be ready  */
		for (i = 0; (STM32_FLASH_SR & FLASH_SR_BUSY) && (i < timeout);
		     i++)
			;
		if (STM32_FLASH_SR & FLASH_SR_BUSY) {
			res = EC_ERROR_TIMEOUT;
			goto exit_wr;
		}

		/* write the 2 words */
		if (unaligned) {
			*address++ = (uint32_t)data[0] | (data[1] << 8)
				   | (data[2] << 16) | (data[3] << 24);
			*address++ = (uint32_t)data[4] | (data[5] << 8)
				   | (data[6] << 16) | (data[7] << 24);
			data += STM32_FLASH_MIN_WRITE_SIZE;
		} else {
			*address++ = *data32++;
			*address++ = *data32++;
		}

		/* Wait for writes to complete */
		for (i = 0; (STM32_FLASH_SR & FLASH_SR_BUSY) && (i < timeout);
		     i++)
			;

		if (STM32_FLASH_SR & FLASH_SR_BUSY) {
			res = EC_ERROR_TIMEOUT;
			goto exit_wr;
		}

		/*
		 * Check for error conditions - erase failed, voltage error,
		 * protection error.
		 */
		if (STM32_FLASH_SR & FLASH_SR_ERR_MASK) {
			res = EC_ERROR_UNKNOWN;
			goto exit_wr;
		}
	}

exit_wr:
	/* Disable PG bit */
	STM32_FLASH_CR &= ~FLASH_CR_PG;

	lock();

	return res;
}

int crec_flash_physical_erase(int offset, int size)
{
	int res = EC_SUCCESS;
	int pg;
	int last;

	if (unlock(FLASH_CR_LOCK) != EC_SUCCESS)
		return EC_ERROR_UNKNOWN;

	/* Clear previous error status */
	STM32_FLASH_SR = FLASH_SR_ERR_MASK;

	last = (offset + size) / CONFIG_FLASH_ERASE_SIZE;
	for (pg = offset / CONFIG_FLASH_ERASE_SIZE; pg < last; pg++) {
		timestamp_t deadline;

		/* select page to erase and PER bit */
		STM32_FLASH_CR = (STM32_FLASH_CR & ~FLASH_CR_PNB_MASK)
				| FLASH_CR_PER | FLASH_CR_PNB(pg);

		/* set STRT bit : start erase */
		STM32_FLASH_CR |= FLASH_CR_STRT;

		/*
		 * Reload the watchdog timer to avoid watchdog reset during a
		 * long erase operation.
		 */
		watchdog_reload();

		deadline.val = get_time().val + FLASH_TIMEOUT_US;
		/* Wait for erase to complete */
		while ((STM32_FLASH_SR & FLASH_SR_BUSY) &&
		       (get_time().val < deadline.val)) {
			usleep(300);
		}
		if (STM32_FLASH_SR & FLASH_SR_BUSY) {
			res = EC_ERROR_TIMEOUT;
			goto exit_er;
		}

		/*
		 * Check for error conditions - erase failed, voltage error,
		 * protection error
		 */
		if (STM32_FLASH_SR & FLASH_SR_ERR_MASK) {
			res = EC_ERROR_UNKNOWN;
			goto exit_er;
		}
	}

exit_er:
	/* reset PER bit */
	STM32_FLASH_CR &= ~(FLASH_CR_PER | FLASH_CR_PNB_MASK);

	lock();

	return res;
}

int crec_flash_physical_get_protect(int block)
{
	struct wrp_info wrp_ro;
	struct wrp_info wrp_rw;
<<<<<<< HEAD

	optb_get_wrp(WRP_RO, &wrp_ro);
	optb_get_wrp(WRP_RW, &wrp_rw);

=======

	optb_get_wrp(WRP_RO, &wrp_ro);
	optb_get_wrp(WRP_RW, &wrp_rw);

>>>>>>> 20c87cd1
	return ((block >= wrp_ro.start) && (block <= wrp_ro.end)) ||
		((block >= wrp_rw.start) && (block <= wrp_rw.end));
}

/*
 * Note: This does not need to update _NOW flags, as get_protect_flags
 * in common code already does so.
 */
uint32_t crec_flash_physical_get_protect_flags(void)
{
	uint32_t flags = 0;
	struct wrp_info wrp_ro;
	struct wrp_info wrp_rw;

	optb_get_wrp(WRP_RO, &wrp_ro);
	optb_get_wrp(WRP_RW, &wrp_rw);

	/* Check if RO is fully protected */
	if (wrp_ro.start == FLASH_RO_FIRST_PAGE_IDX &&
	    wrp_ro.end == FLASH_RO_LAST_PAGE_IDX)
		flags |= EC_FLASH_PROTECT_RO_AT_BOOT;
<<<<<<< HEAD
=======

	if (wrp_rw.enable) {
>>>>>>> 20c87cd1

	/*
	 * If RW write protection is enabled, verify that relevant flash pages
	 * are write-protected. Note that start/end refer to the flash page idx
	 * and therefore the total number of pages protected will be:
	 *     num protect pages = start + end + 1
	 */
	if (wrp_rw.enable) {
#ifdef CONFIG_ROLLBACK
		if (wrp_rw.start <= FLASH_PAGE_ROLLBACK_FIRST_IDX &&
		    wrp_rw.end >= FLASH_PAGE_ROLLBACK_LAST_IDX)
			flags |= EC_FLASH_PROTECT_ROLLBACK_AT_BOOT;
#endif /* CONFIG_ROLLBACK */
#ifdef CONFIG_FLASH_PROTECT_RW
<<<<<<< HEAD
		if (wrp_rw.end == (PHYSICAL_BANKS - 1))
			flags |= EC_FLASH_PROTECT_RW_AT_BOOT;
#endif /* CONFIG_FLASH_PROTECT_RW */
		if (wrp_rw.end == (PHYSICAL_BANKS - 1) &&
=======
		if (wrp_rw.end == PHYSICAL_BANKS)
			flags |= EC_FLASH_PROTECT_RW_AT_BOOT;
#endif /* CONFIG_FLASH_PROTECT_RW */
		if (wrp_rw.end == PHYSICAL_BANKS &&
>>>>>>> 20c87cd1
		    wrp_rw.start == WP_BANK_OFFSET + WP_BANK_COUNT &&
		    flags & EC_FLASH_PROTECT_RO_AT_BOOT)
			flags |= EC_FLASH_PROTECT_ALL_AT_BOOT;
	}

	return flags;
}

int crec_flash_physical_protect_now(int all)
{
	return EC_ERROR_INVAL;
}

uint32_t crec_flash_physical_get_valid_flags(void)
{
	return EC_FLASH_PROTECT_RO_AT_BOOT |
	       EC_FLASH_PROTECT_RO_NOW |
#ifdef CONFIG_FLASH_PROTECT_RW
	       EC_FLASH_PROTECT_RW_AT_BOOT |
	       EC_FLASH_PROTECT_RW_NOW |
#endif
#ifdef CONFIG_ROLLBACK
	       EC_FLASH_PROTECT_ROLLBACK_AT_BOOT |
	       EC_FLASH_PROTECT_ROLLBACK_NOW |
#endif
	       EC_FLASH_PROTECT_ALL_AT_BOOT |
	       EC_FLASH_PROTECT_ALL_NOW;
}

uint32_t crec_flash_physical_get_writable_flags(uint32_t cur_flags)
{
	uint32_t ret = 0;

	/* If RO protection isn't enabled, its at-boot state can be changed. */
	if (!(cur_flags & EC_FLASH_PROTECT_RO_NOW))
		ret |= EC_FLASH_PROTECT_RO_AT_BOOT;

	/*
	 * ALL/RW at-boot state can be set if WP GPIO is asserted and can always
	 * be cleared.
	 */
	if (cur_flags & (EC_FLASH_PROTECT_ALL_AT_BOOT |
			 EC_FLASH_PROTECT_GPIO_ASSERTED))
		ret |= EC_FLASH_PROTECT_ALL_AT_BOOT;

#ifdef CONFIG_FLASH_PROTECT_RW
	if (cur_flags & (EC_FLASH_PROTECT_RW_AT_BOOT |
			 EC_FLASH_PROTECT_GPIO_ASSERTED))
		ret |= EC_FLASH_PROTECT_RW_AT_BOOT;
#endif

#ifdef CONFIG_ROLLBACK
	if (cur_flags & (EC_FLASH_PROTECT_ROLLBACK_AT_BOOT |
			 EC_FLASH_PROTECT_GPIO_ASSERTED))
		ret |= EC_FLASH_PROTECT_ROLLBACK_AT_BOOT;
#endif

	return ret;
}

int crec_flash_physical_force_reload(void)
{
	int rv = unlock(FLASH_CR_OPTLOCK);

	if (rv)
		return rv;

	/* Force a reboot; this should never return. */
	STM32_FLASH_CR = FLASH_CR_OBL_LAUNCH;
	while (1)
		;

	return EC_ERROR_UNKNOWN;
}

int crec_flash_pre_init(void)
{
	uint32_t reset_flags = system_get_reset_flags();
	uint32_t prot_flags = crec_flash_get_protect();
	int need_reset = 0;

	/*
	 * If we have already jumped between images, an earlier image could
	 * have applied write protection. Nothing additional needs to be done.
	 */
	if (reset_flags & EC_RESET_FLAG_SYSJUMP)
		return EC_SUCCESS;

	if (prot_flags & EC_FLASH_PROTECT_GPIO_ASSERTED) {
		if ((prot_flags & EC_FLASH_PROTECT_RO_AT_BOOT) &&
		    !(prot_flags & EC_FLASH_PROTECT_RO_NOW)) {
			/*
			 * Pstate wants RO protected at boot, but the write
			 * protect register wasn't set to protect it.  Force an
			 * update to the write protect register and reboot so
			 * it takes effect.
			 */
			crec_flash_physical_protect_at_boot(
				EC_FLASH_PROTECT_RO_AT_BOOT);
			need_reset = 1;
		}

		if (registers_need_reset()) {
			/*
			 * Write protect register was in an inconsistent state.
			 * Set it back to a good state and reboot.
			 *
			 * TODO(crosbug.com/p/23798): this seems really similar
			 * to the check above.  One of them should be able to
			 * go away.
			 */
			crec_flash_protect_at_boot(
				prot_flags & EC_FLASH_PROTECT_RO_AT_BOOT);
			need_reset = 1;
		}
	} else {
		if (prot_flags & EC_FLASH_PROTECT_RO_NOW) {
			/*
			 * Write protect pin unasserted but some section is
			 * protected. Drop it and reboot.
			 */
			unprotect_all_blocks();
			need_reset = 1;
		}
	}

	if ((crec_flash_physical_get_valid_flags() &
	    EC_FLASH_PROTECT_ALL_AT_BOOT) &&
	    (!!(prot_flags & EC_FLASH_PROTECT_ALL_AT_BOOT) !=
	     !!(prot_flags & EC_FLASH_PROTECT_ALL_NOW))) {
		/*
		 * ALL_AT_BOOT and ALL_NOW should be both set or both unset
		 * at boot. If they are not, it must be that the chip requires
		 * OBL_LAUNCH to be set to reload option bytes. Let's reset
		 * the system with OBL_LAUNCH set.
		 * This assumes OBL_LAUNCH is used for hard reset in
		 * chip/stm32/system.c.
		 */
		need_reset = 1;
	}

#ifdef CONFIG_FLASH_PROTECT_RW
	if ((crec_flash_physical_get_valid_flags() &
	    EC_FLASH_PROTECT_RW_AT_BOOT) &&
	    (!!(prot_flags & EC_FLASH_PROTECT_RW_AT_BOOT) !=
	     !!(prot_flags & EC_FLASH_PROTECT_RW_NOW))) {
		/* RW_AT_BOOT and RW_NOW do not match. */
		need_reset = 1;
	}
#endif

#ifdef CONFIG_ROLLBACK
	if ((crec_flash_physical_get_valid_flags() &
	     EC_FLASH_PROTECT_ROLLBACK_AT_BOOT) &&
	    (!!(prot_flags & EC_FLASH_PROTECT_ROLLBACK_AT_BOOT) !=
	     !!(prot_flags & EC_FLASH_PROTECT_ROLLBACK_NOW))) {
		/* ROLLBACK_AT_BOOT and ROLLBACK_NOW do not match. */
		need_reset = 1;
	}
#endif

	if (need_reset)
		system_reset(SYSTEM_RESET_HARD | SYSTEM_RESET_PRESERVE_FLAGS);

	return EC_SUCCESS;
}<|MERGE_RESOLUTION|>--- conflicted
+++ resolved
@@ -51,15 +51,7 @@
 #ifdef STM32_FLASH_DBANK_MODE
 #define FLASH_WRP_MASK              (FLASH_PAGE_MAX_COUNT - 1)
 #else
-<<<<<<< HEAD
 #define FLASH_WRP_MASK              ((FLASH_PAGE_MAX_COUNT) / 2 - 1)
-=======
-#ifdef CHIP_FAMILY_STM32L4
-#define FLASH_WRP_MASK              0xFF
-#else
-#define FLASH_WRP_MASK              ((FLASH_PAGE_MAX_COUNT) / 2 - 1)
-#endif
->>>>>>> 20c87cd1
 #endif /* CONFIG_FLASH_DBANK_MODE */
 #define FLASH_WRP_START(val)        ((val) & FLASH_WRP_MASK)
 #define FLASH_WRP_END(val)          (((val) >> 16) & FLASH_WRP_MASK)
@@ -230,13 +222,8 @@
 		 * start/end indices. If end >= start, then RO write protect is
 		 * enabled.
 		 */
-<<<<<<< HEAD
 		wrp->start = FLASH_WRP_START(STM32_FLASH_WRP1AR);
 		wrp->end = FLASH_WRP_END(STM32_FLASH_WRP1AR);
-=======
-		wrp->start = FLASH_WRP_START(STM32_OPTB_WRP1AR);
-		wrp->end = FLASH_WRP_END(STM32_OPTB_WRP1AR);
->>>>>>> 20c87cd1
 		wrp->enable = wrp->end >= wrp->start;
 	} else if (region == WRP_RW) {
 		/*
@@ -244,13 +231,8 @@
 		 * then WRP2AR must also be check to determine the full range of
 		 * flash page indices being protected.
 		 */
-<<<<<<< HEAD
 		wrp->start = FLASH_WRP_START(STM32_FLASH_WRP1BR);
 		wrp->end = FLASH_WRP_END(STM32_FLASH_WRP1BR);
-=======
-		wrp->start = FLASH_WRP_START(STM32_OPTB_WRP1BR);
-		wrp->end = FLASH_WRP_END(STM32_OPTB_WRP1BR);
->>>>>>> 20c87cd1
 		wrp->enable = wrp->end >= wrp->start;
 #ifdef STM32_FLASH_DBANK_MODE
 		start = FLASH_WRP_START(STM32_FLASH_WRP2AR);
@@ -600,17 +582,10 @@
 {
 	struct wrp_info wrp_ro;
 	struct wrp_info wrp_rw;
-<<<<<<< HEAD
 
 	optb_get_wrp(WRP_RO, &wrp_ro);
 	optb_get_wrp(WRP_RW, &wrp_rw);
 
-=======
-
-	optb_get_wrp(WRP_RO, &wrp_ro);
-	optb_get_wrp(WRP_RW, &wrp_rw);
-
->>>>>>> 20c87cd1
 	return ((block >= wrp_ro.start) && (block <= wrp_ro.end)) ||
 		((block >= wrp_rw.start) && (block <= wrp_rw.end));
 }
@@ -632,11 +607,6 @@
 	if (wrp_ro.start == FLASH_RO_FIRST_PAGE_IDX &&
 	    wrp_ro.end == FLASH_RO_LAST_PAGE_IDX)
 		flags |= EC_FLASH_PROTECT_RO_AT_BOOT;
-<<<<<<< HEAD
-=======
-
-	if (wrp_rw.enable) {
->>>>>>> 20c87cd1
 
 	/*
 	 * If RW write protection is enabled, verify that relevant flash pages
@@ -651,17 +621,10 @@
 			flags |= EC_FLASH_PROTECT_ROLLBACK_AT_BOOT;
 #endif /* CONFIG_ROLLBACK */
 #ifdef CONFIG_FLASH_PROTECT_RW
-<<<<<<< HEAD
 		if (wrp_rw.end == (PHYSICAL_BANKS - 1))
 			flags |= EC_FLASH_PROTECT_RW_AT_BOOT;
 #endif /* CONFIG_FLASH_PROTECT_RW */
 		if (wrp_rw.end == (PHYSICAL_BANKS - 1) &&
-=======
-		if (wrp_rw.end == PHYSICAL_BANKS)
-			flags |= EC_FLASH_PROTECT_RW_AT_BOOT;
-#endif /* CONFIG_FLASH_PROTECT_RW */
-		if (wrp_rw.end == PHYSICAL_BANKS &&
->>>>>>> 20c87cd1
 		    wrp_rw.start == WP_BANK_OFFSET + WP_BANK_COUNT &&
 		    flags & EC_FLASH_PROTECT_RO_AT_BOOT)
 			flags |= EC_FLASH_PROTECT_ALL_AT_BOOT;
