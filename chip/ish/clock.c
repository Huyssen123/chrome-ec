/* Copyright 2016 The Chromium OS Authors. All rights reserved.
 * Use of this source code is governed by a BSD-style license that can be
 * found in the LICENSE file.
 */

/* Clocks and power management settings */

#include "clock.h"
#include "common.h"
#include "util.h"
#include "power_mgt.h"

/* Console output macros */
#define CPUTS(outstr) cputs(CC_CLOCK, outstr)
#define CPRINTS(format, args...) cprints(CC_CLOCK, format, ## args)


void clock_init(void)
{
<<<<<<< HEAD
	/* No initialization for ISH clock since D0ix is not enabled yet */
=======
	/* No initialization for clock on ISH */
>>>>>>> d1a90351
}

#ifdef CONFIG_LOW_POWER_IDLE

void clock_refresh_console_in_use(void)
{
	/**
<<<<<<< HEAD
	 * TODO nothing need to do at current, on ISH, uart interrupt can
	 * wakeup ISH from low power state, will understand this function more
	 * to see if need anything to handle in ISH
	 */
=======
	 * on ISH, uart interrupt can only wakeup ISH from low power state via
	 * CTS pin, but most ISH platforms only have Rx and Tx pins, no CTS pin
	 * exposed, so, we need block ISH enter low power state for a while
	 * when console is in use
	 */
	ish_pm_refresh_console_in_use();
>>>>>>> d1a90351
}

#endif<|MERGE_RESOLUTION|>--- conflicted
+++ resolved
@@ -17,11 +17,7 @@
 
 void clock_init(void)
 {
-<<<<<<< HEAD
-	/* No initialization for ISH clock since D0ix is not enabled yet */
-=======
 	/* No initialization for clock on ISH */
->>>>>>> d1a90351
 }
 
 #ifdef CONFIG_LOW_POWER_IDLE
@@ -29,19 +25,12 @@
 void clock_refresh_console_in_use(void)
 {
 	/**
-<<<<<<< HEAD
-	 * TODO nothing need to do at current, on ISH, uart interrupt can
-	 * wakeup ISH from low power state, will understand this function more
-	 * to see if need anything to handle in ISH
-	 */
-=======
 	 * on ISH, uart interrupt can only wakeup ISH from low power state via
 	 * CTS pin, but most ISH platforms only have Rx and Tx pins, no CTS pin
 	 * exposed, so, we need block ISH enter low power state for a while
 	 * when console is in use
 	 */
 	ish_pm_refresh_console_in_use();
->>>>>>> d1a90351
 }
 
 #endif