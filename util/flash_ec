--- conflicted
+++ resolved
@@ -121,13 +121,10 @@
 )
 
 BOARDS_NPCX_SPI=(
-<<<<<<< HEAD
-=======
 )
 
 BOARDS_NPCX_INT_SPI=(
 	adlrvpp_npcx
->>>>>>> 110f908a
 )
 
 BOARDS_SPI_1800MV=(
