/* Copyright 2013 The ChromiumOS Authors
 * Use of this source code is governed by a BSD-style license that can be
 * found in the LICENSE file.
 */

#include <assert.h>
#include <ctype.h>
#include <errno.h>
#include <getopt.h>
#include <inttypes.h>
#include <stdint.h>
#include <stdio.h>
#include <stdlib.h>
#include <string.h>
#include <time.h>
#include <unistd.h>
#include <signal.h>
#include <stdbool.h>

#include "battery.h"
#include "comm-host.h"
#include "comm-usb.h"
#include "chipset.h"
#include "compile_time_macros.h"
#include "crc.h"
#include "cros_ec_dev.h"
#include "ec_panicinfo.h"
#include "ec_flash.h"
#include "ec_version.h"
#include "ectool.h"
#include "i2c.h"
#include "lightbar.h"
#include "lock/gec_lock.h"
#include "misc_util.h"
#include "panic.h"
#include "tablet_mode.h"
#include "usb_pd.h"

#include <libec/add_entropy_command.h>

/* Maximum flash size (16 MB, conservative) */
#define MAX_FLASH_SIZE 0x1000000

/*
 * Calculate the expected response for a hello ec command.
 */
#define HELLO_RESP(in_data) ((in_data) + 0x01020304)

#define USB_VID_GOOGLE 0x18d1
#define USB_PID_HAMMER 0x5022

/* Command line options */
enum {
	OPT_DEV = 1000,
	OPT_INTERFACE,
	OPT_NAME,
	OPT_ASCII,
	OPT_I2C_BUS,
	OPT_DEVICE,
};

static struct option long_opts[] = { { "dev", 1, 0, OPT_DEV },
				     { "interface", 1, 0, OPT_INTERFACE },
				     { "name", 1, 0, OPT_NAME },
				     { "ascii", 0, 0, OPT_ASCII },
				     { "i2c_bus", 1, 0, OPT_I2C_BUS },
				     { "device", 1, 0, OPT_DEVICE },
				     { NULL, 0, 0, 0 } };

#define GEC_LOCK_TIMEOUT_SECS 30 /* 30 secs */

const char help_str[] =
	"Commands:\n"
	"  adcread <channel>\n"
	"      Read an ADC channel.\n"
	"  addentropy [reset]\n"
	"      Add entropy to device secret\n"
	"  apreset\n"
	"      Issue AP reset\n"
	"  autofanctrl <on>\n"
	"      Turn on automatic fan speed control.\n"
	"  backlight <enabled>\n"
	"      Enable/disable LCD backlight\n"
	"  basestate [attach | detach | reset]\n"
	"      Manually force base state to attached, detached or reset.\n"
	"  battery\n"
	"      Prints battery info\n"
	"  batterycutoff [at-shutdown]\n"
	"      Cut off battery output power\n"
	"  batteryparam\n"
	"      Read or write board-specific battery parameter\n"
	"  boardversion\n"
	"      Prints the board version\n"
	"  button [vup|vdown|rec] <Delay-ms>\n"
	"      Simulates button press.\n"
	"  cbi\n"
	"      Get/Set/Remove Cros Board Info\n"
	"  chargecurrentlimit\n"
	"    Set the maximum battery charging current and the minimum battery\n"
	"    SoC at which it will apply.\n"
	"  chargecontrol\n"
	"      Force the battery to stop charging or discharge\n"
	"  chargeoverride\n"
	"      Overrides charge port selection logic\n"
	"  chargesplash\n"
	"      Show and manipulate chargesplash variables\n"
	"  chargestate\n"
	"      Handle commands related to charge state v2 (and later)\n"
	"  chipinfo\n"
	"      Prints chip info\n"
	"  cmdversions <cmd>\n"
	"      Prints supported version mask for a command number\n"
	"  console\n"
	"      Prints the last output to the EC debug console\n"
	"  cec\n"
	"      Read or write CEC messages and settings\n"
	"  echash [CMDS]\n"
	"      Various EC hash commands\n"
	"  eventclear <mask>\n"
	"      Clears EC host events flags where mask has bits set\n"
	"  eventclearb <mask>\n"
	"      Clears EC host events flags copy B where mask has bits set\n"
	"  eventget\n"
	"      Prints raw EC host event flags\n"
	"  eventgetb\n"
	"      Prints raw EC host event flags copy B\n"
	"  eventgetscimask\n"
	"      Prints SCI mask for EC host events\n"
	"  eventgetsmimask\n"
	"      Prints SMI mask for EC host events\n"
	"  eventgetwakemask\n"
	"      Prints wake mask for EC host events\n"
	"  eventsetscimask <mask>\n"
	"      Sets the SCI mask for EC host events\n"
	"  eventsetsmimask <mask>\n"
	"      Sets the SMI mask for EC host events\n"
	"  eventsetwakemask <mask>\n"
	"      Sets the wake mask for EC host events\n"
	"  extpwrlimit\n"
	"      Set the maximum external power limit\n"
	"  fanduty <percent>\n"
	"      Forces the fan PWM to a constant duty cycle\n"
	"  flasherase <offset> <size>\n"
	"      Erases EC flash\n"
	"  flasheraseasync <offset> <size>\n"
	"      Erases EC flash asynchronously\n"
	"  flashinfo\n"
	"      Prints information on the EC flash\n"
	"  flashspiinfo\n"
	"      Prints information on EC SPI flash, if present\n"
	"  flashpd <dev_id> <port> <filename>\n"
	"      Flash commands over PD\n"
	"  flashprotect [now] [enable | disable]\n"
	"      Prints or sets EC flash protection state\n"
	"  flashread <offset> <size> <outfile>\n"
	"      Reads from EC flash to a file\n"
	"  flashwrite <offset> <infile>\n"
	"      Writes to EC flash from a file\n"
	"  forcelidopen <enable>\n"
	"      Forces the lid switch to open position\n"
	"  fpcontext\n"
	"      Sets the fingerprint sensor context\n"
	"  fpencstatus\n"
	"      Prints status of Fingerprint sensor encryption engine\n"
	"  fpframe\n"
	"      Retrieve the finger image as a PGM image\n"
	"  fpinfo\n"
	"      Prints information about the Fingerprint sensor\n"
	"  fpmode [mode... [capture_type]]\n"
	"      Configure/Read the fingerprint sensor current mode\n"
	"      mode: capture|deepsleep|fingerdown|fingerup|enroll|match|\n"
	"            reset|reset_sensor|maintenance\n"
	"      capture_type: vendor|pattern0|pattern1|qual|test_reset\n"
	"  fpseed\n"
	"      Sets the value of the TPM seed.\n"
	"  fpstats\n"
	"      Prints timing statisitcs relating to capture and matching\n"
	"  fptemplate [<infile>|<index 0..2>]\n"
	"      Add a template if <infile> is provided, else dump it\n"
	"  gpioget <GPIO name>\n"
	"      Get the value of GPIO signal\n"
	"  gpioset <GPIO name>\n"
	"      Set the value of GPIO signal\n"
	"  hangdetect <flags> <event_msec> <reboot_msec> | stop | start\n"
	"      Configure or start/stop the hang detect timer\n"
	"  hello\n"
	"      Checks for basic communication with EC\n"
	"  hibdelay [sec]\n"
	"      Set the delay before going into hibernation\n"
	"  hostsleepstate\n"
	"      Report host sleep state to the EC\n"
	"  hostevent\n"
	"      Get & set host event masks.\n"
	"  i2cprotect <port> [status]\n"
	"      Protect EC's I2C bus\n"
	"  i2cread\n"
	"      Read I2C bus\n"
	"  i2cspeed <port> [speed]\n"
	"      Get or set EC's I2C bus speed\n"
	"  i2cwrite\n"
	"      Write I2C bus\n"
	"  i2cxfer <port> <peripheral_addr> <read_count> [write bytes...]\n"
	"      Perform I2C transfer on EC's I2C bus\n"
	"  infopddev <port>\n"
	"      Get info about USB type-C accessory attached to port\n"
	"  inventory\n"
	"      Return the list of supported features\n"
	"  kbfactorytest\n"
	"      Scan out keyboard if any pins are shorted\n"
	"  kbid\n"
	"      Get keyboard ID of supported keyboards\n"
	"  kbinfo\n"
	"      Dump keyboard matrix dimensions\n"
	"  kbpress\n"
	"      Simulate key press\n"
	"  keyscan <beat_us> <filename>\n"
	"      Test low-level key scanning\n"
	"  led <name> <query | auto | off | <color> | <color>=<value>...>\n"
	"      Set the color of an LED or query brightness range\n"
	"  lightbar [CMDS]\n"
	"      Various lightbar control commands\n"
	"  locatechip <type> <index>\n"
	"      Get the addresses and ports of i2c connected and embedded chips\n"
	"  memory_dump [<address> [<size>]]\n"
	"      Outputs the memory dump in hexdump canonical format.\n"
	"  mkbpget <buttons|switches>\n"
	"      Get MKBP buttons/switches supported mask and current state\n"
	"  mkbpwakemask <get|set> <event|hostevent> [mask]\n"
	"      Get or Set the MKBP event wake mask, or host event wake mask\n"
	"  motionsense [CMDS]\n"
	"      Various motion sense control commands\n"
	"  panicinfo\n"
	"      Prints saved panic info\n"
	"  pause_in_s5 [on|off]\n"
	"      Whether or not the AP should pause in S5 on shutdown\n"
	"  pchg [<port>]\n"
	"      Get peripheral charge port count and status\n"
	"  pdcontrol [suspend|resume|reset|disable|on]\n"
	"      Controls the PD chip\n"
	"  pdchipinfo <port>\n"
	"      Get PD chip information\n"
	"  pdlog\n"
	"      Prints the PD event log entries\n"
	"  pdwritelog <type> <port>\n"
	"      Writes a PD event log of the given <type>\n"
	"  pdgetmode <port>\n"
	"      Get All USB-PD alternate SVIDs and modes on <port>\n"
	"  pdsetmode <port> <svid> <opos>\n"
	"      Set USB-PD alternate SVID and mode on <port>\n"
	"  port80flood\n"
	"      Rapidly write bytes to port 80\n"
	"  port80read\n"
	"      Print history of port 80 write\n"
	"  powerinfo\n"
	"      Prints power-related information\n"
	"  protoinfo\n"
	"       Prints EC host protocol information\n"
	"  pse\n"
	"      Get and set PoE PSE port power status\n"
	"  pstoreinfo\n"
	"      Prints information on the EC host persistent storage\n"
	"  pstoreread <offset> <size> <outfile>\n"
	"      Reads from EC host persistent storage to a file\n"
	"  pstorewrite <offset> <infile>\n"
	"      Writes to EC host persistent storage from a file\n"
	"  pwmgetfanrpm [<index> | all]\n"
	"      Prints current fan RPM\n"
	"  pwmgetkblight\n"
	"      Prints current keyboard backlight percent\n"
	"  pwmgetnumfans\n"
	"      Prints the number of fans present\n"
	"  pwmgetduty\n"
	"      Prints the current 16 bit duty cycle for given PWM\n"
	"  pwmsetfanrpm <targetrpm>\n"
	"      Set target fan RPM\n"
	"  pwmsetkblight <percent>\n"
	"      Set keyboard backlight in percent\n"
	"  pwmsetduty\n"
	"      Set 16 bit duty cycle of given PWM\n"
	"  rand <num_bytes>\n"
	"      generate <num_bytes> of random numbers\n"
	"  reboot_ec <RO|RW|cold|hibernate|hibernate-clear-ap-off|disable-jump|cold-ap-off>"
	" [at-shutdown|switch-slot|clear-ap-idle]\n"
	"      Reboot EC to RO or RW\n"
	"  reboot_ap_on_g3 [<delay>]\n"
	"      Requests that the EC will automatically reboot the AP after a\n"
	"      configurable number of seconds the next time we enter the G3\n"
	"      power state.\n"
	"  rgbkbd ...\n"
	"      Set/get RGB keyboard status, config, etc..\n"
	"  rollbackinfo\n"
	"      Print rollback block information\n"
	"  rtcget\n"
	"      Print real-time clock\n"
	"  rtcgetalarm\n"
	"      Print # of seconds before real-time clock alarm goes off.\n"
	"  rtcset <time>\n"
	"      Set real-time clock\n"
	"  rtcsetalarm <sec>\n"
	"      Set real-time clock alarm to go off in <sec> seconds\n"
	"  rwhashpd <dev_id> <HASH[0] ... <HASH[4]>\n"
	"      Set entry in PD MCU's device rw_hash table.\n"
	"  rwsig <info|dump|action|status> ...\n"
	"      info: get all info about rwsig\n"
	"      dump: show individual rwsig field\n"
	"      action: Control the behavior of RWSIG task.\n"
	"      status: Run RW signature verification and get status.\n{"
	"  rwsigaction (DEPRECATED; use \"rwsig action\")\n"
	"      Control the behavior of RWSIG task.\n"
	"  rwsigstatus (DEPRECATED; use \"rwsig status\"\n"
	"      Run RW signature verification and get status.\n"
	"  sertest\n"
	"      Serial output test for COM2\n"
	"  smartdischarge\n"
	"      Set/Get smart discharge parameters\n"
	"  stress [reboot] [help]\n"
	"      Stress test the ec host command interface.\n"
	"  sysinfo [flags|reset_flags|firmware_copy]\n"
	"      Display system info.\n"
	"  switches\n"
	"      Prints current EC switch positions\n"
	"  tabletmode [on | off | reset]\n"
	"      Manually force tablet mode to on, off or reset.\n"
	"  temps <sensorid>\n"
	"      Print temperature and temperature ratio between fan_off and\n"
	"      fan_max values, which could be a fan speed if it's controlled\n"
	"      linearly\n"
	"  tempsinfo <sensorid>\n"
	"      Print temperature sensor info.\n"
	"  thermalget <platform-specific args>\n"
	"      Get the threshold temperature values from the thermal engine.\n"
	"  thermalset <platform-specific args>\n"
	"      Set the threshold temperature values for the thermal engine.\n"
	"  tpselftest\n"
	"      Run touchpad self test.\n"
	"  tpframeget\n"
	"      Get touchpad frame data.\n"
	"  tmp006cal <tmp006_index> [params...]\n"
	"      Get/set TMP006 calibration\n"
	"  tmp006raw <tmp006_index>\n"
	"      Get raw TMP006 data\n"
	"  typeccontrol <port> <command>\n"
	"      Control USB PD policy\n"
	"  typecdiscovery <port> <type>\n"
	"      Get discovery information for port and type\n"
	"  typecstatus <port>\n"
	"      Get status information for port\n"
	"  typecvdmresponse <port>\n"
	"      Get last VDM response for AP-requested VDM\n"
	"  uptimeinfo\n"
	"      Get info about how long the EC has been running and the most\n"
	"      recent AP resets\n"
	"  usbchargemode <port> <mode> [<inhibit_charge>]\n"
	"      Set USB charging mode\n"
	"  usbmux <mux>\n"
	"      Set USB mux switch state\n"
	"  usbpd <port> <auto | "
	"[toggle|toggle-off|sink|source] [none|usb|dp|dock] "
	"[dr_swap|pr_swap|vconn_swap]>\n"
	"      Control USB PD/type-C [deprecated]\n"
	"  usbpddps [enable | disable]\n"
	"      Enable or disable dynamic pdo selection\n"
	"  usbpdmuxinfo [tsv]\n"
	"      Get USB-C SS mux info.\n"
	"          tsv: Output as tab separated values. Columns are defined "
	"as:\n"
	"               Port, USB enabled, DP enabled, Polarity, HPD IRQ, "
	"HPD LVL\n"
	"  usbpdpower [port]\n"
	"      Get USB PD power information\n"
	"  version\n"
	"      Prints EC version\n"
	"  waitevent <type> [<timeout>]\n"
	"      Wait for the MKBP event of type and display it\n"
	"  wireless <flags> [<mask> [<suspend_flags> <suspend_mask>]]\n"
	"      Enable/disable WLAN/Bluetooth radio\n"
	"";

/* Note: depends on enum ec_image */
static const char *const image_names[] = { "unknown", "RO", "RW" };

/* Note: depends on enum ec_led_colors */
static const char *const led_color_names[] = { "red",	 "green", "blue",
					       "yellow", "white", "amber" };
BUILD_ASSERT(ARRAY_SIZE(led_color_names) == EC_LED_COLOR_COUNT);

/* Note: depends on enum ec_led_id */
static const char *const led_names[] = { "battery",    "power",
					 "adapter",    "left",
					 "right",      "recovery_hwreinit",
					 "sysrq debug" };
BUILD_ASSERT(ARRAY_SIZE(led_names) == EC_LED_ID_COUNT);

/* ASCII mode for printing, default off */
int ascii_mode;

/* Check SBS numerical value range */
int is_battery_range(int val)
{
	return (val >= 0 && val <= 65535) ? 1 : 0;
}

int parse_bool(const char *s, int *dest)
{
	if (!strcasecmp(s, "off") || !strncasecmp(s, "dis", 3) ||
	    tolower(*s) == 'f' || tolower(*s) == 'n') {
		*dest = 0;
		return 1;
	} else if (!strcasecmp(s, "on") || !strncasecmp(s, "ena", 3) ||
		   tolower(*s) == 't' || tolower(*s) == 'y') {
		*dest = 1;
		return 1;
	} else {
		return 0;
	}
}

/**
 * @brief Find the enum value associated the string of enum text or value.
 *
 * @param str The input string to parse an enum from.
 * @param enum_text_map The array that maps enum value (index) to text.
 * @param enum_text_map_length The length of the enum_text_map array.
 * @param enum_value Output parsed enum value.
 * @return int 0 on success, -1 if result cannot be found
 */
static int find_enum_from_text(const char *str,
			       const char *const enum_text_map[],
			       long enum_text_map_length, long *enum_value)
{
	char *e;
	long value;

	assert(str);
	assert(enum_value);
	assert(enum_text_map);
	assert(enum_text_map_length >= 0);

	if (*str == '\0')
		return -1;

	value = strtol(str, &e, 0);
	if (!e || !*e) {
		*enum_value = value;
		return 0;
	}

	for (value = 0; value < enum_text_map_length; value++) {
		if (!enum_text_map[value])
			continue;
		if (strcasecmp(str, enum_text_map[value]) == 0) {
			*enum_value = value;
			return 0;
		}
	}

	return -1;
}

void print_help(const char *prog, int print_cmds)
{
	printf("Usage: %s [--dev=n] "
	       "[--interface=dev|i2c|lpc] [--i2c_bus=n] [--device=vid:pid] ",
	       prog);
	printf("[--name=cros_ec|cros_fp|cros_pd|cros_scp|cros_ish] [--ascii] ");
	printf("<command> [params]\n\n");
	printf("  --i2c_bus=n  Specifies the number of an I2C bus to use. For\n"
	       "               example, to use /dev/i2c-7, pass --i2c_bus=7.\n"
	       "               Implies --interface=i2c.\n\n");
	printf("  --interface Specifies the interface.\n\n");
	printf("  --device    Specifies USB endpoint by vendor ID and product\n"
	       "              ID (e.g. 18d1:5022).\n\n");
	if (print_cmds)
		puts(help_str);
	else
		printf("Use '%s help' to print a list of commands.\n", prog);
}

static uint8_t read_mapped_mem8(uint8_t offset)
{
	int ret;
	uint8_t val;

	ret = ec_readmem(offset, sizeof(val), &val);
	if (ret <= 0) {
		fprintf(stderr, "failure in %s(): %d\n", __func__, ret);
		exit(1);
	}
	return val;
}

static uint16_t read_mapped_mem16(uint8_t offset)
{
	int ret;
	uint16_t val;

	ret = ec_readmem(offset, sizeof(val), &val);
	if (ret <= 0) {
		fprintf(stderr, "failure in %s(): %d\n", __func__, ret);
		exit(1);
	}
	return val;
}

static uint32_t read_mapped_mem32(uint8_t offset)
{
	int ret;
	uint32_t val;

	ret = ec_readmem(offset, sizeof(val), &val);
	if (ret <= 0) {
		fprintf(stderr, "failure in %s(): %d\n", __func__, ret);
		exit(1);
	}
	return val;
}

static int read_mapped_string(uint8_t offset, char *buffer, int max_size)
{
	int ret;

	ret = ec_readmem(offset, max_size, buffer);
	if (ret <= 0) {
		fprintf(stderr, "failure in %s(): %d\n", __func__, ret);
		exit(1);
	}
	return ret;
}

static int wait_event(long event_type,
		      struct ec_response_get_next_event_v1 *buffer,
		      size_t buffer_size, long timeout)
{
	int rv;

	rv = ec_pollevent(1 << event_type, buffer, buffer_size, timeout);
	if (rv == 0) {
		fprintf(stderr, "Timeout waiting for MKBP event\n");
		return -ETIMEDOUT;
	} else if (rv < 0) {
		perror("Error polling for MKBP event\n");
		return -EIO;
	}

	return rv;
}

int cmd_adc_read(int argc, char *argv[])
{
	char *e;
	struct ec_params_adc_read p;
	struct ec_response_adc_read r;
	int rv;

	if (argc < 2) {
		fprintf(stderr, "Usage: %s <adc channel>\n", argv[0]);
		return -1;
	}

	p.adc_channel = (uint8_t)strtoull(argv[1], &e, 0);
	if (e && *e) {
		fprintf(stderr, "\"%s\": invalid channel!\n", argv[1]);
		return -1;
	}

	rv = ec_command(EC_CMD_ADC_READ, 0, &p, sizeof(p), &r, sizeof(r));
	if (rv > 0) {
		printf("%s: %d\n", argv[1], r.adc_value);
		return 0;
	}

	return rv;
}

int cmd_add_entropy(int argc, char *argv[])
{
	bool reset = false;
	if (argc >= 2 && !strcmp(argv[1], "reset"))
		reset = true;

	ec::AddEntropyCommand add_entropy_command(reset);
	if (!add_entropy_command.Run(comm_get_fd())) {
		fprintf(stderr, "Failed to run addentropy command\n");
		return -1;
	}

	int rv = add_entropy_command.Result();
	if (rv != EC_RES_SUCCESS) {
		rv = -EECRESULT - add_entropy_command.Result();
		fprintf(stderr, "Failed to add entropy: %d\n", rv);
		return rv;
	}

	printf("Entropy added successfully\n");
	return rv;
}

int cmd_hello(int argc, char *argv[])
{
	struct ec_params_hello p;
	struct ec_response_hello r;
	int rv;

	p.in_data = 0xa0b0c0d0;

	rv = ec_command(EC_CMD_HELLO, 0, &p, sizeof(p), &r, sizeof(r));
	if (rv < 0)
		return rv;

	if (r.out_data != 0xa1b2c3d4) {
		fprintf(stderr, "Expected response 0x%08x, got 0x%08x\n",
			0xa1b2c3d4, r.out_data);
		return -1;
	}

	printf("EC says hello!\n");
	return 0;
}

int cmd_hibdelay(int argc, char *argv[])
{
	struct ec_params_hibernation_delay p;
	struct ec_response_hibernation_delay r;
	char *e;
	int rv;

	if (argc < 2) {
		p.seconds = 0; /* Just read the current settings. */
	} else {
		p.seconds = strtoull(argv[1], &e, 0);
		if (e && *e) {
			fprintf(stderr, "invalid number\n");
			return -1;
		}
	}

	rv = ec_command(EC_CMD_HIBERNATION_DELAY, 0, &p, sizeof(p), &r,
			sizeof(r));
	if (rv < 0) {
		fprintf(stderr, "err: rv=%d\n", rv);
		return -1;
	}

	printf("Hibernation delay: %u s\n", r.hibernate_delay);
	printf("Time G3: %u s\n", r.time_g3);
	printf("Time left: %u s\n", r.time_remaining);
	return 0;
}

static void cmd_hostevent_help(char *cmd)
{
	fprintf(stderr,
		"  Usage: %s get <type>\n"
		"  Usage: %s set <type> <value>\n"
		"    <type> is one of:\n"
		"      1: EC_HOST_EVENT_B\n"
		"      2: EC_HOST_EVENT_SCI_MASK\n"
		"      3: EC_HOST_EVENT_SMI_MASK\n"
		"      4: EC_HOST_EVENT_ALWAYS_REPORT_MASK\n"
		"      5: EC_HOST_EVENT_ACTIVE_WAKE_MASK\n"
		"      6: EC_HOST_EVENT_LAZY_WAKE_MASK_S0IX\n"
		"      7: EC_HOST_EVENT_LAZY_WAKE_MASK_S3\n"
		"      8: EC_HOST_EVENT_LAZY_WAKE_MASK_S5\n",
		cmd, cmd);
}

static int cmd_hostevent(int argc, char *argv[])
{
	struct ec_params_host_event p;
	struct ec_response_host_event r;
	char *e;
	int rv;

	if (argc < 2) {
		fprintf(stderr, "Invalid number of params\n");
		cmd_hostevent_help(argv[0]);
		return -1;
	}

	if (!strcasecmp(argv[1], "get")) {
		if (argc != 3) {
			fprintf(stderr, "Invalid number of params\n");
			cmd_hostevent_help(argv[0]);
			return -1;
		}
		p.action = EC_HOST_EVENT_GET;
	} else if (!strcasecmp(argv[1], "set")) {
		if (argc != 4) {
			fprintf(stderr, "Invalid number of params\n");
			cmd_hostevent_help(argv[0]);
			return -1;
		}
		p.action = EC_HOST_EVENT_SET;
		p.value = strtoull(argv[3], &e, 0);
		if (e && *e) {
			fprintf(stderr, "Bad value\n");
			return -1;
		}
	} else {
		fprintf(stderr, "Bad subcommand: %s\n", argv[1]);
		return -1;
	}

	p.mask_type = strtol(argv[2], &e, 0);
	if (e && *e) {
		fprintf(stderr, "Bad type\n");
		return -1;
	}

	rv = ec_command(EC_CMD_HOST_EVENT, 0, &p, sizeof(p), &r, sizeof(r));
	if (rv == -EC_RES_ACCESS_DENIED - EECRESULT) {
		fprintf(stderr, "%s isn't permitted for mask %d.\n",
			p.action == EC_HOST_EVENT_SET ? "Set" : "Get",
			p.mask_type);
		return rv;
	} else if (rv < 0) {
		return rv;
	}

	if (p.action == EC_HOST_EVENT_GET)
		printf("0x%" PRIx64 "\n", r.value);

	return 0;
}

static int get_latest_cmd_version(uint8_t cmd, int *version)
{
	struct ec_params_get_cmd_versions p;
	struct ec_response_get_cmd_versions r;
	int rv;

	*version = 0;
	/* Figure out the latest version of the given command the EC supports */
	p.cmd = cmd;
	rv = ec_command(EC_CMD_GET_CMD_VERSIONS, 0, &p, sizeof(p), &r,
			sizeof(r));
	if (rv < 0) {
		if (rv == -EC_RES_INVALID_PARAM)
			printf("Command 0x%02x not supported by EC.\n",
			       EC_CMD_GET_CMD_VERSIONS);
		return rv;
	}

	if (r.version_mask)
		*version = __fls(r.version_mask);

	return rv;
}

int cmd_hostsleepstate(int argc, char *argv[])
{
	struct ec_params_host_sleep_event p;
	struct ec_params_host_sleep_event_v1 p1;
	struct ec_response_host_sleep_event_v1 r;
	void *pp = &p;
	size_t psize = sizeof(p), rsize = 0;
	char *afterscan;
	int rv;
	int version = 0, max_version = 0;
	uint32_t timeout, transitions;

	if (argc < 2) {
		fprintf(stderr,
			"Usage: %s "
			"[suspend|wsuspend|resume|freeze|thaw] [timeout]\n",
			argv[0]);
		return -1;
	}

	rv = get_latest_cmd_version(EC_CMD_HOST_SLEEP_EVENT, &max_version);
	if (rv < 0)
		return rv;

	if (!strcmp(argv[1], "suspend"))
		p.sleep_event = HOST_SLEEP_EVENT_S3_SUSPEND;
	else if (!strcmp(argv[1], "wsuspend"))
		p.sleep_event = HOST_SLEEP_EVENT_S3_WAKEABLE_SUSPEND;
	else if (!strcmp(argv[1], "resume"))
		p.sleep_event = HOST_SLEEP_EVENT_S3_RESUME;
	else if (!strcmp(argv[1], "freeze")) {
		p.sleep_event = HOST_SLEEP_EVENT_S0IX_SUSPEND;
		if (max_version >= 1) {
			p1.sleep_event = p.sleep_event;
			p1.reserved = 0;
			p1.suspend_params.sleep_timeout_ms =
				EC_HOST_SLEEP_TIMEOUT_DEFAULT;

			if (argc > 2) {
				p1.suspend_params.sleep_timeout_ms =
					strtoull(argv[2], &afterscan, 0);

				if ((*afterscan != '\0') ||
				    (afterscan == argv[2])) {
					fprintf(stderr, "Invalid value: %s\n",
						argv[2]);

					return -1;
				}
			}

			pp = &p1;
			psize = sizeof(p1);
			version = 1;
		}

	} else if (!strcmp(argv[1], "thaw")) {
		p.sleep_event = HOST_SLEEP_EVENT_S0IX_RESUME;
		if (max_version >= 1) {
			version = 1;
			rsize = sizeof(r);
		}
	} else {
		fprintf(stderr, "Unknown command: %s\n", argv[1]);
		return -1;
	}

	rv = ec_command(EC_CMD_HOST_SLEEP_EVENT, version, pp, psize, &r, rsize);
	if (rv < 0) {
		fprintf(stderr, "EC host sleep command failed: %d\n", rv);
		return rv;
	}

	if (rsize) {
		timeout = r.resume_response.sleep_transitions &
			  EC_HOST_RESUME_SLEEP_TIMEOUT;

		transitions = r.resume_response.sleep_transitions &
			      EC_HOST_RESUME_SLEEP_TRANSITIONS_MASK;

		printf("%s%d sleep line transitions.\n",
		       timeout ? "Timeout: " : "", transitions);
	}

	return 0;
}

int cmd_test(int argc, char *argv[])
{
	struct ec_params_test_protocol p = {
		.buf = { 1,  2,	 3,  4,	 5,  6,	 7,  8,	 9,  10, 11,
			 12, 13, 14, 15, 16, 17, 18, 19, 20, 21, 22,
			 23, 24, 25, 26, 27, 28, 29, 30, 31, 32 }
	};
	struct ec_response_test_protocol r;
	int rv, version = 0;
	char *e;

	if (argc < 3) {
		fprintf(stderr, "Usage: %s result length [version]\n", argv[0]);
		return -1;
	}

	p.ec_result = strtol(argv[1], &e, 0);
	if (e && *e) {
		fprintf(stderr, "invalid param (result)\n");
		return -1;
	}
	p.ret_len = strtol(argv[2], &e, 0);
	if (e && *e) {
		fprintf(stderr, "invalid param (length)\n");
		return -1;
	}

	if (argc > 3) {
		version = strtol(argv[3], &e, 0);
		if (e && *e) {
			fprintf(stderr, "invalid param (version)\n");
			return -1;
		}
	}

	rv = ec_command(EC_CMD_TEST_PROTOCOL, version, &p, sizeof(p), &r,
			sizeof(r));
	printf("rv = %d\n", rv);

	return rv;
}

int cmd_s5(int argc, char *argv[])
{
	struct ec_params_get_set_value p;
	struct ec_response_get_set_value r;
	int rv, param;

	p.flags = 0;

	if (argc > 1) {
		p.flags |= EC_GSV_SET;
		if (!parse_bool(argv[1], &param)) {
			fprintf(stderr, "invalid arg \"%s\"\n", argv[1]);
			return -1;
		}
		p.value = param;
	}

	rv = ec_command(EC_CMD_GSV_PAUSE_IN_S5, 0, &p, sizeof(p), &r,
			sizeof(r));
	if (rv > 0)
		printf("%s\n", r.value ? "on" : "off");

	return rv < 0;
}

static const char *const ec_feature_names[] = {
	[EC_FEATURE_LIMITED] = "Limited image, load RW for more",
	[EC_FEATURE_FLASH] = "Flash",
	[EC_FEATURE_PWM_FAN] = "Direct Fan power management",
	[EC_FEATURE_PWM_KEYB] = "Keyboard backlight",
	[EC_FEATURE_LIGHTBAR] = "Lightbar",
	[EC_FEATURE_LED] = "LED",
	[EC_FEATURE_MOTION_SENSE] = "Motion Sensors",
	[EC_FEATURE_KEYB] = "Keyboard",
	[EC_FEATURE_PSTORE] = "Host Permanent Storage",
	[EC_FEATURE_PORT80] = "BIOS Port 80h access",
	[EC_FEATURE_THERMAL] = "Thermal management",
	[EC_FEATURE_BKLIGHT_SWITCH] = "Switch backlight on/off",
	[EC_FEATURE_WIFI_SWITCH] = "Switch wifi on/off",
	[EC_FEATURE_HOST_EVENTS] = "Host event",
	[EC_FEATURE_GPIO] = "GPIO",
	[EC_FEATURE_I2C] = "I2C controller",
	[EC_FEATURE_CHARGER] = "Charger",
	[EC_FEATURE_BATTERY] = "Simple Battery",
	[EC_FEATURE_SMART_BATTERY] = "Smart Battery",
	[EC_FEATURE_HANG_DETECT] = "Host hang detection",
	[EC_FEATURE_PMU] = "Power Management",
	[EC_FEATURE_SUB_MCU] = "Control downstream MCU",
	[EC_FEATURE_USB_PD] = "USB Cros Power Delivery",
	[EC_FEATURE_USB_MUX] = "USB Multiplexer",
	[EC_FEATURE_MOTION_SENSE_FIFO] = "FIFO for Motion Sensors events",
	[EC_FEATURE_VSTORE] = "Temporary secure vstore",
	[EC_FEATURE_USBC_SS_MUX_VIRTUAL] = "Host-controlled USB-C SS mux",
	[EC_FEATURE_RTC] = "Real-time clock",
	[EC_FEATURE_FINGERPRINT] = "Fingerprint",
	[EC_FEATURE_TOUCHPAD] = "Touchpad",
	[EC_FEATURE_RWSIG] = "RWSIG task",
	[EC_FEATURE_DEVICE_EVENT] = "Device events reporting",
	[EC_FEATURE_UNIFIED_WAKE_MASKS] = "Unified wake masks for LPC/eSPI",
	[EC_FEATURE_HOST_EVENT64] = "64-bit host events",
	[EC_FEATURE_EXEC_IN_RAM] = "Execute code in RAM",
	[EC_FEATURE_CEC] = "Consumer Electronics Control",
	[EC_FEATURE_MOTION_SENSE_TIGHT_TIMESTAMPS] =
		"Tight timestamp for sensors events",
	[EC_FEATURE_REFINED_TABLET_MODE_HYSTERESIS] =
		"Refined tablet mode hysteresis",
	[EC_FEATURE_EFS2] = "Early Firmware Selection v2",
	[EC_FEATURE_ISH] = "Intel Integrated Sensor Hub",
	[EC_FEATURE_TYPEC_CMD] = "TCPMv2 Type-C commands",
	[EC_FEATURE_TYPEC_REQUIRE_AP_MODE_ENTRY] =
		"Host-controlled Type-C mode entry",
	[EC_FEATURE_TYPEC_MUX_REQUIRE_AP_ACK] =
		"AP ack for Type-C mux configuration",
	[EC_FEATURE_S4_RESIDENCY] = "S4 residency",
	[EC_FEATURE_TYPEC_AP_MUX_SET] = "AP directed mux sets",
	[EC_FEATURE_TYPEC_AP_VDM_SEND] = "AP directed VDM Request messages",
	[EC_FEATURE_SYSTEM_SAFE_MODE] = "System Safe Mode support",
	[EC_FEATURE_ASSERT_REBOOTS] = "Assert reboots",
};

int cmd_inventory(int argc, char *argv[])
{
	struct ec_response_get_features r;
	int rv, i, j, idx;

	rv = ec_command(EC_CMD_GET_FEATURES, 0, NULL, 0, &r, sizeof(r));
	if (rv < 0)
		return rv;

	printf("EC supported features:\n");
	for (i = 0, idx = 0; i < 2; i++) {
		for (j = 0; j < 32; j++, idx++) {
			if (r.flags[i] & BIT(j)) {
				if (idx >= ARRAY_SIZE(ec_feature_names) ||
				    !ec_feature_names[idx] ||
				    strlen(ec_feature_names[idx]) == 0)
					printf("%-4d: Unknown feature\n", idx);
				else
					printf("%-4d: %s support\n", idx,
					       ec_feature_names[idx]);
			}
		}
	}
	return 0;
}

static int get_cmdversions_v0(uint8_t cmd, uint32_t *version_mask)
{
	struct ec_params_get_cmd_versions p;
	struct ec_response_get_cmd_versions r;
	int rv;

	p.cmd = cmd;
	rv = ec_command(EC_CMD_GET_CMD_VERSIONS, 0, &p, sizeof(p), &r,
			sizeof(r));
	if (rv < 0) {
		if (rv == -EC_RES_INVALID_PARAM)
			printf("Command 0x%02x not supported by EC.\n", cmd);

		return rv;
	}

	*version_mask = r.version_mask;
	return 0;
}

int cmd_cmdversions(int argc, char *argv[])
{
	struct ec_params_get_cmd_versions_v1 p;
	struct ec_response_get_cmd_versions r;
	char *e;
	int cmd;
	int rv;

	if (argc < 2) {
		fprintf(stderr, "Usage: %s <cmd>\n", argv[0]);
		return -1;
	}
	cmd = strtol(argv[1], &e, 0);
	if ((e && *e) || cmd < 0 || cmd > 0xffff) {
		fprintf(stderr, "Bad command number.\n");
		return -1;
	}

	if (cmd > 0xff) {
		/* Ensure the EC support GET_CMD_VERSIONS v1. */
		rv = get_cmdversions_v0(EC_CMD_GET_CMD_VERSIONS,
					&r.version_mask);
		if (rv < 0)
			return rv;

		if (!(r.version_mask & EC_VER_MASK(1))) {
			printf("16 bits cmdversions not supported by EC.\n");
			return -1;
		}

		/* Use GET_CMD_VERSIONS v1. */
		p.cmd = cmd;
		rv = ec_command(EC_CMD_GET_CMD_VERSIONS, 1, &p, sizeof(p), &r,
				sizeof(r));
		if (rv < 0) {
			if (rv == -EC_RES_INVALID_PARAM)
				printf("Command 0x%02x not supported by EC.\n",
				       cmd);

			return rv;
		}
	} else {
		rv = get_cmdversions_v0(cmd, &r.version_mask);
		if (rv < 0)
			return rv;
	}

	printf("Command 0x%02x supports version mask 0x%08x\n", cmd,
	       r.version_mask);
	return 0;
}

/*
 * Convert a reset cause ID to human-readable string, providing total coverage
 * of the 'cause' space.  The returned string points to static storage and must
 * not be free()ed.
 */
static const char *reset_cause_to_str(uint16_t cause)
{
	static const char *const reset_causes[] = {
		"(reset unknown)",
		"reset: board custom",
		"reset: ap hang detected",
		"reset: console command",
		"reset: host command",
		"reset: keyboard sysreset",
		"reset: keyboard warm reboot",
		"reset: debug warm reboot",
		"reset: at AP's request",
		"reset: during EC initialization",
		"reset: AP watchdog",
	};
	BUILD_ASSERT(ARRAY_SIZE(reset_causes) == CHIPSET_RESET_COUNT);

	static const char *const shutdown_causes[] = {
		"shutdown: power failure",
		"shutdown: during EC initialization",
		"shutdown: board custom",
		"shutdown: battery voltage startup inhibit",
		"shutdown: power wait asserted",
		"shutdown: critical battery",
		"shutdown: by console command",
		"shutdown: entering G3",
		"shutdown: thermal",
		"shutdown: power button",
	};
	BUILD_ASSERT(ARRAY_SIZE(shutdown_causes) ==
		     CHIPSET_SHUTDOWN_COUNT - CHIPSET_SHUTDOWN_BEGIN);

	if (cause < CHIPSET_RESET_COUNT)
		return reset_causes[cause];

	if (cause < CHIPSET_SHUTDOWN_BEGIN)
		return "(reset unknown)";

	if (cause < CHIPSET_SHUTDOWN_COUNT)
		return shutdown_causes[cause - CHIPSET_SHUTDOWN_BEGIN];

	return "(shutdown unknown)";
}

int cmd_uptimeinfo(int argc, char *argv[])
{
	struct ec_response_uptime_info r;
	int rv;
	int i;
	int flag_count;
	uint32_t flag;
	static const char *const reset_flag_descs[] = {
#include "reset_flag_desc.inc"
	};

	if (argc != 1) {
		fprintf(stderr, "uptimeinfo takes no arguments");
		return -1;
	}

	rv = ec_command(EC_CMD_GET_UPTIME_INFO, 0, NULL, 0, &r, sizeof(r));
	if (rv < 0) {
		fprintf(stderr, "ERROR: EC_CMD_GET_UPTIME_INFO failed; %d\n",
			rv);
		return rv;
	}

	printf("EC uptime: %d.%03d seconds\n", r.time_since_ec_boot_ms / 1000,
	       r.time_since_ec_boot_ms % 1000);

	printf("AP resets since EC boot: %d\n", r.ap_resets_since_ec_boot);

	printf("Most recent AP reset causes:\n");
	for (i = 0; i != ARRAY_SIZE(r.recent_ap_reset); ++i) {
		if (r.recent_ap_reset[i].reset_time_ms == 0)
			continue;

		printf("\t%d.%03d: %s\n",
		       r.recent_ap_reset[i].reset_time_ms / 1000,
		       r.recent_ap_reset[i].reset_time_ms % 1000,
		       reset_cause_to_str(r.recent_ap_reset[i].reset_cause));
	}

	printf("EC reset flags at last EC boot: ");

	if (!r.ec_reset_flags) {
		printf("unknown\n");
		return 0;
	}

	flag_count = 0;
	for (flag = 0; flag < ARRAY_SIZE(reset_flag_descs); ++flag) {
		if ((r.ec_reset_flags & BIT(flag)) != 0) {
			if (flag_count)
				printf(" | ");
			printf(reset_flag_descs[flag]);
			flag_count++;
		}
	}

	if (r.ec_reset_flags >= BIT(flag)) {
		if (flag_count)
			printf(" | ");
		printf("no-desc");
	}
	printf("\n");
	return 0;
}

int cmd_version(int argc, char *argv[])
{
	struct ec_response_get_version_v1 r;
	char *build_string = (char *)ec_inbuf;
	int rv;

	if (ec_cmd_version_supported(EC_CMD_GET_VERSION, 1)) {
		rv = ec_command(EC_CMD_GET_VERSION, 1, NULL, 0, &r,
				sizeof(struct ec_response_get_version_v1));
	} else {
		/* Fall-back to version 0 if version 1 is not supported */
		rv = ec_command(EC_CMD_GET_VERSION, 0, NULL, 0, &r,
				sizeof(struct ec_response_get_version));
		/* These fields are not supported in version 0, ensure empty */
		r.cros_fwid_ro[0] = '\0';
		r.cros_fwid_rw[0] = '\0';
	}
	if (rv < 0) {
		fprintf(stderr, "ERROR: EC_CMD_GET_VERSION failed: %d\n", rv);
		goto exit;
	}

	rv = ec_command(EC_CMD_GET_BUILD_INFO, 0, NULL, 0, ec_inbuf,
			ec_max_insize);
	if (rv < 0) {
		fprintf(stderr, "ERROR: EC_CMD_GET_BUILD_INFO failed: %d\n",
			rv);
		goto exit;
	}

	rv = 0;

	/* Ensure versions are null-terminated before we print them */
	r.version_string_ro[sizeof(r.version_string_ro) - 1] = '\0';
	r.version_string_rw[sizeof(r.version_string_rw) - 1] = '\0';
	build_string[ec_max_insize - 1] = '\0';
	r.cros_fwid_ro[sizeof(r.cros_fwid_ro) - 1] = '\0';
	r.cros_fwid_rw[sizeof(r.cros_fwid_rw) - 1] = '\0';
	/* Print versions */
	printf("RO version:    %s\n", r.version_string_ro);
	if (strlen(r.cros_fwid_ro))
		printf("RO cros fwid:  %s\n", r.cros_fwid_ro);
	printf("RW version:    %s\n", r.version_string_rw);
	if (strlen(r.cros_fwid_rw))
		printf("RW cros fwid:  %s\n", r.cros_fwid_rw);
	printf("Firmware copy: %s\n",
	       (r.current_image < ARRAY_SIZE(image_names) ?
			image_names[r.current_image] :
			"?"));
	printf("Build info:    %s\n", build_string);
exit:
	printf("Tool version:  %s %s %s\n", CROS_ECTOOL_VERSION, DATE, BUILDER);

	return rv;
}

int cmd_reboot_ec(int argc, char *argv[])
{
	struct ec_params_reboot_ec p;
	int rv, i;

	if (argc < 2) {
		/*
		 * No params specified so tell the EC to reboot immediately.
		 * That reboots the AP as well, so unlikely we'll be around
		 * to see a return code from this...
		 */
		rv = ec_command(EC_CMD_REBOOT, 0, NULL, 0, NULL, 0);
		return (rv < 0 ? rv : 0);
	}

	/* Parse command */
	if (!strcmp(argv[1], "cancel"))
		p.cmd = EC_REBOOT_CANCEL;
	else if (!strcmp(argv[1], "RO"))
		p.cmd = EC_REBOOT_JUMP_RO;
	else if (!strcmp(argv[1], "RW"))
		p.cmd = EC_REBOOT_JUMP_RW;
	else if (!strcmp(argv[1], "cold"))
		p.cmd = EC_REBOOT_COLD;
	else if (!strcmp(argv[1], "disable-jump"))
		p.cmd = EC_REBOOT_DISABLE_JUMP;
	else if (!strcmp(argv[1], "hibernate"))
		p.cmd = EC_REBOOT_HIBERNATE;
	else if (!strcmp(argv[1], "hibernate-clear-ap-off")) {
		p.cmd = EC_REBOOT_HIBERNATE_CLEAR_AP_OFF;
		fprintf(stderr, "hibernate-clear-ap-off is deprecated.\n"
				"Use hibernate and clear-ap-idle, instead.\n");
	} else if (!strcmp(argv[1], "cold-ap-off"))
		p.cmd = EC_REBOOT_COLD_AP_OFF;
	else {
		fprintf(stderr, "Unknown command: %s\n", argv[1]);
		return -1;
	}

	/* Parse flags, if any */
	p.flags = 0;
	for (i = 2; i < argc; i++) {
		if (!strcmp(argv[i], "at-shutdown")) {
			p.flags |= EC_REBOOT_FLAG_ON_AP_SHUTDOWN;
		} else if (!strcmp(argv[i], "switch-slot")) {
			p.flags |= EC_REBOOT_FLAG_SWITCH_RW_SLOT;
		} else if (!strcmp(argv[i], "clear-ap-idle")) {
			p.flags |= EC_REBOOT_FLAG_CLEAR_AP_IDLE;
		} else {
			fprintf(stderr, "Unknown flag: %s\n", argv[i]);
			return -1;
		}
	}

	rv = ec_command(EC_CMD_REBOOT_EC, 0, &p, sizeof(p), NULL, 0);
	return (rv < 0 ? rv : 0);
}

int cmd_reboot_ap_on_g3(int argc, char *argv[])
{
	struct ec_params_reboot_ap_on_g3_v1 p;
	int rv;
	char *e;
	int cmdver;

	if (argc < 2) {
		p.reboot_ap_at_g3_delay = 0;
	} else {
		p.reboot_ap_at_g3_delay = strtol(argv[1], &e, 0);
		if (e && *e) {
			fprintf(stderr, "invalid number\n");
			return -1;
		}
	}
	if (ec_cmd_version_supported(EC_CMD_REBOOT_AP_ON_G3, 1))
		cmdver = 1;
	else
		cmdver = 0;

	rv = ec_command(EC_CMD_REBOOT_AP_ON_G3, cmdver, &p, sizeof(p), NULL, 0);
	return (rv < 0 ? rv : 0);
}

static void cmd_rgbkbd_help(char *cmd)
{
	fprintf(stderr,
		"  Usage1: %s <key> <RGB> [<RGB> ...]\n"
		"          Set the color of <key> to <RGB>. Multiple colors for\n"
		"          adjacent keys can be set at once.\n"
		"\n"
		"  Usage2: %s clear <RGB>\n"
		"          Set the color of all keys to <RGB>.\n"
		"\n"
		"  Usage3: %s demo <num>\n"
		"          Run demo-<num>. 0: Off, 1: Flow, 2: Dot.\n"
		"\n"
		"  Usage4: %s scale <key> <val>\n"
		"          Set the scale parameter of key_<key> to <val>.\n"
		"          <val> is a 24-bit integer where scale values are encoded\n"
		"          as R=23:16, G=15:8, B=7:0.\n"
		"\n"
		"  Usage5: %s getconfig\n"
		"          Get the HW config supported.\n"
		"\n",
		cmd, cmd, cmd, cmd, cmd);
}

static int cmd_rgbkbd_parse_rgb_text(const char *text, struct rgb_s *color)
{
	uint32_t rgb;
	char *e;

	rgb = strtoul(text, &e, 0);
	if ((e && *e) || rgb > EC_RGBKBD_MAX_RGB_COLOR) {
		fprintf(stderr, "Invalid color '%s'.\n", text);
		return -1;
	}
	color->r = (rgb >> 16) & 0xff;
	color->g = (rgb >> 8) & 0xff;
	color->b = (rgb >> 0) & 0xff;

	return 0;
}

static int cmd_rgbkbd_set_color(int argc, char *argv[])
{
	struct ec_params_rgbkbd_set_color *p;
	int i, key, outlen;
	char *e;
	int rv = -1;

	outlen = sizeof(*p) + sizeof(struct rgb_s) * EC_RGBKBD_MAX_KEY_COUNT;
	p = (struct ec_params_rgbkbd_set_color *)malloc(outlen);
	if (p == NULL)
		return -1;
	memset(p, 0, outlen);

	key = strtol(argv[1], &e, 0);
	if ((e && *e) || key >= EC_RGBKBD_MAX_KEY_COUNT) {
		fprintf(stderr, "Invalid key ID '%s'.\n", argv[1]);
		goto out;
	}
	p->start_key = key;

	if (argc - 2 > EC_RGBKBD_MAX_KEY_COUNT) {
		fprintf(stderr, "# of colors exceed max key count.\n");
		goto out;
	}

	for (i = 2; i < argc; i++) {
		if (cmd_rgbkbd_parse_rgb_text(argv[i], &p->color[p->length]))
			goto out;
		p->length++;
	}

	outlen = sizeof(*p) + sizeof(struct rgb_s) * p->length;
	rv = ec_command(EC_CMD_RGBKBD_SET_COLOR, 0, p, outlen, NULL, 0);

out:
	free(p);

	return rv;
}

static int cmd_rgbkbd(int argc, char *argv[])
{
	int val;
	char *e;
	int rv = -1;
	struct ec_params_rgbkbd p;
	struct ec_response_rgbkbd r;

	if (argc < 2) {
		cmd_rgbkbd_help(argv[0]);
		return -1;
	}

	if (argc == 3 && !strcasecmp(argv[1], "clear")) {
		/* Usage 2 */
		p.subcmd = EC_RGBKBD_SUBCMD_CLEAR;
		if (cmd_rgbkbd_parse_rgb_text(argv[2], &p.color))
			return -1;

		rv = ec_command(EC_CMD_RGBKBD, 0, &p, sizeof(p), &r, sizeof(r));
	} else if (argc == 3 && !strcasecmp(argv[1], "demo")) {
		/* Usage 3 */
		val = strtol(argv[2], &e, 0);
		if ((e && *e) || val >= EC_RGBKBD_DEMO_COUNT) {
			fprintf(stderr, "Invalid demo id: %s\n", argv[2]);
			return -1;
		}
		p.subcmd = EC_RGBKBD_SUBCMD_DEMO;
		p.demo = val;
		rv = ec_command(EC_CMD_RGBKBD, 0, &p, sizeof(p), &r, sizeof(r));
	} else if (argc == 4 && !strcasecmp(argv[1], "scale")) {
		/* Usage 4 */
		val = strtol(argv[2], &e, 0);
		if ((e && *e) || val > EC_RGBKBD_MAX_KEY_COUNT) {
			fprintf(stderr, "Invalid key number: %s\n", argv[2]);
			return -1;
		}
		p.set_scale.key = val;
		if (cmd_rgbkbd_parse_rgb_text(argv[3], &p.set_scale.scale)) {
			fprintf(stderr, "Invalid scale value: %s\n", argv[3]);
			return -1;
		}
		p.subcmd = EC_RGBKBD_SUBCMD_SET_SCALE;
		rv = ec_command(EC_CMD_RGBKBD, 0, &p, sizeof(p), &r, sizeof(r));
	} else if (argc == 2 && !strcasecmp(argv[1], "getconfig")) {
		/* Usage 5 */
		const char *type;

		p.subcmd = EC_RGBKBD_SUBCMD_GET_CONFIG;
		rv = ec_command(EC_CMD_RGBKBD, 0, &p, sizeof(p), &r, sizeof(r));

		if (rv < 0)
			return rv;

		switch ((enum ec_rgbkbd_type)r.rgbkbd_type) {
		case EC_RGBKBD_TYPE_PER_KEY:
			type = "EC_RGBKBD_TYPE_PER_KEY";
			break;
		case EC_RGBKBD_TYPE_FOUR_ZONES_40_LEDS:
			type = "EC_RGBKBD_TYPE_FOUR_ZONES_40_LEDS";
			break;
		case EC_RGBKBD_TYPE_FOUR_ZONES_12_LEDS:
			type = "EC_RGBKBD_TYPE_FOUR_ZONES_12_LEDS";
			break;
		case EC_RGBKBD_TYPE_FOUR_ZONES_4_LEDS:
			type = "EC_RGBKBD_TYPE_FOUR_ZONES_4_LEDS";
			break;
		default:
			type = "EC_RGBKBD_TYPE_UNKNOWN";
		}

		printf("RGBKBD_TYPE: %s\n", type);
	} else {
		/* Usage 1 */
		rv = cmd_rgbkbd_set_color(argc, argv);
	}

	return (rv < 0 ? rv : 0);
}

int cmd_button(int argc, char *argv[])
{
	struct ec_params_button p;
	char *e;
	int argv_idx;
	int button = KEYBOARD_BUTTON_COUNT;
	int rv;

	if (argc < 2) {
		fprintf(stderr, "Invalid num param %d.\n", argc);
		return -1;
	}

	p.press_ms = 50;
	p.btn_mask = 0;

	for (argv_idx = 1; argv_idx < argc; argv_idx++) {
		if (!strcasecmp(argv[argv_idx], "vup"))
			button = KEYBOARD_BUTTON_VOLUME_UP;
		else if (!strcasecmp(argv[argv_idx], "vdown"))
			button = KEYBOARD_BUTTON_VOLUME_DOWN;
		else if (!strcasecmp(argv[argv_idx], "rec"))
			button = KEYBOARD_BUTTON_RECOVERY;
		else {
			/* If last parameter check if it is an integer. */
			if (argv_idx == argc - 1) {
				p.press_ms = strtol(argv[argv_idx], &e, 0);
				/* If integer, break out of the loop. */
				if (!*e)
					break;
			}
			button = KEYBOARD_BUTTON_COUNT;
		}

		if (button == KEYBOARD_BUTTON_COUNT) {
			fprintf(stderr, "Invalid button input.\n");
			return -1;
		}

		p.btn_mask |= (1 << button);
	}
	if (!p.btn_mask)
		return 0;

	rv = ec_command(EC_CMD_BUTTON, 0, &p, sizeof(p), NULL, 0);
	if (rv < 0)
		return rv;

	printf("Button(s) %d set to %d ms\n", p.btn_mask, p.press_ms);
	return 0;
}

int cmd_flash_info(int argc, char *argv[])
{
	struct ec_response_flash_info_1 r;
	int cmdver = 1;
	int rsize = sizeof(r);
	int rv;

	memset(&r, 0, sizeof(r));

	if (!ec_cmd_version_supported(EC_CMD_FLASH_INFO, cmdver)) {
		/* Fall back to version 0 command */
		cmdver = 0;
		rsize = sizeof(struct ec_response_flash_info);
	}

	rv = ec_command(EC_CMD_FLASH_INFO, cmdver, NULL, 0, &r, rsize);
	if (rv < 0)
		return rv;

	printf("FlashSize %d\nWriteSize %d\nEraseSize %d\nProtectSize %d\n",
	       r.flash_size, r.write_block_size, r.erase_block_size,
	       r.protect_block_size);

	if (cmdver >= 1) {
		/* Fields added in ver.1 available */
		printf("WriteIdealSize %d\nFlags 0x%x\n", r.write_ideal_size,
		       r.flags);
	}

	return 0;
}

int cmd_rand(int argc, char *argv[])
{
	struct ec_params_rand_num p;
	struct ec_response_rand_num *r;
	size_t r_size;
	int64_t num_bytes;
	int64_t i;
	char *e;
	int rv = 0;

	if (argc < 2) {
		fprintf(stderr, "Usage: %s <num_bytes>\n", argv[0]);
		return -1;
	}

	num_bytes = strtol(argv[1], &e, 0);
	if ((e && *e) || (errno == ERANGE)) {
		fprintf(stderr, "Invalid num_bytes argument\n");
		return -1;
	}

	r = (struct ec_response_rand_num *)(ec_inbuf);

	for (i = 0; i < num_bytes; i += ec_max_insize) {
		p.num_rand_bytes = ec_max_insize;
		if (num_bytes - i < p.num_rand_bytes)
			p.num_rand_bytes = num_bytes - i;

		r_size = p.num_rand_bytes;

		rv = ec_command(EC_CMD_RAND_NUM, EC_VER_RAND_NUM, &p, sizeof(p),
				r, r_size);
		if (rv < 0) {
			fprintf(stderr, "Random number command failed\n");
			return -1;
		}

		rv = write(STDOUT_FILENO, r->rand, r_size);
		if (rv != r_size) {
			fprintf(stderr, "Failed to write stdout\n");
			return -1;
		}
	}

	return 0;
}

int cmd_flash_spi_info(int argc, char *argv[])
{
	struct ec_response_flash_spi_info r;
	int rv;

	memset(&r, 0, sizeof(r));

	/* Print SPI flash info if available */
	if (!ec_cmd_version_supported(EC_CMD_FLASH_SPI_INFO, 0)) {
		printf("EC has no info (does not use SPI flash?)\n");
		return -1;
	}

	rv = ec_command(EC_CMD_FLASH_SPI_INFO, 0, NULL, 0, &r, sizeof(r));
	if (rv < 0)
		return rv;

	printf("JEDECManufacturerID 0x%02x\n", r.jedec[0]);
	printf("JEDECDeviceID 0x%02x 0x%02x\n", r.jedec[1], r.jedec[2]);
	printf("JEDECCapacity %d\n", 1 << r.jedec[2]);
	printf("ManufacturerID 0x%02x\n", r.mfr_dev_id[0]);
	printf("DeviceID 0x%02x\n", r.mfr_dev_id[1]);
	printf("StatusRegister1 0x%02x\n", r.sr1);
	printf("StatusRegister2 0x%02x\n", r.sr2);
	return 0;
}

int cmd_flash_read(int argc, char *argv[])
{
	int offset, size;
	int rv;
	char *e;
	uint8_t *buf;

	if (argc < 4) {
		fprintf(stderr, "Usage: %s <offset> <size> <filename>\n",
			argv[0]);
		return -1;
	}
	offset = strtol(argv[1], &e, 0);
	if ((e && *e) || offset < 0 || offset > MAX_FLASH_SIZE) {
		fprintf(stderr, "Bad offset.\n");
		return -1;
	}
	size = strtol(argv[2], &e, 0);
	if ((e && *e) || size <= 0 || size > MAX_FLASH_SIZE) {
		fprintf(stderr, "Bad size.\n");
		return -1;
	}
	printf("Reading %d bytes at offset %d...\n", size, offset);

	buf = (uint8_t *)malloc(size);
	if (!buf) {
		fprintf(stderr, "Unable to allocate buffer.\n");
		return -1;
	}

	/* Read data in chunks */
	rv = ec_flash_read(buf, offset, size);
	if (rv < 0) {
		free(buf);
		return rv;
	}

	rv = write_file(argv[3], (const char *)(buf), size);
	free(buf);
	if (rv)
		return rv;

	printf("done.\n");
	return 0;
}

int cmd_flash_write(int argc, char *argv[])
{
	int offset, size;
	int rv;
	char *e;
	char *buf;

	if (argc < 3) {
		fprintf(stderr, "Usage: %s <offset> <filename>\n", argv[0]);
		return -1;
	}

	offset = strtol(argv[1], &e, 0);
	if ((e && *e) || offset < 0 || offset > MAX_FLASH_SIZE) {
		fprintf(stderr, "Bad offset.\n");
		return -1;
	}

	/* Read the input file */
	buf = read_file(argv[2], &size);
	if (!buf)
		return -1;

	printf("Writing to offset %d...\n", offset);

	/* Write data in chunks */
	rv = ec_flash_write((const uint8_t *)(buf), offset, size);

	free(buf);

	if (rv < 0)
		return rv;

	printf("done.\n");
	return 0;
}

int cmd_flash_erase(int argc, char *argv[])
{
	int offset, size;
	char *e;
	int rv;
	bool async = false;

	if (argc < 3) {
		fprintf(stderr, "Usage: %s <offset> <size>\n", argv[0]);
		return -1;
	}

	if (strcmp(argv[0], "flasheraseasync") == 0)
		async = true;

	offset = strtol(argv[1], &e, 0);
	if ((e && *e) || offset < 0 || offset > MAX_FLASH_SIZE) {
		fprintf(stderr, "Bad offset.\n");
		return -1;
	}

	size = strtol(argv[2], &e, 0);
	if ((e && *e) || size <= 0 || size > MAX_FLASH_SIZE) {
		fprintf(stderr, "Bad size.\n");
		return -1;
	}

	printf("Erasing %d bytes at offset %d...\n", size, offset);
	if (async)
		rv = ec_flash_erase_async(offset, size);
	else
		rv = ec_flash_erase(offset, size);
	if (rv < 0)
		return rv;

	printf("done.\n");
	return 0;
}

static void print_flash_protect_flags(const char *desc, uint32_t flags)
{
	printf("%s 0x%08x", desc, flags);
	if (flags & EC_FLASH_PROTECT_GPIO_ASSERTED)
		printf(" wp_gpio_asserted");
	if (flags & EC_FLASH_PROTECT_RO_AT_BOOT)
		printf(" ro_at_boot");
	if (flags & EC_FLASH_PROTECT_RW_AT_BOOT)
		printf(" rw_at_boot");
	if (flags & EC_FLASH_PROTECT_ROLLBACK_AT_BOOT)
		printf(" rollback_at_boot");
	if (flags & EC_FLASH_PROTECT_ALL_AT_BOOT)
		printf(" all_at_boot");
	if (flags & EC_FLASH_PROTECT_RO_NOW)
		printf(" ro_now");
	if (flags & EC_FLASH_PROTECT_RW_NOW)
		printf(" rw_now");
	if (flags & EC_FLASH_PROTECT_ROLLBACK_NOW)
		printf(" rollback_now");
	if (flags & EC_FLASH_PROTECT_ALL_NOW)
		printf(" all_now");
	if (flags & EC_FLASH_PROTECT_ERROR_STUCK)
		printf(" STUCK");
	if (flags & EC_FLASH_PROTECT_ERROR_INCONSISTENT)
		printf(" INCONSISTENT");
	if (flags & EC_FLASH_PROTECT_ERROR_UNKNOWN)
		printf(" UNKNOWN_ERROR");
	printf("\n");
}

int cmd_flash_protect(int argc, char *argv[])
{
	struct ec_params_flash_protect p;
	struct ec_response_flash_protect r;
	int rv, i;

	/*
	 * Set up requested flags.  If no flags were specified, p.mask will
	 * be 0 and nothing will change.
	 */
	p.mask = p.flags = 0;
	for (i = 1; i < argc; i++) {
		if (!strcasecmp(argv[i], "now")) {
			p.mask |= EC_FLASH_PROTECT_ALL_NOW;
			p.flags |= EC_FLASH_PROTECT_ALL_NOW;
		} else if (!strcasecmp(argv[i], "enable")) {
			p.mask |= EC_FLASH_PROTECT_RO_AT_BOOT;
			p.flags |= EC_FLASH_PROTECT_RO_AT_BOOT;
		} else if (!strcasecmp(argv[i], "disable"))
			p.mask |= EC_FLASH_PROTECT_RO_AT_BOOT;
	}

<<<<<<< HEAD
	rv = ec_command(EC_CMD_FLASH_PROTECT, EC_VER_FLASH_PROTECT, &p,
			sizeof(p), &r, sizeof(r));
	if (rv < 0)
=======
	ec::FlashProtectCommand_v1 flash_protect_command(flags, mask);
	if (!flash_protect_command.Run(comm_get_fd())) {
		int rv = -EECRESULT - flash_protect_command.Result();
		fprintf(stderr, "Flash protect returned with errors: %d\n", rv);
>>>>>>> d92f5306
		return rv;
	if (rv < sizeof(r)) {
		fprintf(stderr, "Too little data returned.\n");
		return -1;
	}

	/* Print returned flags */
<<<<<<< HEAD
	print_flash_protect_flags("Flash protect flags:", r.flags);
	print_flash_protect_flags("Valid flags:        ", r.valid_flags);
	print_flash_protect_flags("Writable flags:     ", r.writable_flags);
=======
	printf("Flash protect flags: 0x%08x%s\n",
	       flash_protect_command.GetFlags(),
	       (ec::FlashProtectCommand_v1::ParseFlags(
			flash_protect_command.GetFlags()))
		       .c_str());
	printf("Valid flags:         0x%08x%s\n",
	       flash_protect_command.GetValidFlags(),
	       (ec::FlashProtectCommand_v1::ParseFlags(
			flash_protect_command.GetValidFlags()))
		       .c_str());
	printf("Writable flags:      0x%08x%s\n",
	       flash_protect_command.GetWritableFlags(),

	       (ec::FlashProtectCommand_v1::ParseFlags(
			flash_protect_command.GetWritableFlags()))
		       .c_str());
>>>>>>> d92f5306

	/* Check if we got all the flags we asked for */
	if ((r.flags & p.mask) != (p.flags & p.mask)) {
		fprintf(stderr,
			"Unable to set requested flags "
			"(wanted mask 0x%08x flags 0x%08x)\n",
			p.mask, p.flags);
		if (p.mask & ~r.writable_flags)
			fprintf(stderr,
				"Which is expected, because writable "
				"mask is 0x%08x.\n",
				r.writable_flags);

		return -1;
	}

	return 0;
}

int cmd_rw_hash_pd(int argc, char *argv[])
{
	struct ec_params_usb_pd_rw_hash_entry *p =
		(struct ec_params_usb_pd_rw_hash_entry *)ec_outbuf;
	int i, rv;
	char *e;
	uint32_t val;
	uint8_t *rwp;

	if (argc < 7) {
		fprintf(stderr, "Usage: %s <dev_id> <HASH[0]> ... <HASH[4]>\n",
			argv[0]);
		return -1;
	}

	p->dev_id = strtol(argv[1], &e, 0);
	if (e && *e) {
		fprintf(stderr, "Bad device ID\n");
		return -1;
	}

	rwp = p->dev_rw_hash;
	for (i = 2; i < 7; i++) {
		val = strtol(argv[i], &e, 0);
		if (e && *e) {
			fprintf(stderr, "Bad RW hash\n");
			return -1;
		}
		rwp[0] = (uint8_t)(val >> 0) & 0xff;
		rwp[1] = (uint8_t)(val >> 8) & 0xff;
		rwp[2] = (uint8_t)(val >> 16) & 0xff;
		rwp[3] = (uint8_t)(val >> 24) & 0xff;
		rwp += 4;
	}
	rv = ec_command(EC_CMD_USB_PD_RW_HASH_ENTRY, 0, p, sizeof(*p), NULL, 0);

	return rv;
}

int cmd_rwsig_status(int argc, char *argv[])
{
	int rv;
	struct ec_response_rwsig_check_status resp;

	rv = ec_command(EC_CMD_RWSIG_CHECK_STATUS, 0, NULL, 0, &resp,
			sizeof(resp));
	if (rv < 0)
		return rv;

	printf("RW signature check: %s\n", resp.status ? "OK" : "FAILED");

	return 0;
}

static int rwsig_action(const char *command)
{
	struct ec_params_rwsig_action req;

	if (!strcasecmp(command, "abort"))
		req.action = RWSIG_ACTION_ABORT;
	else if (!strcasecmp(command, "continue"))
		req.action = RWSIG_ACTION_CONTINUE;
	else
		return -1;

	return ec_command(EC_CMD_RWSIG_ACTION, 0, &req, sizeof(req), NULL, 0);
}

int cmd_rwsig_action_legacy(int argc, char *argv[])
{
	if (argc < 2) {
		fprintf(stderr, "Usage: %s [abort | continue]\n", argv[0]);
		return -1;
	}

	return rwsig_action(argv[1]);
}

int cmd_rwsig_action(int argc, char *argv[])
{
	if (argc < 2) {
		fprintf(stderr, "Usage: ectool rwsig action [abort | "
				"continue]\n");
		return -1;
	}

	return rwsig_action(argv[1]);
}

enum rwsig_info_fields {
	RWSIG_INFO_FIELD_SIG_ALG = BIT(0),
	RWSIG_INFO_FIELD_KEY_VERSION = BIT(1),
	RWSIG_INFO_FIELD_HASH_ALG = BIT(2),
	RWSIG_INFO_FIELD_KEY_IS_VALID = BIT(3),
	RWSIG_INFO_FIELD_KEY_ID = BIT(4),
	RWSIG_INFO_FIELD_ALL =
		RWSIG_INFO_FIELD_SIG_ALG | RWSIG_INFO_FIELD_KEY_VERSION |
		RWSIG_INFO_FIELD_HASH_ALG | RWSIG_INFO_FIELD_KEY_IS_VALID |
		RWSIG_INFO_FIELD_KEY_ID
};

static int rwsig_info(enum rwsig_info_fields fields)
{
	int i;
	int rv;
	struct ec_response_rwsig_info r;
	bool print_prefix = false;

	rv = ec_command(EC_CMD_RWSIG_INFO, EC_VER_RWSIG_INFO, NULL, 0, &r,
			sizeof(r));
	if (rv < 0) {
		fprintf(stderr, "rwsig info command failed\n");
		return -1;
	}

	if ((fields & RWSIG_INFO_FIELD_ALL) == RWSIG_INFO_FIELD_ALL)
		print_prefix = true;

	if (fields & RWSIG_INFO_FIELD_SIG_ALG) {
		if (print_prefix)
			printf("sig_alg: ");

		printf("%d\n", r.sig_alg);
	}
	if (fields & RWSIG_INFO_FIELD_KEY_VERSION) {
		if (print_prefix)
			printf("key_version: ");

		printf("%d\n", r.key_version);
	}
	if (fields & RWSIG_INFO_FIELD_HASH_ALG) {
		if (print_prefix)
			printf("hash_alg: ");

		printf("%d\n", r.hash_alg);
	}
	if (fields & RWSIG_INFO_FIELD_KEY_IS_VALID) {
		if (print_prefix)
			printf("key_is_valid: ");

		printf("%d\n", r.key_is_valid);
	}
	if (fields & RWSIG_INFO_FIELD_KEY_ID) {
		if (print_prefix)
			printf("key_id: ");

		for (i = 0; i < sizeof(r.key_id); i++)
			printf("%02x", r.key_id[i]);
		printf("\n");
	}

	return 0;
}

static int cmd_rwsig_info(int argc, char *argv[])
{
	int i;

	struct rwsig_dump_cmds {
		const char *cmd;
		enum rwsig_info_fields field;
	};

	struct rwsig_dump_cmds cmd_map[] = {
		{ "sig_alg", RWSIG_INFO_FIELD_SIG_ALG },
		{ "key_version", RWSIG_INFO_FIELD_KEY_VERSION },
		{ "hash_alg", RWSIG_INFO_FIELD_HASH_ALG },
		{ "key_valid", RWSIG_INFO_FIELD_KEY_IS_VALID },
		{ "key_id", RWSIG_INFO_FIELD_KEY_ID },
	};

	if (argc == 0)
		return -1;

	if (strcmp(argv[0], "info") == 0)
		return rwsig_info(RWSIG_INFO_FIELD_ALL);

	if (strcmp(argv[0], "dump") == 0) {
		if (argc != 2) {
			fprintf(stderr,
				"Usage: rwsig dump "
				"[sig_alg|key_version|hash_alg|key_valid|key_id]\n");
			return -1;
		}
		for (i = 0; i < ARRAY_SIZE(cmd_map); i++)
			if (strcmp(argv[1], cmd_map[i].cmd) == 0)
				return rwsig_info(cmd_map[i].field);

		return -1;
	}

	return -1;
}

int cmd_rwsig(int argc, char **argv)
{
	struct rwsig_subcommand {
		const char *subcommand;
		int (*handler)(int argc, char *argv[]);
	};

	const struct rwsig_subcommand rwsig_subcommands[] = {
		{ "info", cmd_rwsig_info },
		{ "dump", cmd_rwsig_info },
		{ "action", cmd_rwsig_action },
		{ "status", cmd_rwsig_status }
	};

	int i;

	if (argc < 2) {
		fprintf(stderr, "Usage: %s <info|dump|action|status>\n",
			argv[0]);
		return -1;
	}

	for (i = 0; i < ARRAY_SIZE(rwsig_subcommands); i++)
		if (strcmp(argv[1], rwsig_subcommands[i].subcommand) == 0)
			return rwsig_subcommands[i].handler(--argc, &argv[1]);

	return -1;
}

enum sysinfo_fields {
	SYSINFO_FIELD_NONE = 0,
	SYSINFO_FIELD_RESET_FLAGS = BIT(0),
	SYSINFO_FIELD_CURRENT_IMAGE = BIT(1),
	SYSINFO_FIELD_FLAGS = BIT(2),
	SYSINFO_INFO_FIELD_ALL = SYSINFO_FIELD_RESET_FLAGS |
				 SYSINFO_FIELD_CURRENT_IMAGE |
				 SYSINFO_FIELD_FLAGS
};

static int sysinfo(struct ec_response_sysinfo *info)
{
	int rv;

	rv = ec_command(EC_CMD_SYSINFO, 0, NULL, 0, info, sizeof(*info));
	if (rv < 0) {
		fprintf(stderr, "ERROR: EC_CMD_SYSINFO failed: %d\n", rv);
		return rv;
	}

	return 0;
}

int cmd_sysinfo(int argc, char **argv)
{
	struct ec_response_sysinfo r;
	enum sysinfo_fields fields = SYSINFO_FIELD_NONE;
	bool print_prefix = false;

	if (argc != 1 && argc != 2)
		goto sysinfo_error_usage;

	if (argc == 1) {
		fields = SYSINFO_INFO_FIELD_ALL;
		print_prefix = true;
	} else if (argc == 2) {
		if (strcmp(argv[1], "flags") == 0)
			fields = SYSINFO_FIELD_FLAGS;
		else if (strcmp(argv[1], "reset_flags") == 0)
			fields = SYSINFO_FIELD_RESET_FLAGS;
		else if (strcmp(argv[1], "firmware_copy") == 0)
			fields = SYSINFO_FIELD_CURRENT_IMAGE;
		else
			goto sysinfo_error_usage;
	}

	memset(&r, '\0', sizeof(r));
	if (sysinfo(&r) != 0)
		return -1;

	if (fields & SYSINFO_FIELD_RESET_FLAGS) {
		if (print_prefix)
			printf("Reset flags: ");
		printf("0x%08x\n", r.reset_flags);
	}

	if (fields & SYSINFO_FIELD_FLAGS) {
		if (print_prefix)
			printf("Flags: ");
		printf("0x%08x\n", r.flags);
	}

	if (fields & SYSINFO_FIELD_CURRENT_IMAGE) {
		if (print_prefix)
			printf("Firmware copy: ");
		printf("%d\n", r.current_image);
	}

	return 0;

sysinfo_error_usage:
	fprintf(stderr,
		"Usage: %s "
		"[flags|reset_flags|firmware_copy]\n",
		argv[0]);
	return -1;
}

int cmd_rollback_info(int argc, char *argv[])
{
	struct ec_response_rollback_info r;
	int rv;

	rv = ec_command(EC_CMD_ROLLBACK_INFO, 0, NULL, 0, &r, sizeof(r));
	if (rv < 0) {
		fprintf(stderr, "ERROR: EC_CMD_ROLLBACK_INFO failed: %d\n", rv);
		return rv;
	}

	/* Print versions */
	printf("Rollback block id:    %d\n", r.id);
	printf("Rollback min version: %d\n", r.rollback_min_version);
	printf("RW rollback version:  %d\n", r.rw_rollback_version);

	return 0;
}

int cmd_apreset(int argc, char *argv[])
{
	return ec_command(EC_CMD_AP_RESET, 0, NULL, 0, NULL, 0);
}

#define FP_FRAME_INDEX_SIMPLE_IMAGE -1

/*
 * Download a frame buffer from the FPMCU.
 *
 * Might be either the finger image or a finger template depending on 'index'.
 *
 * @param info a pointer to store the struct ec_response_fp_info retrieved by
 * this command.
 * @param index the specific frame to retrieve, might be:
 *  -1 (aka FP_FRAME_INDEX_SIMPLE_IMAGE) for the a single grayscale image.
 *   0  (aka FP_FRAME_INDEX_RAW_IMAGE) for the full vendor raw finger image.
 *   1..n for a finger template.
 *
 * @returns a pointer to the buffer allocated to contain the frame or NULL
 * if case of error. The caller must call free() once it no longer needs the
 * buffer.
 */
static void *fp_download_frame(struct ec_response_fp_info *info, int index)
{
	struct ec_params_fp_frame p;
	int rv = 0;
	size_t stride, size;
	void *buffer;
	uint8_t *ptr;
	int cmdver = ec_cmd_version_supported(EC_CMD_FP_INFO, 1) ? 1 : 0;
	int rsize = cmdver == 1 ? sizeof(*info) :
				  sizeof(struct ec_response_fp_info_v0);
	const int max_attempts = 3;
	int num_attempts;

	/* templates not supported in command v0 */
	if (index > 0 && cmdver == 0)
		return NULL;

	rv = ec_command(EC_CMD_FP_INFO, cmdver, NULL, 0, info, rsize);
	if (rv < 0)
		return NULL;

	if (index == FP_FRAME_INDEX_SIMPLE_IMAGE) {
		size = (size_t)info->width * info->bpp / 8 * info->height;
		index = FP_FRAME_INDEX_RAW_IMAGE;
	} else if (index == FP_FRAME_INDEX_RAW_IMAGE) {
		size = info->frame_size;
	} else {
		size = info->template_size;
	}

	buffer = malloc(size);
	if (!buffer) {
		fprintf(stderr, "Cannot allocate memory for the image\n");
		return NULL;
	}

	ptr = (uint8_t *)(buffer);
	p.offset = index << FP_FRAME_INDEX_SHIFT;
	while (size) {
		stride = MIN(ec_max_insize, size);
		p.size = stride;
		num_attempts = 0;
		while (num_attempts < max_attempts) {
			num_attempts++;
			rv = ec_command(EC_CMD_FP_FRAME, 0, &p, sizeof(p), ptr,
					stride);
			if (rv >= 0)
				break;
			if (rv == -EECRESULT - EC_RES_ACCESS_DENIED)
				break;
			usleep(100000);
		}
		if (rv < 0) {
			free(buffer);
			return NULL;
		}
		p.offset += stride;
		size -= stride;
		ptr += stride;
	}

	return buffer;
}

int cmd_fp_mode(int argc, char *argv[])
{
	struct ec_params_fp_mode p;
	struct ec_response_fp_mode r;
	uint32_t mode = 0;
	uint32_t capture_type = FP_CAPTURE_SIMPLE_IMAGE;
	int i, rv;

	if (argc == 1)
		mode = FP_MODE_DONT_CHANGE;
	for (i = 1; i < argc; i++) {
		/* modes */
		if (!strncmp(argv[i], "deepsleep", 9))
			mode |= FP_MODE_DEEPSLEEP;
		else if (!strncmp(argv[i], "fingerdown", 10))
			mode |= FP_MODE_FINGER_DOWN;
		else if (!strncmp(argv[i], "fingerup", 8))
			mode |= FP_MODE_FINGER_UP;
		else if (!strncmp(argv[i], "enroll", 6))
			mode |= FP_MODE_ENROLL_IMAGE | FP_MODE_ENROLL_SESSION;
		else if (!strncmp(argv[i], "match", 5))
			mode |= FP_MODE_MATCH;
		else if (!strncmp(argv[i], "reset_sensor", 12))
			mode = FP_MODE_RESET_SENSOR;
		else if (!strncmp(argv[i], "reset", 5))
			mode = 0;
		else if (!strncmp(argv[i], "maintenance", 11))
			mode |= FP_MODE_SENSOR_MAINTENANCE;
		else if (!strncmp(argv[i], "capture", 7))
			mode |= FP_MODE_CAPTURE;
		/* capture types */
		else if (!strncmp(argv[i], "vendor", 6))
			capture_type = FP_CAPTURE_VENDOR_FORMAT;
		else if (!strncmp(argv[i], "pattern0", 8))
			capture_type = FP_CAPTURE_PATTERN0;
		else if (!strncmp(argv[i], "pattern1", 8))
			capture_type = FP_CAPTURE_PATTERN1;
		else if (!strncmp(argv[i], "qual", 4))
			capture_type = FP_CAPTURE_QUALITY_TEST;
		else if (!strncmp(argv[i], "test_reset", 10))
			capture_type = FP_CAPTURE_RESET_TEST;
	}
	if (mode & FP_MODE_CAPTURE)
		mode |= capture_type << FP_MODE_CAPTURE_TYPE_SHIFT;

	p.mode = mode;
	rv = ec_command(EC_CMD_FP_MODE, 0, &p, sizeof(p), &r, sizeof(r));
	if (rv < 0)
		return rv;

	printf("FP mode: (0x%x) ", r.mode);
	if (r.mode & FP_MODE_DEEPSLEEP)
		printf("deepsleep ");
	if (r.mode & FP_MODE_FINGER_DOWN)
		printf("finger-down ");
	if (r.mode & FP_MODE_FINGER_UP)
		printf("finger-up ");
	if (r.mode & FP_MODE_ENROLL_SESSION)
		printf("enroll%s ",
		       r.mode & FP_MODE_ENROLL_IMAGE ? "+image" : "");
	if (r.mode & FP_MODE_MATCH)
		printf("match ");
	if (r.mode & FP_MODE_CAPTURE)
		printf("capture ");
	printf("\n");
	return 0;
}

int cmd_fp_seed(int argc, char *argv[])
{
	struct ec_params_fp_seed p;
	char *seed;

	if (argc != 2) {
		fprintf(stderr, "Usage: %s <seed>\n", argv[0]);
		return 1;
	}
	seed = argv[1];
	if (strlen(seed) != FP_CONTEXT_TPM_BYTES) {
		printf("Invalid seed '%s' is %zd bytes long instead of %d.\n",
		       seed, strlen(seed), FP_CONTEXT_TPM_BYTES);
		return 1;
	}
	printf("Setting seed '%s'\n", seed);
	p.struct_version = FP_TEMPLATE_FORMAT_VERSION;
	memcpy(p.seed, seed, FP_CONTEXT_TPM_BYTES);

	return ec_command(EC_CMD_FP_SEED, 0, &p, sizeof(p), NULL, 0);
}

int cmd_fp_stats(int argc, char *argv[])
{
	struct ec_response_fp_stats r;
	int rv;
	unsigned long long ts;

	rv = ec_command(EC_CMD_FP_STATS, 0, NULL, 0, &r, sizeof(r));
	if (rv < 0)
		return rv;

	ts = (uint64_t)r.overall_t0.hi << 32 | r.overall_t0.lo;
	printf("FP stats (t0=%llu us):\n", ts);
	printf("Last capture time:  ");
	if (r.timestamps_invalid & FPSTATS_CAPTURE_INV)
		printf("Invalid\n");
	else
		printf("%d us\n", r.capture_time_us);

	printf("Last matching time: ");
	if (r.timestamps_invalid & FPSTATS_MATCHING_INV)
		printf("Invalid\n");
	else
		printf("%d us (finger: %d)\n", r.matching_time_us,
		       r.template_matched);

	printf("Last overall time:  ");
	if (r.timestamps_invalid)
		printf("Invalid\n");
	else
		printf("%d us\n", r.overall_time_us);

	return 0;
}

int cmd_fp_info(int argc, char *argv[])
{
	struct ec_response_fp_info r;
	int rv;
	int cmdver = ec_cmd_version_supported(EC_CMD_FP_INFO, 1) ? 1 : 0;
	int rsize = cmdver == 1 ? sizeof(r) :
				  sizeof(struct ec_response_fp_info_v0);
	uint16_t dead;

	rv = ec_command(EC_CMD_FP_INFO, cmdver, NULL, 0, &r, rsize);
	if (rv < 0)
		return rv;

	printf("Fingerprint sensor: vendor %x product %x model %x version %x\n",
	       r.vendor_id, r.product_id, r.model_id, r.version);
	printf("Image: size %dx%d %d bpp\n", r.width, r.height, r.bpp);
	printf("Error flags: %s%s%s%s\n",
	       r.errors & FP_ERROR_NO_IRQ ? "NO_IRQ " : "",
	       r.errors & FP_ERROR_SPI_COMM ? "SPI_COMM " : "",
	       r.errors & FP_ERROR_BAD_HWID ? "BAD_HWID " : "",
	       r.errors & FP_ERROR_INIT_FAIL ? "INIT_FAIL " : "");
	dead = FP_ERROR_DEAD_PIXELS(r.errors);
	if (dead == FP_ERROR_DEAD_PIXELS_UNKNOWN) {
		printf("Dead pixels: UNKNOWN\n");
	} else {
		printf("Dead pixels: %u\n", dead);
	}

	if (cmdver == 1) {
		printf("Templates: version %d size %d count %d/%d"
		       " dirty bitmap %x\n",
		       r.template_version, r.template_size, r.template_valid,
		       r.template_max, r.template_dirty);
	}

	return 0;
}

static void print_fp_enc_flags(const char *desc, uint32_t flags)
{
	printf("%s 0x%08x", desc, flags);
	if (flags & FP_ENC_STATUS_SEED_SET)
		printf(" FPTPM_seed_set");
	printf("\n");
}

static int cmd_fp_context(int argc, char *argv[])
{
	struct ec_params_fp_context_v1 p;
	int rv;
	int tries = 20; /* Wait at most two seconds */

	if (argc < 2) {
		fprintf(stderr, "Usage: %s <context>\n", argv[0]);
		return -1;
	}

	/*
	 * Note that we treat the resulting "userid" as raw byte array, so we
	 * don't want to copy the NUL from the end of the string.
	 */
	if (strlen(argv[1]) != sizeof(p.userid)) {
		fprintf(stderr, "Context must be exactly %zu bytes\n",
			sizeof(p.userid));
		return -1;
	}

	p.action = FP_CONTEXT_ASYNC;
	memcpy(p.userid, argv[1], sizeof(p.userid));

	rv = ec_command(EC_CMD_FP_CONTEXT, 1, &p, sizeof(p), NULL, 0);

	if (rv != EC_RES_SUCCESS)
		goto out;

	while (tries--) {
		usleep(100000);

		p.action = FP_CONTEXT_GET_RESULT;
		rv = ec_command(EC_CMD_FP_CONTEXT, 1, &p, sizeof(p), NULL, 0);

		if (rv == EC_RES_SUCCESS) {
			printf("Set context successfully\n");
			return EC_RES_SUCCESS;
		}

		/* Abort if EC returns an error other than EC_RES_BUSY. */
		if (rv <= -EECRESULT && rv != -EECRESULT - EC_RES_BUSY)
			goto out;
	}

	rv = -EECRESULT - EC_RES_TIMEOUT;

out:
	fprintf(stderr, "Failed to reset context: %d\n", rv);
	return rv;
}

int cmd_fp_enc_status(int argc, char *argv[])
{
	int rv;
	struct ec_response_fp_encryption_status resp = { 0 };

	rv = ec_command(EC_CMD_FP_ENC_STATUS, 0, NULL, 0, &resp, sizeof(resp));
	if (rv < 0) {
		printf("Get FP sensor encryption status failed.\n");
	} else {
		print_fp_enc_flags("FPMCU encryption status:", resp.status);
		print_fp_enc_flags("Valid flags:            ",
				   resp.valid_flags);
		rv = 0;
	}
	return rv;
}

int cmd_fp_frame(int argc, char *argv[])
{
	struct ec_response_fp_info r;
	int idx = (argc == 2 && !strcasecmp(argv[1], "raw")) ?
			  FP_FRAME_INDEX_RAW_IMAGE :
			  FP_FRAME_INDEX_SIMPLE_IMAGE;
	uint8_t *buffer = (uint8_t *)(fp_download_frame(&r, idx));
	uint8_t *ptr = buffer;
	int x, y;

	if (!buffer) {
		fprintf(stderr, "Failed to get FP sensor frame\n");
		return -1;
	}

	if (idx == FP_FRAME_INDEX_RAW_IMAGE) {
		fwrite(buffer, r.frame_size, 1, stdout);
		goto frame_done;
	}

	/* Print 8-bpp PGM ASCII header */
	printf("P2\n%d %d\n%d\n", r.width, r.height, (1 << r.bpp) - 1);

	for (y = 0; y < r.height; y++) {
		for (x = 0; x < r.width; x++, ptr++)
			printf("%d ", *ptr);
		printf("\n");
	}
	printf("# END OF FILE\n");
frame_done:
	free(buffer);
	return 0;
}

int cmd_fp_template(int argc, char *argv[])
{
	struct ec_response_fp_info r;
	struct ec_params_fp_template *p =
		(struct ec_params_fp_template *)(ec_outbuf);
	/* TODO(b/78544921): removing 32 bits is a workaround for the MCU bug */
	int max_chunk = ec_max_outsize -
			offsetof(struct ec_params_fp_template, data) - 4;
	int idx = -1;
	char *e;
	int size;
	char *buffer = NULL;
	uint32_t offset = 0;
	int rv = 0;

	if (argc < 2) {
		fprintf(stderr, "Usage: %s [<infile>|<index>]\n", argv[0]);
		return -1;
	}

	idx = strtol(argv[1], &e, 0);
	if (!(e && *e)) {
		buffer = (char *)(fp_download_frame(&r, idx + 1));
		if (!buffer) {
			fprintf(stderr, "Failed to get FP template %d\n", idx);
			return -1;
		}
		fwrite(buffer, r.template_size, 1, stdout);
		free(buffer);
		return 0;
	}
	/* not an index, is it a filename ? */
	buffer = read_file(argv[1], &size);
	if (!buffer) {
		fprintf(stderr, "Invalid parameter: %s\n", argv[1]);
		return -1;
	}
	printf("sending template from: %s (%d bytes)\n", argv[1], size);
	while (size) {
		uint32_t tlen = MIN(max_chunk, size);

		p->offset = offset;
		p->size = tlen;
		size -= tlen;
		if (!size)
			p->size |= FP_TEMPLATE_COMMIT;
		memcpy(p->data, buffer + offset, tlen);
		rv = ec_command(EC_CMD_FP_TEMPLATE, 0, p,
				tlen + offsetof(struct ec_params_fp_template,
						data),
				NULL, 0);
		if (rv < 0)
			break;
		offset += tlen;
	}
	if (rv < 0)
		fprintf(stderr, "Failed with %d\n", rv);
	else
		rv = 0;
	free(buffer);
	return rv;
}

/**
 * determine if in GFU mode or not.
 *
 * NOTE, Sends HOST commands that modify ec_outbuf contents.
 *
 * @opos return value of GFU mode object position or zero if not found
 * @port port number to query
 * @return 1 if in GFU mode, 0 if not, -1 if error
 */
static int in_gfu_mode(int *opos, int port)
{
	int i;
	struct ec_params_usb_pd_get_mode_request *p =
		(struct ec_params_usb_pd_get_mode_request *)ec_outbuf;
	struct ec_params_usb_pd_get_mode_response *r =
		(struct ec_params_usb_pd_get_mode_response *)ec_inbuf;
	p->port = port;
	p->svid_idx = 0;
	do {
		ec_command(EC_CMD_USB_PD_GET_AMODE, 0, p, sizeof(*p), ec_inbuf,
			   ec_max_insize);
		if (!r->svid || (r->svid == USB_VID_GOOGLE))
			break;
		p->svid_idx++;
	} while (p->svid_idx < SVID_DISCOVERY_MAX);

	if (r->svid != USB_VID_GOOGLE) {
		fprintf(stderr, "Google VID not returned\n");
		return -1;
	}

	*opos = 0; /* invalid ... must be 1 thru 6 */
	for (i = 0; i < VDO_MAX_OBJECTS; i++) {
		if (r->vdo[i] == MODE_GOOGLE_FU) {
			*opos = i + 1;
			break;
		}
	}

	return r->opos == *opos;
}

/**
 * Enter GFU mode.
 *
 * NOTE, Sends HOST commands that modify ec_outbuf contents.
 *
 * @port port number to enter GFU on.
 * @return 1 if entered GFU mode, 0 if not, -1 if error
 */
static int enter_gfu_mode(int port)
{
	int opos;
	struct ec_params_usb_pd_set_mode_request *p =
		(struct ec_params_usb_pd_set_mode_request *)ec_outbuf;
	int gfu_mode = in_gfu_mode(&opos, port);

	if (gfu_mode < 0) {
		fprintf(stderr, "Failed to query GFU mode support\n");
		return 0;
	} else if (!gfu_mode) {
		if (!opos) {
			fprintf(stderr, "Invalid object position %d\n", opos);
			return 0;
		}
		p->port = port;
		p->svid = USB_VID_GOOGLE;
		p->opos = opos;
		p->cmd = PD_ENTER_MODE;

		ec_command(EC_CMD_USB_PD_SET_AMODE, 0, p, sizeof(*p), NULL, 0);
		usleep(500000); /* sleep to allow time for set mode */
		gfu_mode = in_gfu_mode(&opos, port);
	}
	return gfu_mode;
}

int cmd_pd_device_info(int argc, char *argv[])
{
	int i, rv, port;
	char *e;
	struct ec_params_usb_pd_info_request *p =
		(struct ec_params_usb_pd_info_request *)ec_outbuf;
	struct ec_params_usb_pd_rw_hash_entry *r0 =
		(struct ec_params_usb_pd_rw_hash_entry *)ec_inbuf;
	struct ec_params_usb_pd_discovery_entry *r1;

	if (argc < 2) {
		fprintf(stderr, "Usage: %s <port>\n", argv[0]);
		return -1;
	}

	port = strtol(argv[1], &e, 0);
	if (e && *e) {
		fprintf(stderr, "Bad port\n");
		return -1;
	}

	p->port = port;
	r1 = (struct ec_params_usb_pd_discovery_entry *)ec_inbuf;
	rv = ec_command(EC_CMD_USB_PD_DISCOVERY, 0, p, sizeof(*p), r1,
			sizeof(*r1));
	if (rv < 0)
		return rv;

	if (!r1->vid)
		printf("Port:%d has no discovered device\n", port);
	else {
		printf("Port:%d ptype:%d vid:0x%04x pid:0x%04x\n", port,
		       r1->ptype, r1->vid, r1->pid);
	}

	if (enter_gfu_mode(port) != 1) {
		fprintf(stderr, "Failed to enter GFU mode\n");
		return -1;
	}

	p->port = port;
	rv = ec_command(EC_CMD_USB_PD_DEV_INFO, 0, p, sizeof(*p), r0,
			sizeof(*r0));
	if (rv < 0)
		return rv;

	if (!r0->dev_id)
		printf("Port:%d has no valid device\n", port);
	else {
		uint8_t *rwp = r0->dev_rw_hash;
		printf("Port:%d DevId:%d.%d Hash:", port,
		       HW_DEV_ID_MAJ(r0->dev_id), HW_DEV_ID_MIN(r0->dev_id));
		for (i = 0; i < 5; i++) {
			printf(" 0x%02x%02x%02x%02x", rwp[3], rwp[2], rwp[1],
			       rwp[0]);
			rwp += 4;
		}
		printf(" CurImg:%s\n", image_names[r0->current_image]);
	}

	return rv;
}

int cmd_flash_pd(int argc, char *argv[])
{
	struct ec_params_usb_pd_fw_update *p =
		(struct ec_params_usb_pd_fw_update *)ec_outbuf;
	int i, dev_id, port;
	int rv, fsize, step = 96;
	char *e;
	char *buf;
	char *data = (char *)p + sizeof(*p);

	if (argc < 4) {
		fprintf(stderr, "Usage: %s <dev_id> <port> <filename>\n",
			argv[0]);
		return -1;
	}

	dev_id = strtol(argv[1], &e, 0);
	if (e && *e) {
		fprintf(stderr, "Bad device ID\n");
		return -1;
	}

	port = strtol(argv[2], &e, 0);
	if (e && *e) {
		fprintf(stderr, "Bad port\n");
		return -1;
	}

	if (enter_gfu_mode(port) != 1) {
		fprintf(stderr, "Failed to enter GFU mode\n");
		return -1;
	}

	/* Read the input file */
	buf = read_file(argv[3], &fsize);
	if (!buf)
		return -1;

	/* Erase the current RW RSA signature */
	fprintf(stderr, "Erasing expected RW hash\n");
	p->dev_id = dev_id;
	p->port = port;
	p->cmd = USB_PD_FW_ERASE_SIG;
	p->size = 0;
	rv = ec_command(EC_CMD_USB_PD_FW_UPDATE, 0, p, p->size + sizeof(*p),
			NULL, 0);

	if (rv < 0)
		goto pd_flash_error;

	/* Reboot */
	fprintf(stderr, "Rebooting\n");
	p->dev_id = dev_id;
	p->port = port;
	p->cmd = USB_PD_FW_REBOOT;
	p->size = 0;
	rv = ec_command(EC_CMD_USB_PD_FW_UPDATE, 0, p, p->size + sizeof(*p),
			NULL, 0);

	if (rv < 0)
		goto pd_flash_error;

	usleep(3000000); /* 3sec to reboot and get CC line idle */

	/* re-enter GFU after reboot */
	if (enter_gfu_mode(port) != 1) {
		fprintf(stderr, "Failed to enter GFU mode\n");
		goto pd_flash_error;
	}

	/* Erase RW flash */
	fprintf(stderr, "Erasing RW flash\n");
	p->dev_id = dev_id;
	p->port = port;
	p->cmd = USB_PD_FW_FLASH_ERASE;
	p->size = 0;
	rv = ec_command(EC_CMD_USB_PD_FW_UPDATE, 0, p, p->size + sizeof(*p),
			NULL, 0);

	/* 3 secs should allow ample time for 2KB page erases at 40ms */
	usleep(3000000);

	if (rv < 0)
		goto pd_flash_error;

	/* Write RW flash */
	fprintf(stderr, "Writing RW flash\n");
	p->dev_id = dev_id;
	p->port = port;
	p->cmd = USB_PD_FW_FLASH_WRITE;
	p->size = step;

	for (i = 0; i < fsize; i += step) {
		p->size = MIN(fsize - i, step);
		memcpy(data, buf + i, p->size);
		rv = ec_command(EC_CMD_USB_PD_FW_UPDATE, 0, p,
				p->size + sizeof(*p), NULL, 0);
		if (rv < 0)
			goto pd_flash_error;

		/*
		 * TODO(crosbug.com/p/33905) throttle so EC doesn't watchdog on
		 * other tasks.  Remove once issue resolved.
		 */
		usleep(10000);
	}

	/* 100msec to guarantee writes finish */
	usleep(100000);

	/* Reboot into new RW */
	fprintf(stderr, "Rebooting PD into new RW\n");
	p->cmd = USB_PD_FW_REBOOT;
	p->size = 0;
	rv = ec_command(EC_CMD_USB_PD_FW_UPDATE, 0, p, p->size + sizeof(*p),
			NULL, 0);

	if (rv < 0)
		goto pd_flash_error;

	free(buf);
	fprintf(stderr, "Complete\n");
	return 0;

pd_flash_error:
	free(buf);
	fprintf(stderr, "PD flash error\n");
	return -1;
}

int cmd_pd_set_amode(int argc, char *argv[])
{
	char *e;
	struct ec_params_usb_pd_set_mode_request *p =
		(struct ec_params_usb_pd_set_mode_request *)ec_outbuf;

	if (argc < 5) {
		fprintf(stderr, "Usage: %s <port> <svid> <opos> <cmd>\n",
			argv[0]);
		return -1;
	}

	p->port = strtol(argv[1], &e, 0);
	if (e && *e) {
		fprintf(stderr, "Bad port\n");
		return -1;
	}

	p->svid = strtol(argv[2], &e, 0);
	if ((e && *e) || !p->svid) {
		fprintf(stderr, "Bad svid\n");
		return -1;
	}

	p->opos = strtol(argv[3], &e, 0);
	if ((e && *e) || !p->opos) {
		fprintf(stderr, "Bad opos\n");
		return -1;
	}

	p->cmd = strtol(argv[4], &e, 0);
	if ((e && *e) || (p->cmd >= PD_MODE_CMD_COUNT)) {
		fprintf(stderr, "Bad cmd\n");
		return -1;
	}
	return ec_command(EC_CMD_USB_PD_SET_AMODE, 0, p, sizeof(*p), NULL, 0);
}

int cmd_pd_get_amode(int argc, char *argv[])
{
	int i;
	char *e;
	struct ec_params_usb_pd_get_mode_request *p =
		(struct ec_params_usb_pd_get_mode_request *)ec_outbuf;
	struct ec_params_usb_pd_get_mode_response *r =
		(struct ec_params_usb_pd_get_mode_response *)ec_inbuf;

	if (argc < 2) {
		fprintf(stderr, "Usage: %s <port>\n", argv[0]);
		return -1;
	}

	p->port = strtol(argv[1], &e, 0);
	if (e && *e) {
		fprintf(stderr, "Bad port\n");
		return -1;
	}

	p->svid_idx = 0;
	do {
		ec_command(EC_CMD_USB_PD_GET_AMODE, 0, p, sizeof(*p), ec_inbuf,
			   ec_max_insize);
		if (!r->svid)
			break;
		printf("%cSVID:0x%04x ", (r->opos) ? '*' : ' ', r->svid);
		for (i = 0; i < VDO_MAX_OBJECTS; i++) {
			printf("%c0x%08x ",
			       (r->opos && (r->opos == i + 1)) ? '*' : ' ',
			       r->vdo[i]);
		}
		printf("\n");
		p->svid_idx++;
	} while (p->svid_idx < SVID_DISCOVERY_MAX);
	return -1;
}

/* The I/O asm funcs exist only on x86. */
#if defined(__i386__) || defined(__x86_64__)
#include <sys/io.h>

int cmd_serial_test(int argc, char *argv[])
{
	const char *c = "COM2 sample serial output from host!\r\n";

	printf("Writing sample serial output to COM2\n");

	while (*c) {
		/* Wait for space in transmit FIFO */
		while (!(inb(0x2fd) & 0x20))
			;

		/* Put the next character */
		outb(*c++, 0x2f8);
	}

	printf("done.\n");
	return 0;
}

int cmd_port_80_flood(int argc, char *argv[])
{
	int i;

	for (i = 0; i < 256; i++)
		outb(i, 0x80);
	return 0;
}
#else
int cmd_serial_test(int argc, char *argv[])
{
	printf("x86 specific command\n");
	return -1;
}

int cmd_port_80_flood(int argc, char *argv[])
{
	printf("x86 specific command\n");
	return -1;
}
#endif

static void cmd_smart_discharge_usage(const char *command)
{
	printf("Usage: %s [hours_to_zero [hibern] [cutoff]]\n", command);
	printf("\n");
	printf("Set/Get smart discharge parameters\n");
	printf("hours_to_zero: Desired hours for state of charge to zero\n");
	printf("hibern: Discharge rate in hibernation (uA)\n");
	printf("cutoff: Discharge rate in battery cutoff (uA)\n");
}

int cmd_smart_discharge(int argc, char *argv[])
{
	struct ec_params_smart_discharge *p =
		(struct ec_params_smart_discharge *)(ec_outbuf);
	struct ec_response_smart_discharge *r =
		(struct ec_response_smart_discharge *)(ec_inbuf);
	uint32_t cap;
	char *e;
	int rv;

	if (argc > 1) {
		if (strcmp(argv[1], "help") == 0) {
			cmd_smart_discharge_usage(argv[0]);
			return 0;
		}
		p->flags = EC_SMART_DISCHARGE_FLAGS_SET;
		p->hours_to_zero = strtol(argv[1], &e, 0);
		if (p->hours_to_zero < 0 || (e && *e)) {
			perror("Bad value for [hours_to_zero]");
			return -1;
		}
		if (argc == 4) {
			p->drate.hibern = strtol(argv[2], &e, 0);
			if (p->drate.hibern < 0 || (e && *e)) {
				perror("Bad value for [hibern]");
				return -1;
			}
			p->drate.cutoff = strtol(argv[3], &e, 0);
			if (p->drate.cutoff < 0 || (e && *e)) {
				perror("Bad value for [cutoff]");
				return -1;
			}
		} else if (argc != 2) {
			/* If argc != 4, it has to be 2. */
			perror("Invalid number of parameters");
			return -1;
		}
	}

	rv = ec_command(EC_CMD_SMART_DISCHARGE, 0, p, sizeof(*p), r,
			sizeof(*r));
	if (rv < 0) {
		perror("ERROR: EC_CMD_SMART_DISCHARGE failed");
		return rv;
	}

	cap = read_mapped_mem32(EC_MEMMAP_BATT_LFCC);
	if (!is_battery_range(cap)) {
		perror("WARN: Failed to read battery capacity");
		cap = 0;
	}

	printf("%-27s %5d h\n", "Hours to zero capacity:", r->hours_to_zero);
	printf("%-27s %5d mAh (%d %%)\n", "Stay-up threshold:", r->dzone.stayup,
	       cap > 0 ? r->dzone.stayup * 100 / cap : -1);
	printf("%-27s %5d mAh (%d %%)\n", "Cutoff threshold:", r->dzone.cutoff,
	       cap > 0 ? r->dzone.cutoff * 100 / cap : -1);
	printf("%-27s %5d uA\n", "Hibernate discharge rate:", r->drate.hibern);
	printf("%-27s %5d uA\n", "Cutoff discharge rate:", r->drate.cutoff);

	return 0;
}

/*
 * This boolean variable and handler are used for
 * catching signals that translate into a quit/shutdown
 * of a runtime loop.
 * This is used in cmd_stress_test.
 */
static bool sig_quit;
static void sig_quit_handler(int sig)
{
	sig_quit = true;
}

int cmd_stress_test(int argc, char *argv[])
{
	int i;
	bool reboot = false;
	time_t now;
	time_t start_time, last_update_time;
	unsigned int rand_seed = 0;
	uint64_t round = 1, attempt = 1;
	uint64_t failures = 0;

	const int max_sleep_usec = 1000; /* 1ms */
	const int loop_update_interval = 10000;

	for (i = 1; i < argc; i++) {
		if (strcmp(argv[i], "help") == 0) {
			printf("Usage: %s [reboot] [help]\n", argv[0]);
			printf("Stress tests the host command interface by"
			       " repeatedly issuing common host commands.\n");
			printf("The intent is to expose errors in kernel<->mcu"
			       " communication, such as exceeding timeouts.\n");
			printf("\n");
			printf("reboot - Reboots the target before"
			       " starting the stress test.\n");
			printf("         This may force restart the host,"
			       " if the main ec is the target.\n");
			return 0;
		} else if (strcmp(argv[i], "reboot") == 0) {
			reboot = true;
		} else {
			fprintf(stderr, "Error - Unknown argument '%s'\n",
				argv[i]);
			return 1;
		}
	}

	printf("Stress test tool version: %s %s %s\n", CROS_ECTOOL_VERSION,
	       DATE, BUILDER);

	start_time = time(NULL);
	last_update_time = start_time;
	printf("Start time: %s\n", ctime(&start_time));

	if (reboot) {
		printf("Issuing ec reboot. Expect a few early failed"
		       " ioctl messages.\n");
		ec_command(EC_CMD_REBOOT, 0, NULL, 0, NULL, 0);
		sleep(2);
	}

	sig_quit = false;
	signal(SIGINT, sig_quit_handler);
	while (!sig_quit) {
		int rv;
		struct ec_response_get_version ver_r;
		char *build_string = (char *)ec_inbuf;
		struct ec_params_flash_protect flash_p;
		struct ec_response_flash_protect flash_r;
		struct ec_params_hello hello_p;
		struct ec_response_hello hello_r;

		/* Request EC Version Strings */
		rv = ec_command(EC_CMD_GET_VERSION, 0, NULL, 0, &ver_r,
				sizeof(ver_r));
		if (rv < 0) {
			failures++;
			perror("ERROR: EC_CMD_GET_VERSION failed");
		}
		ver_r.version_string_ro[sizeof(ver_r.version_string_ro) - 1] =
			'\0';
		ver_r.version_string_rw[sizeof(ver_r.version_string_rw) - 1] =
			'\0';
		if (strlen(ver_r.version_string_ro) == 0) {
			failures++;
			fprintf(stderr, "RO version string is empty\n");
		}
		if (strlen(ver_r.version_string_rw) == 0) {
			failures++;
			fprintf(stderr, "RW version string is empty\n");
		}

		usleep(rand_r(&rand_seed) % max_sleep_usec);

		/* Request EC Build String */
		rv = ec_command(EC_CMD_GET_BUILD_INFO, 0, NULL, 0, ec_inbuf,
				ec_max_insize);
		if (rv < 0) {
			failures++;
			perror("ERROR: EC_CMD_GET_BUILD_INFO failed");
		}
		build_string[ec_max_insize - 1] = '\0';
		if (strlen(build_string) == 0) {
			failures++;
			fprintf(stderr, "Build string is empty\n");
		}

		usleep(rand_r(&rand_seed) % max_sleep_usec);

		/* Request Flash Protect Status */
		rv = ec_command(EC_CMD_FLASH_PROTECT, EC_VER_FLASH_PROTECT,
				&flash_p, sizeof(flash_p), &flash_r,
				sizeof(flash_r));
		if (rv < 0) {
			failures++;
			perror("ERROR: EC_CMD_FLASH_PROTECT failed");
		}

		usleep(rand_r(&rand_seed) % max_sleep_usec);

		/* Request Hello */
		hello_p.in_data = 0xa0b0c0d0;
		rv = ec_command(EC_CMD_HELLO, 0, &hello_p, sizeof(hello_p),
				&hello_r, sizeof(hello_r));
		if (rv < 0) {
			failures++;
			perror("ERROR: EC_CMD_HELLO failed");
		}
		if (hello_r.out_data != HELLO_RESP(hello_p.in_data)) {
			failures++;
			fprintf(stderr, "Hello response was invalid.\n");
		}

		usleep(rand_r(&rand_seed) % max_sleep_usec);

		if ((attempt % loop_update_interval) == 0) {
			now = time(NULL);
			printf("Update: attempt %" PRIu64 " round %" PRIu64
			       " | took %.f seconds\n",
			       attempt, round, difftime(now, last_update_time));
			last_update_time = now;
		}

		if (attempt++ == UINT64_MAX)
			round++;
	}
	printf("\n");

	now = time(NULL);
	printf("End time:        %s\n", ctime(&now));
	printf("Total runtime:   %.f seconds\n",
	       difftime(time(NULL), start_time));
	printf("Total failures:  %" PRIu64 "\n", failures);
	return 0;
}

int read_mapped_temperature(int id)
{
	int rv;

	if (!read_mapped_mem8(EC_MEMMAP_THERMAL_VERSION)) {
		/*
		 *  The temp_sensor_init() is not called, which implies no
		 * temp sensor is defined.
		 */
		rv = EC_TEMP_SENSOR_NOT_PRESENT;
	} else if (id < EC_TEMP_SENSOR_ENTRIES)
		rv = read_mapped_mem8(EC_MEMMAP_TEMP_SENSOR + id);
	else if (read_mapped_mem8(EC_MEMMAP_THERMAL_VERSION) >= 2)
		rv = read_mapped_mem8(EC_MEMMAP_TEMP_SENSOR_B + id -
				      EC_TEMP_SENSOR_ENTRIES);
	else {
		/* Sensor in second bank, but second bank isn't supported */
		rv = EC_TEMP_SENSOR_NOT_PRESENT;
	}
	return rv;
}

static int get_temp_ratio(int temp, int fan_off, int fan_max)
{
	if (temp < fan_off)
		return 0;
	if (temp > fan_max)
		return 100;
	return 100 * (temp - fan_off) / (fan_max - fan_off);
}

static int cmd_temperature_print(int id, int mtemp)
{
	struct ec_response_temp_sensor_get_info temp_r;
	struct ec_params_temp_sensor_get_info temp_p;
	struct ec_params_thermal_get_threshold_v1 p;
	struct ec_thermal_config r;
	int rc;
	int temp = mtemp + EC_TEMP_SENSOR_OFFSET;

	temp_p.id = id;
	rc = ec_command(EC_CMD_TEMP_SENSOR_GET_INFO, 0, &temp_p, sizeof(temp_p),
			&temp_r, sizeof(temp_r));
	if (rc < 0)
		return rc;

	p.sensor_num = id;
	rc = ec_command(EC_CMD_THERMAL_GET_THRESHOLD, 1, &p, sizeof(p), &r,
			sizeof(r));

	printf("%-20s  %d K (= %d C)", temp_r.sensor_name, temp, K_TO_C(temp));

	if(rc >= 0)
		/*
		 * Check for fan_off == fan_max when their
		 * values are either zero or non-zero
		 */
		if (r.temp_fan_off == r.temp_fan_max)
			printf("        N/A (fan_off=%d K, fan_max=%d K)",
			       r.temp_fan_off, r.temp_fan_max);
		else
			printf("  %10d%% (%d K and %d K)",
			       get_temp_ratio(temp, r.temp_fan_off,
					      r.temp_fan_max),
			       r.temp_fan_off, r.temp_fan_max);
	else
		printf("%20s(rc=%d)", "error", rc);

	return 0;
}

int cmd_temperature(int argc, char *argv[])
{
	int mtemp;
	int id;
	char *e;
	const char header[] = "--sensor name -------- temperature "
			      "-------- ratio (fan_off and fan_max) --\n";

	if (argc != 2) {
		fprintf(stderr, "Usage: %s <sensorid> | all\n", argv[0]);
		return -1;
	}

	if (strcmp(argv[1], "all") == 0) {
		fprintf(stdout, header);
		for (id = 0; id < EC_MAX_TEMP_SENSOR_ENTRIES; id++) {
			mtemp = read_mapped_temperature(id);
			switch (mtemp) {
			case EC_TEMP_SENSOR_NOT_PRESENT:
				break;
			case EC_TEMP_SENSOR_ERROR:
				fprintf(stderr, "Sensor %d error\n", id);
				break;
			case EC_TEMP_SENSOR_NOT_POWERED:
				fprintf(stderr, "Sensor %d disabled\n", id);
				break;
			case EC_TEMP_SENSOR_NOT_CALIBRATED:
				fprintf(stderr, "Sensor %d not calibrated\n",
					id);
				break;
			default:
				cmd_temperature_print(id, mtemp);
				printf("\n");
			}
		}
		return 0;
	}

	id = strtol(argv[1], &e, 0);
	if (e && *e) {
		fprintf(stderr, "Bad sensor ID.\n");
		return -1;
	}

	if (id < 0 || id >= EC_MAX_TEMP_SENSOR_ENTRIES) {
		printf("Sensor ID invalid.\n");
		return -1;
	}

	printf("Reading temperature...");
	mtemp = read_mapped_temperature(id);

	switch (mtemp) {
	case EC_TEMP_SENSOR_NOT_PRESENT:
		printf("Sensor not present\n");
		return -1;
	case EC_TEMP_SENSOR_ERROR:
		printf("Error\n");
		return -1;
	case EC_TEMP_SENSOR_NOT_POWERED:
		printf("Sensor disabled/unpowered\n");
		return -1;
	case EC_TEMP_SENSOR_NOT_CALIBRATED:
		fprintf(stderr, "Sensor not calibrated\n");
		return -1;
	default:
		fprintf(stdout, "\n");
		fprintf(stdout, header);
		return cmd_temperature_print(id, mtemp);
	}
}

int cmd_temp_sensor_info(int argc, char *argv[])
{
	struct ec_params_temp_sensor_get_info p;
	struct ec_response_temp_sensor_get_info r;
	int rv;
	char *e;

	if (argc != 2) {
		fprintf(stderr, "Usage: %s <sensorid> | all\n", argv[0]);
		return -1;
	}

	if (strcmp(argv[1], "all") == 0) {
		for (p.id = 0; p.id < EC_MAX_TEMP_SENSOR_ENTRIES; p.id++) {
			if (read_mapped_temperature(p.id) ==
			    EC_TEMP_SENSOR_NOT_PRESENT)
				continue;
			rv = ec_command(EC_CMD_TEMP_SENSOR_GET_INFO, 0, &p,
					sizeof(p), &r, sizeof(r));
			if (rv < 0)
				continue;
			printf("%d: %d %s\n", p.id, r.sensor_type,
			       r.sensor_name);
		}
		return 0;
	}

	p.id = strtol(argv[1], &e, 0);
	if (e && *e) {
		fprintf(stderr, "Bad sensor ID.\n");
		return -1;
	}

	rv = ec_command(EC_CMD_TEMP_SENSOR_GET_INFO, 0, &p, sizeof(p), &r,
			sizeof(r));
	if (rv < 0)
		return rv;

	printf("Sensor name: %s\n", r.sensor_name);
	printf("Sensor type: %d\n", r.sensor_type);

	return 0;
}

int cmd_thermal_get_threshold_v0(int argc, char *argv[])
{
	struct ec_params_thermal_get_threshold p;
	struct ec_response_thermal_get_threshold r;
	char *e;
	int rv;

	if (argc != 3) {
		fprintf(stderr, "Usage: %s <sensortypeid> <thresholdid>\n",
			argv[0]);
		return -1;
	}

	p.sensor_type = strtol(argv[1], &e, 0);
	if (e && *e) {
		fprintf(stderr, "Bad sensor type ID.\n");
		return -1;
	}

	p.threshold_id = strtol(argv[2], &e, 0);
	if (e && *e) {
		fprintf(stderr, "Bad threshold ID.\n");
		return -1;
	}

	rv = ec_command(EC_CMD_THERMAL_GET_THRESHOLD, 0, &p, sizeof(p), &r,
			sizeof(r));
	if (rv < 0)
		return rv;

	printf("Threshold %d for sensor type %d is %d K.\n", p.threshold_id,
	       p.sensor_type, r.value);

	return 0;
}

int cmd_thermal_set_threshold_v0(int argc, char *argv[])
{
	struct ec_params_thermal_set_threshold p;
	char *e;
	int rv;

	if (argc != 4) {
		fprintf(stderr,
			"Usage: %s <sensortypeid> <thresholdid> <value>\n",
			argv[0]);
		return -1;
	}

	p.sensor_type = strtol(argv[1], &e, 0);
	if (e && *e) {
		fprintf(stderr, "Bad sensor type ID.\n");
		return -1;
	}

	p.threshold_id = strtol(argv[2], &e, 0);
	if (e && *e) {
		fprintf(stderr, "Bad threshold ID.\n");
		return -1;
	}

	p.value = strtol(argv[3], &e, 0);
	if (e && *e) {
		fprintf(stderr, "Bad threshold value.\n");
		return -1;
	}

	rv = ec_command(EC_CMD_THERMAL_SET_THRESHOLD, 0, &p, sizeof(p), NULL,
			0);
	if (rv < 0)
		return rv;

	printf("Threshold %d for sensor type %d set to %d.\n", p.threshold_id,
	       p.sensor_type, p.value);

	return 0;
}

int cmd_thermal_get_threshold_v1(int argc, char *argv[])
{
	struct ec_params_thermal_get_threshold_v1 p;
	struct ec_thermal_config r;
	struct ec_params_temp_sensor_get_info pi;
	struct ec_response_temp_sensor_get_info ri;
	int rv;
	int i;

	printf("sensor  warn  high  halt   fan_off fan_max   name\n");
	for (i = 0; i < EC_MAX_TEMP_SENSOR_ENTRIES; i++) {
		if (read_mapped_temperature(i) == EC_TEMP_SENSOR_NOT_PRESENT)
			continue;

		/* ask for one */
		p.sensor_num = i;
		rv = ec_command(EC_CMD_THERMAL_GET_THRESHOLD, 1, &p, sizeof(p),
				&r, sizeof(r));
		if (rv <= 0) /* stop on first failure */
			break;

		/* ask for its name, too */
		pi.id = i;
		rv = ec_command(EC_CMD_TEMP_SENSOR_GET_INFO, 0, &pi, sizeof(pi),
				&ri, sizeof(ri));

		/* print what we know */
		printf(" %2d      %3d   %3d    %3d    %3d     %3d     %s\n", i,
		       r.temp_host[EC_TEMP_THRESH_WARN],
		       r.temp_host[EC_TEMP_THRESH_HIGH],
		       r.temp_host[EC_TEMP_THRESH_HALT], r.temp_fan_off,
		       r.temp_fan_max, rv > 0 ? ri.sensor_name : "?");
	}
	if (i)
		printf("(all temps in degrees Kelvin)\n");

	return 0;
}

int cmd_thermal_set_threshold_v1(int argc, char *argv[])
{
	struct ec_params_thermal_get_threshold_v1 p;
	struct ec_thermal_config r;
	struct ec_params_thermal_set_threshold_v1 s;
	int i, n, val, rv;
	char *e;

	if (argc < 3 || argc > 7) {
		printf("Usage: %s"
		       " sensor warn [high [shutdown [fan_off [fan_max]]]]\n",
		       argv[0]);
		return 1;
	}

	n = strtod(argv[1], &e);
	if (e && *e) {
		printf("arg %d is invalid\n", 1);
		return 1;
	}

	p.sensor_num = n;
	rv = ec_command(EC_CMD_THERMAL_GET_THRESHOLD, 1, &p, sizeof(p), &r,
			sizeof(r));
	if (rv <= 0)
		return rv;

	s.sensor_num = n;
	s.cfg = r;

	for (i = 2; i < argc; i++) {
		val = strtod(argv[i], &e);
		if (e && *e) {
			printf("arg %d is invalid\n", i);
			return 1;
		}

		if (val < 0)
			continue;
		switch (i) {
		case 2:
		case 3:
		case 4:
			s.cfg.temp_host[i - 2] = val;
			break;
		case 5:
			s.cfg.temp_fan_off = val;
			break;
		case 6:
			s.cfg.temp_fan_max = val;
			break;
		}
	}

	rv = ec_command(EC_CMD_THERMAL_SET_THRESHOLD, 1, &s, sizeof(s), NULL,
			0);

	return rv;
}

int cmd_thermal_get_threshold(int argc, char *argv[])
{
	if (ec_cmd_version_supported(EC_CMD_THERMAL_GET_THRESHOLD, 1))
		return cmd_thermal_get_threshold_v1(argc, argv);
	else if (ec_cmd_version_supported(EC_CMD_THERMAL_GET_THRESHOLD, 0))
		return cmd_thermal_get_threshold_v0(argc, argv);

	printf("I got nuthin.\n");
	return -1;
}

int cmd_thermal_set_threshold(int argc, char *argv[])
{
	if (ec_cmd_version_supported(EC_CMD_THERMAL_SET_THRESHOLD, 1))
		return cmd_thermal_set_threshold_v1(argc, argv);
	else if (ec_cmd_version_supported(EC_CMD_THERMAL_SET_THRESHOLD, 0))
		return cmd_thermal_set_threshold_v0(argc, argv);

	printf("I got nuthin.\n");
	return -1;
}

static int get_num_fans(void)
{
	int idx, rv;
	struct ec_response_get_features r;

	/*
	 * iff the EC supports the GET_FEATURES,
	 * check whether it has fan support enabled.
	 */
	rv = ec_command(EC_CMD_GET_FEATURES, 0, NULL, 0, &r, sizeof(r));
	if (rv >= 0 && !(r.flags[0] & BIT(EC_FEATURE_PWM_FAN)))
		return 0;

	for (idx = 0; idx < EC_FAN_SPEED_ENTRIES; idx++) {
		rv = read_mapped_mem16(EC_MEMMAP_FAN + 2 * idx);
		if (rv == EC_FAN_SPEED_NOT_PRESENT)
			break;
	}

	return idx;
}

int cmd_thermal_auto_fan_ctrl(int argc, char *argv[])
{
	int rv, num_fans;
	struct ec_params_auto_fan_ctrl_v1 p_v1;
	char *e;
	int cmdver = 1;

	if (!ec_cmd_version_supported(EC_CMD_THERMAL_AUTO_FAN_CTRL, cmdver) ||
	    (argc == 1)) {
		/* If no argument is provided then enable auto fan ctrl */
		/* for all fans by using version 0 of the host command */

		rv = ec_command(EC_CMD_THERMAL_AUTO_FAN_CTRL, 0, NULL, 0, NULL,
				0);
		if (rv < 0)
			return rv;

		printf("Automatic fan control is now on for all fans.\n");
		return 0;
	}

	if (argc > 2 || !strcmp(argv[1], "help")) {
		printf("Usage: %s [idx]\n", argv[0]);
		return -1;
	}

	num_fans = get_num_fans();
	p_v1.fan_idx = strtol(argv[1], &e, 0);
	if ((e && *e) || (p_v1.fan_idx >= num_fans)) {
		fprintf(stderr, "Bad fan index.\n");
		return -1;
	}

	rv = ec_command(EC_CMD_THERMAL_AUTO_FAN_CTRL, cmdver, &p_v1,
			sizeof(p_v1), NULL, 0);
	if (rv < 0)
		return rv;

	printf("Automatic fan control is now on for fan %d\n", p_v1.fan_idx);

	return 0;
}

static int print_fan(int idx)
{
	int rv = read_mapped_mem16(EC_MEMMAP_FAN + 2 * idx);

	switch (rv) {
	case EC_FAN_SPEED_NOT_PRESENT:
		return -1;
	case EC_FAN_SPEED_STALLED_DEPRECATED:
		printf("Fan %d stalled (RPM: %d)\n", idx, rv);
		break;
	default:
		printf("Fan %d RPM: %d\n", idx, rv);
		break;
	}

	return 0;
}

int cmd_pwm_get_num_fans(int argc, char *argv[])
{
	int num_fans;

	num_fans = get_num_fans();

	printf("Number of fans = %d\n", num_fans);

	return 0;
}

int cmd_pwm_get_fan_rpm(int argc, char *argv[])
{
	int i, num_fans;

	num_fans = get_num_fans();
	if (argc < 2 || !strcasecmp(argv[1], "all")) {
		/* Print all the fan speeds */
		for (i = 0; i < num_fans; i++)
			print_fan(i);
	} else {
		char *e;
		int idx;

		idx = strtol(argv[1], &e, 0);
		if ((e && *e) || idx < 0 || idx >= num_fans) {
			fprintf(stderr, "Bad index.\n");
			return -1;
		}

		print_fan(idx);
	}

	return 0;
}

int cmd_pwm_set_fan_rpm(int argc, char *argv[])
{
	struct ec_params_pwm_set_fan_target_rpm_v1 p_v1;
	char *e;
	int rv, num_fans;
	int cmdver = 1;

	if (!ec_cmd_version_supported(EC_CMD_PWM_SET_FAN_TARGET_RPM, cmdver)) {
		struct ec_params_pwm_set_fan_target_rpm_v0 p_v0;

		/* Fall back to command version 0 command */
		cmdver = 0;

		if (argc != 2) {
			fprintf(stderr, "Usage: %s <targetrpm>\n", argv[0]);
			return -1;
		}
		p_v0.rpm = strtol(argv[1], &e, 0);
		if (e && *e) {
			fprintf(stderr, "Bad RPM.\n");
			return -1;
		}

		rv = ec_command(EC_CMD_PWM_SET_FAN_TARGET_RPM, cmdver, &p_v0,
				sizeof(p_v0), NULL, 0);
		if (rv < 0)
			return rv;

		printf("Fan target RPM set for all fans.\n");
		return 0;
	}

	if (argc > 3 || (argc == 2 && !strcmp(argv[1], "help")) || argc == 1) {
		printf("Usage: %s [idx] <targetrpm>\n", argv[0]);
		printf("'%s 0 3000' - Set fan 0 RPM to 3000\n", argv[0]);
		printf("'%s 3000' - Set all fans RPM to 3000\n", argv[0]);
		return -1;
	}

	num_fans = get_num_fans();
	p_v1.rpm = strtol(argv[argc - 1], &e, 0);
	if (e && *e) {
		fprintf(stderr, "Bad RPM.\n");
		return -1;
	}

	if (argc == 2) {
		/* Reuse version 0 command if we're setting targetrpm
		 * for all fans */
		struct ec_params_pwm_set_fan_target_rpm_v0 p_v0;

		cmdver = 0;
		p_v0.rpm = p_v1.rpm;

		rv = ec_command(EC_CMD_PWM_SET_FAN_TARGET_RPM, cmdver, &p_v0,
				sizeof(p_v0), NULL, 0);
		if (rv < 0)
			return rv;

		printf("Fan target RPM set for all fans.\n");
	} else {
		p_v1.fan_idx = strtol(argv[1], &e, 0);
		if ((e && *e) || (p_v1.fan_idx >= num_fans)) {
			fprintf(stderr, "Bad fan index.\n");
			return -1;
		}

		rv = ec_command(EC_CMD_PWM_SET_FAN_TARGET_RPM, cmdver, &p_v1,
				sizeof(p_v1), NULL, 0);
		if (rv < 0)
			return rv;

		printf("Fan %d target RPM set.\n", p_v1.fan_idx);
	}

	return 0;
}

int cmd_pwm_get_keyboard_backlight(int argc, char *argv[])
{
	struct ec_response_pwm_get_keyboard_backlight r;
	int rv;

	rv = ec_command(EC_CMD_PWM_GET_KEYBOARD_BACKLIGHT, 0, NULL, 0, &r,
			sizeof(r));
	if (rv < 0)
		return rv;

	if (r.enabled == 1)
		printf("Current keyboard backlight percent: %d\n", r.percent);
	else
		printf("Keyboard backlight disabled.\n");

	return 0;
}

int cmd_pwm_set_keyboard_backlight(int argc, char *argv[])
{
	struct ec_params_pwm_set_keyboard_backlight p;
	char *e;
	int rv;

	if (argc != 2) {
		fprintf(stderr, "Usage: %s <percent>\n", argv[0]);
		return -1;
	}
	p.percent = strtol(argv[1], &e, 0);
	if (e && *e) {
		fprintf(stderr, "Bad percent.\n");
		return -1;
	}

	rv = ec_command(EC_CMD_PWM_SET_KEYBOARD_BACKLIGHT, 0, &p, sizeof(p),
			NULL, 0);
	if (rv < 0)
		return rv;

	printf("Keyboard backlight set.\n");
	return 0;
}

int cmd_pwm_get_duty(int argc, char *argv[])
{
	struct ec_params_pwm_get_duty p;
	struct ec_response_pwm_get_duty r;
	char *e;
	int rv;

	if (argc != 2) {
		fprintf(stderr, "Usage: %s <pwm_idx> | kb | disp\n", argv[0]);
		return -1;
	}

	if (!strcmp(argv[1], "kb")) {
		p.pwm_type = EC_PWM_TYPE_KB_LIGHT;
		p.index = 0;
	} else if (!strcmp(argv[1], "disp")) {
		p.pwm_type = EC_PWM_TYPE_DISPLAY_LIGHT;
		p.index = 0;
	} else {
		p.pwm_type = EC_PWM_TYPE_GENERIC;
		p.index = strtol(argv[1], &e, 0);
		if (e && *e) {
			fprintf(stderr, "Bad pwm_idx\n");
			return -1;
		}
	}

	rv = ec_command(EC_CMD_PWM_GET_DUTY, 0, &p, sizeof(p), &r, sizeof(r));
	if (rv < 0)
		return rv;

	printf("Current PWM duty: %d\n", r.duty);
	return 0;
}

int cmd_pwm_set_duty(int argc, char *argv[])
{
	struct ec_params_pwm_set_duty p;
	char *e;
	int rv;

	if (argc != 3) {
		fprintf(stderr, "Usage: %s <pwm_idx> | kb | disp <duty>\n",
			argv[0]);
		return -1;
	}

	if (!strcmp(argv[1], "kb")) {
		p.pwm_type = EC_PWM_TYPE_KB_LIGHT;
		p.index = 0;
	} else if (!strcmp(argv[1], "disp")) {
		p.pwm_type = EC_PWM_TYPE_DISPLAY_LIGHT;
		p.index = 0;
	} else {
		p.pwm_type = EC_PWM_TYPE_GENERIC;
		p.index = strtol(argv[1], &e, 0);
		if (e && *e) {
			fprintf(stderr, "Bad pwm_idx\n");
			return -1;
		}
	}

	p.duty = strtol(argv[2], &e, 0);
	if (e && *e) {
		fprintf(stderr, "Bad duty.\n");
		return -1;
	}

	rv = ec_command(EC_CMD_PWM_SET_DUTY, 0, &p, sizeof(p), NULL, 0);
	if (rv < 0)
		return rv;

	printf("PWM set.\n");
	return 0;
}

int cmd_fanduty(int argc, char *argv[])
{
	struct ec_params_pwm_set_fan_duty_v1 p_v1;
	char *e;
	int rv, num_fans;
	int cmdver = 1;

	if (!ec_cmd_version_supported(EC_CMD_PWM_SET_FAN_DUTY, cmdver)) {
		struct ec_params_pwm_set_fan_duty_v0 p_v0;

		if (argc != 2) {
			fprintf(stderr, "Usage: %s <percent>\n", argv[0]);
			return -1;
		}
		p_v0.percent = strtol(argv[1], &e, 0);
		if (e && *e) {
			fprintf(stderr, "Bad percent arg.\n");
			return -1;
		}

		rv = ec_command(EC_CMD_PWM_SET_FAN_DUTY, 0, &p_v0, sizeof(p_v0),
				NULL, 0);
		if (rv < 0)
			return rv;

		printf("Fan duty cycle set.\n");
		return 0;
	}

	if (argc > 3 || (argc == 2 && !strcmp(argv[1], "help")) || argc == 1) {
		printf("Usage: %s [idx] <percent>\n", argv[0]);
		printf("'%s 0 50' - Set fan 0 duty cycle to 50 percent\n",
		       argv[0]);
		printf("'%s 30' - Set all fans duty cycle to 30 percent\n",
		       argv[0]);
		return -1;
	}

	num_fans = get_num_fans();
	p_v1.percent = strtol(argv[argc - 1], &e, 0);
	if (e && *e) {
		fprintf(stderr, "Bad percent arg.\n");
		return -1;
	}

	if (argc == 2) {
		/* Reuse version 0 command if we're setting duty cycle
		 * for all fans */
		struct ec_params_pwm_set_fan_duty_v0 p_v0;

		cmdver = 0;
		p_v0.percent = p_v1.percent;

		rv = ec_command(EC_CMD_PWM_SET_FAN_DUTY, cmdver, &p_v0,
				sizeof(p_v0), NULL, 0);
		if (rv < 0)
			return rv;

		printf("Fan duty cycle set for all fans.\n");
	} else {
		p_v1.fan_idx = strtol(argv[1], &e, 0);
		if ((e && *e) || (p_v1.fan_idx >= num_fans)) {
			fprintf(stderr, "Bad fan index.\n");
			return -1;
		}

		rv = ec_command(EC_CMD_PWM_SET_FAN_DUTY, cmdver, &p_v1,
				sizeof(p_v1), NULL, 0);
		if (rv < 0)
			return rv;

		printf("Fan %d duty cycle set.\n", p_v1.fan_idx);
	}

	return 0;
}

#define LBMSG(state) #state
#include "lightbar_msg_list.h"
static const char *const lightbar_cmds[] = { LIGHTBAR_MSG_LIST };
#undef LBMSG

/* Size of field <FLD> in structure <ST> */
#define ST_FLD_SIZE(ST, FLD) sizeof(((struct ST *)0)->FLD)

#define ST_CMD_SIZE ST_FLD_SIZE(ec_params_lightbar, cmd)
#define ST_PRM_SIZE(SUBCMD) \
	(ST_CMD_SIZE + ST_FLD_SIZE(ec_params_lightbar, SUBCMD))
#define ST_RSP_SIZE(SUBCMD) ST_FLD_SIZE(ec_response_lightbar, SUBCMD)

static const struct {
	uint8_t insize;
	uint8_t outsize;
} lb_command_paramcount[] = {
	{ ST_CMD_SIZE, ST_RSP_SIZE(dump) },
	{ ST_CMD_SIZE, 0 },
	{ ST_CMD_SIZE, 0 },
	{ ST_CMD_SIZE, 0 },
	{ ST_PRM_SIZE(set_brightness), 0 },
	{ ST_PRM_SIZE(seq), 0 },
	{ ST_PRM_SIZE(reg), 0 },
	{ ST_PRM_SIZE(set_rgb), 0 },
	{ ST_CMD_SIZE, ST_RSP_SIZE(get_seq) },
	{ ST_PRM_SIZE(demo), 0 },
	{ ST_CMD_SIZE, ST_RSP_SIZE(get_params_v0) },
	{ ST_PRM_SIZE(set_params_v0), 0 },
	{ ST_CMD_SIZE, ST_RSP_SIZE(version) },
	{ ST_CMD_SIZE, ST_RSP_SIZE(get_brightness) },
	{ ST_PRM_SIZE(get_rgb), ST_RSP_SIZE(get_rgb) },
	{ ST_CMD_SIZE, ST_RSP_SIZE(get_demo) },
	{ ST_CMD_SIZE, ST_RSP_SIZE(get_params_v1) },
	{ ST_PRM_SIZE(set_params_v1), 0 },
	{ ST_PRM_SIZE(set_program), 0 },
	{ ST_PRM_SIZE(manual_suspend_ctrl), 0 },
	{ ST_CMD_SIZE, 0 },
	{ ST_CMD_SIZE, 0 },
	{ ST_CMD_SIZE, ST_RSP_SIZE(get_params_v2_timing) },
	{ ST_PRM_SIZE(set_v2par_timing), 0 },
	{ ST_CMD_SIZE, ST_RSP_SIZE(get_params_v2_tap) },
	{ ST_PRM_SIZE(set_v2par_tap), 0 },
	{ ST_CMD_SIZE, ST_RSP_SIZE(get_params_v2_osc) },
	{ ST_PRM_SIZE(set_v2par_osc), 0 },
	{ ST_CMD_SIZE, ST_RSP_SIZE(get_params_v2_bright) },
	{ ST_PRM_SIZE(set_v2par_bright), 0 },
	{ ST_CMD_SIZE, ST_RSP_SIZE(get_params_v2_thlds) },
	{ ST_PRM_SIZE(set_v2par_thlds), 0 },
	{ ST_CMD_SIZE, ST_RSP_SIZE(get_params_v2_colors) },
	{ ST_PRM_SIZE(set_v2par_colors), 0 },
};
BUILD_ASSERT(ARRAY_SIZE(lb_command_paramcount) == LIGHTBAR_NUM_CMDS);

#undef ST_CMD_SIZE
#undef ST_PRM_SIZE
#undef ST_RSP_SIZE

static int lb_help(const char *cmd)
{
	printf("Usage:\n");
	printf("  %s                         - dump all regs\n", cmd);
	printf("  %s off                     - enter standby\n", cmd);
	printf("  %s on                      - leave standby\n", cmd);
	printf("  %s init                    - load default vals\n", cmd);
	printf("  %s brightness [NUM]        - get/set intensity(0-ff)\n", cmd);
	printf("  %s seq [NUM|SEQUENCE]      - run given pattern"
	       " (no arg for list)\n",
	       cmd);
	printf("  %s CTRL REG VAL            - set LED controller regs\n", cmd);
	printf("  %s LED RED GREEN BLUE      - set color manually"
	       " (LED=4 for all)\n",
	       cmd);
	printf("  %s LED                     - get current LED color\n", cmd);
	printf("  %s demo [0|1]              - turn demo mode on & off\n", cmd);
	printf("  %s params [setfile]        - get params"
	       " (or set from file)\n",
	       cmd);
	printf("  %s params2 group [setfile] - get params by group\n"
	       " (or set from file)\n",
	       cmd);
	printf("  %s program file            - load program from file\n", cmd);
	return 0;
}

static uint8_t lb_find_msg_by_name(const char *str)
{
	uint8_t i;
	for (i = 0; i < LIGHTBAR_NUM_SEQUENCES; i++)
		if (!strcasecmp(str, lightbar_cmds[i]))
			return i;

	return LIGHTBAR_NUM_SEQUENCES;
}

static int lb_do_cmd(enum lightbar_command cmd, struct ec_params_lightbar *in,
		     struct ec_response_lightbar *out)
{
	int rv;
	in->cmd = cmd;
	rv = ec_command(EC_CMD_LIGHTBAR_CMD, 0, in,
			lb_command_paramcount[cmd].insize, out,
			lb_command_paramcount[cmd].outsize);
	return (rv < 0 ? rv : 0);
}

static int lb_show_msg_names(void)
{
	int i, current_state;
	struct ec_params_lightbar param;
	struct ec_response_lightbar resp;

	i = lb_do_cmd(LIGHTBAR_CMD_GET_SEQ, &param, &resp);
	if (i < 0)
		return i;
	current_state = resp.get_seq.num;

	printf("sequence names:");
	for (i = 0; i < LIGHTBAR_NUM_SEQUENCES; i++)
		printf(" %s", lightbar_cmds[i]);
	printf("\nCurrent = 0x%x %s\n", current_state,
	       lightbar_cmds[current_state]);

	return 0;
}

static int lb_read_params_v0_from_file(const char *filename,
				       struct lightbar_params_v0 *p)
{
	FILE *fp;
	char buf[80];
	int val[4];
	int r = 1;
	int line = 0;
	int want, got;
	int i;

	fp = fopen(filename, "rb");
	if (!fp) {
		fprintf(stderr, "Can't open %s: %s\n", filename,
			strerror(errno));
		return 1;
	}

	/* We must read the correct number of params from each line */
#define READ(N)                                                             \
	do {                                                                \
		line++;                                                     \
		want = (N);                                                 \
		got = -1;                                                   \
		if (!fgets(buf, sizeof(buf), fp))                           \
			goto done;                                          \
		got = sscanf(buf, "%i %i %i %i", &val[0], &val[1], &val[2], \
			     &val[3]);                                      \
		if (want != got)                                            \
			goto done;                                          \
	} while (0)

	/* Do it */
	READ(1);
	p->google_ramp_up = val[0];
	READ(1);
	p->google_ramp_down = val[0];
	READ(1);
	p->s3s0_ramp_up = val[0];
	READ(1);
	p->s0_tick_delay[0] = val[0];
	READ(1);
	p->s0_tick_delay[1] = val[0];
	READ(1);
	p->s0a_tick_delay[0] = val[0];
	READ(1);
	p->s0a_tick_delay[1] = val[0];
	READ(1);
	p->s0s3_ramp_down = val[0];
	READ(1);
	p->s3_sleep_for = val[0];
	READ(1);
	p->s3_ramp_up = val[0];
	READ(1);
	p->s3_ramp_down = val[0];
	READ(1);
	p->new_s0 = val[0];

	READ(2);
	p->osc_min[0] = val[0];
	p->osc_min[1] = val[1];
	READ(2);
	p->osc_max[0] = val[0];
	p->osc_max[1] = val[1];
	READ(2);
	p->w_ofs[0] = val[0];
	p->w_ofs[1] = val[1];

	READ(2);
	p->bright_bl_off_fixed[0] = val[0];
	p->bright_bl_off_fixed[1] = val[1];

	READ(2);
	p->bright_bl_on_min[0] = val[0];
	p->bright_bl_on_min[1] = val[1];

	READ(2);
	p->bright_bl_on_max[0] = val[0];
	p->bright_bl_on_max[1] = val[1];

	READ(3);
	p->battery_threshold[0] = val[0];
	p->battery_threshold[1] = val[1];
	p->battery_threshold[2] = val[2];

	READ(4);
	p->s0_idx[0][0] = val[0];
	p->s0_idx[0][1] = val[1];
	p->s0_idx[0][2] = val[2];
	p->s0_idx[0][3] = val[3];

	READ(4);
	p->s0_idx[1][0] = val[0];
	p->s0_idx[1][1] = val[1];
	p->s0_idx[1][2] = val[2];
	p->s0_idx[1][3] = val[3];

	READ(4);
	p->s3_idx[0][0] = val[0];
	p->s3_idx[0][1] = val[1];
	p->s3_idx[0][2] = val[2];
	p->s3_idx[0][3] = val[3];

	READ(4);
	p->s3_idx[1][0] = val[0];
	p->s3_idx[1][1] = val[1];
	p->s3_idx[1][2] = val[2];
	p->s3_idx[1][3] = val[3];

	for (i = 0; i < ARRAY_SIZE(p->color); i++) {
		READ(3);
		p->color[i].r = val[0];
		p->color[i].g = val[1];
		p->color[i].b = val[2];
	}

#undef READ

	/* Yay */
	r = 0;
done:
	if (r)
		fprintf(stderr, "problem with line %d: wanted %d, got %d\n",
			line, want, got);
	fclose(fp);
	return r;
}

static void lb_show_params_v0(const struct lightbar_params_v0 *p)
{
	int i;

	printf("%d\t\t# .google_ramp_up\n", p->google_ramp_up);
	printf("%d\t\t# .google_ramp_down\n", p->google_ramp_down);
	printf("%d\t\t# .s3s0_ramp_up\n", p->s3s0_ramp_up);
	printf("%d\t\t# .s0_tick_delay (battery)\n", p->s0_tick_delay[0]);
	printf("%d\t\t# .s0_tick_delay (AC)\n", p->s0_tick_delay[1]);
	printf("%d\t\t# .s0a_tick_delay (battery)\n", p->s0a_tick_delay[0]);
	printf("%d\t\t# .s0a_tick_delay (AC)\n", p->s0a_tick_delay[1]);
	printf("%d\t\t# .s0s3_ramp_down\n", p->s0s3_ramp_down);
	printf("%d\t# .s3_sleep_for\n", p->s3_sleep_for);
	printf("%d\t\t# .s3_ramp_up\n", p->s3_ramp_up);
	printf("%d\t\t# .s3_ramp_down\n", p->s3_ramp_down);
	printf("%d\t\t# .new_s0\n", p->new_s0);
	printf("0x%02x 0x%02x\t# .osc_min (battery, AC)\n", p->osc_min[0],
	       p->osc_min[1]);
	printf("0x%02x 0x%02x\t# .osc_max (battery, AC)\n", p->osc_max[0],
	       p->osc_max[1]);
	printf("%d %d\t\t# .w_ofs (battery, AC)\n", p->w_ofs[0], p->w_ofs[1]);
	printf("0x%02x 0x%02x\t# .bright_bl_off_fixed (battery, AC)\n",
	       p->bright_bl_off_fixed[0], p->bright_bl_off_fixed[1]);
	printf("0x%02x 0x%02x\t# .bright_bl_on_min (battery, AC)\n",
	       p->bright_bl_on_min[0], p->bright_bl_on_min[1]);
	printf("0x%02x 0x%02x\t# .bright_bl_on_max (battery, AC)\n",
	       p->bright_bl_on_max[0], p->bright_bl_on_max[1]);
	printf("%d %d %d\t\t# .battery_threshold\n", p->battery_threshold[0],
	       p->battery_threshold[1], p->battery_threshold[2]);
	printf("%d %d %d %d\t\t# .s0_idx[] (battery)\n", p->s0_idx[0][0],
	       p->s0_idx[0][1], p->s0_idx[0][2], p->s0_idx[0][3]);
	printf("%d %d %d %d\t\t# .s0_idx[] (AC)\n", p->s0_idx[1][0],
	       p->s0_idx[1][1], p->s0_idx[1][2], p->s0_idx[1][3]);
	printf("%d %d %d %d\t# .s3_idx[] (battery)\n", p->s3_idx[0][0],
	       p->s3_idx[0][1], p->s3_idx[0][2], p->s3_idx[0][3]);
	printf("%d %d %d %d\t# .s3_idx[] (AC)\n", p->s3_idx[1][0],
	       p->s3_idx[1][1], p->s3_idx[1][2], p->s3_idx[1][3]);
	for (i = 0; i < ARRAY_SIZE(p->color); i++)
		printf("0x%02x 0x%02x 0x%02x\t# color[%d]\n", p->color[i].r,
		       p->color[i].g, p->color[i].b, i);
}

static int lb_read_params_v1_from_file(const char *filename,
				       struct lightbar_params_v1 *p)
{
	FILE *fp;
	char buf[80];
	int val[4];
	int r = 1;
	int line = 0;
	int want, got;
	int i;

	fp = fopen(filename, "rb");
	if (!fp) {
		fprintf(stderr, "Can't open %s: %s\n", filename,
			strerror(errno));
		return 1;
	}

	/* We must read the correct number of params from each line */
#define READ(N)                                                             \
	do {                                                                \
		line++;                                                     \
		want = (N);                                                 \
		got = -1;                                                   \
		if (!fgets(buf, sizeof(buf), fp))                           \
			goto done;                                          \
		got = sscanf(buf, "%i %i %i %i", &val[0], &val[1], &val[2], \
			     &val[3]);                                      \
		if (want != got)                                            \
			goto done;                                          \
	} while (0)

	/* Do it */
	READ(1);
	p->google_ramp_up = val[0];
	READ(1);
	p->google_ramp_down = val[0];
	READ(1);
	p->s3s0_ramp_up = val[0];
	READ(1);
	p->s0_tick_delay[0] = val[0];
	READ(1);
	p->s0_tick_delay[1] = val[0];
	READ(1);
	p->s0a_tick_delay[0] = val[0];
	READ(1);
	p->s0a_tick_delay[1] = val[0];
	READ(1);
	p->s0s3_ramp_down = val[0];
	READ(1);
	p->s3_sleep_for = val[0];
	READ(1);
	p->s3_ramp_up = val[0];
	READ(1);
	p->s3_ramp_down = val[0];
	READ(1);
	p->tap_tick_delay = val[0];
	READ(1);
	p->tap_gate_delay = val[0];
	READ(1);
	p->tap_display_time = val[0];

	READ(1);
	p->tap_pct_red = val[0];
	READ(1);
	p->tap_pct_green = val[0];
	READ(1);
	p->tap_seg_min_on = val[0];
	READ(1);
	p->tap_seg_max_on = val[0];
	READ(1);
	p->tap_seg_osc = val[0];
	READ(3);
	p->tap_idx[0] = val[0];
	p->tap_idx[1] = val[1];
	p->tap_idx[2] = val[2];

	READ(2);
	p->osc_min[0] = val[0];
	p->osc_min[1] = val[1];
	READ(2);
	p->osc_max[0] = val[0];
	p->osc_max[1] = val[1];
	READ(2);
	p->w_ofs[0] = val[0];
	p->w_ofs[1] = val[1];

	READ(2);
	p->bright_bl_off_fixed[0] = val[0];
	p->bright_bl_off_fixed[1] = val[1];

	READ(2);
	p->bright_bl_on_min[0] = val[0];
	p->bright_bl_on_min[1] = val[1];

	READ(2);
	p->bright_bl_on_max[0] = val[0];
	p->bright_bl_on_max[1] = val[1];

	READ(3);
	p->battery_threshold[0] = val[0];
	p->battery_threshold[1] = val[1];
	p->battery_threshold[2] = val[2];

	READ(4);
	p->s0_idx[0][0] = val[0];
	p->s0_idx[0][1] = val[1];
	p->s0_idx[0][2] = val[2];
	p->s0_idx[0][3] = val[3];

	READ(4);
	p->s0_idx[1][0] = val[0];
	p->s0_idx[1][1] = val[1];
	p->s0_idx[1][2] = val[2];
	p->s0_idx[1][3] = val[3];

	READ(4);
	p->s3_idx[0][0] = val[0];
	p->s3_idx[0][1] = val[1];
	p->s3_idx[0][2] = val[2];
	p->s3_idx[0][3] = val[3];

	READ(4);
	p->s3_idx[1][0] = val[0];
	p->s3_idx[1][1] = val[1];
	p->s3_idx[1][2] = val[2];
	p->s3_idx[1][3] = val[3];

	for (i = 0; i < ARRAY_SIZE(p->color); i++) {
		READ(3);
		p->color[i].r = val[0];
		p->color[i].g = val[1];
		p->color[i].b = val[2];
	}

#undef READ

	/* Yay */
	r = 0;
done:
	if (r)
		fprintf(stderr, "problem with line %d: wanted %d, got %d\n",
			line, want, got);
	fclose(fp);
	return r;
}

static void lb_show_params_v1(const struct lightbar_params_v1 *p)
{
	int i;

	printf("%d\t\t# .google_ramp_up\n", p->google_ramp_up);
	printf("%d\t\t# .google_ramp_down\n", p->google_ramp_down);
	printf("%d\t\t# .s3s0_ramp_up\n", p->s3s0_ramp_up);
	printf("%d\t\t# .s0_tick_delay (battery)\n", p->s0_tick_delay[0]);
	printf("%d\t\t# .s0_tick_delay (AC)\n", p->s0_tick_delay[1]);
	printf("%d\t\t# .s0a_tick_delay (battery)\n", p->s0a_tick_delay[0]);
	printf("%d\t\t# .s0a_tick_delay (AC)\n", p->s0a_tick_delay[1]);
	printf("%d\t\t# .s0s3_ramp_down\n", p->s0s3_ramp_down);
	printf("%d\t\t# .s3_sleep_for\n", p->s3_sleep_for);
	printf("%d\t\t# .s3_ramp_up\n", p->s3_ramp_up);
	printf("%d\t\t# .s3_ramp_down\n", p->s3_ramp_down);
	printf("%d\t\t# .tap_tick_delay\n", p->tap_tick_delay);
	printf("%d\t\t# .tap_gate_delay\n", p->tap_gate_delay);
	printf("%d\t\t# .tap_display_time\n", p->tap_display_time);
	printf("%d\t\t# .tap_pct_red\n", p->tap_pct_red);
	printf("%d\t\t# .tap_pct_green\n", p->tap_pct_green);
	printf("%d\t\t# .tap_seg_min_on\n", p->tap_seg_min_on);
	printf("%d\t\t# .tap_seg_max_on\n", p->tap_seg_max_on);
	printf("%d\t\t# .tap_seg_osc\n", p->tap_seg_osc);
	printf("%d %d %d\t\t# .tap_idx\n", p->tap_idx[0], p->tap_idx[1],
	       p->tap_idx[2]);
	printf("0x%02x 0x%02x\t# .osc_min (battery, AC)\n", p->osc_min[0],
	       p->osc_min[1]);
	printf("0x%02x 0x%02x\t# .osc_max (battery, AC)\n", p->osc_max[0],
	       p->osc_max[1]);
	printf("%d %d\t\t# .w_ofs (battery, AC)\n", p->w_ofs[0], p->w_ofs[1]);
	printf("0x%02x 0x%02x\t# .bright_bl_off_fixed (battery, AC)\n",
	       p->bright_bl_off_fixed[0], p->bright_bl_off_fixed[1]);
	printf("0x%02x 0x%02x\t# .bright_bl_on_min (battery, AC)\n",
	       p->bright_bl_on_min[0], p->bright_bl_on_min[1]);
	printf("0x%02x 0x%02x\t# .bright_bl_on_max (battery, AC)\n",
	       p->bright_bl_on_max[0], p->bright_bl_on_max[1]);
	printf("%d %d %d\t# .battery_threshold\n", p->battery_threshold[0],
	       p->battery_threshold[1], p->battery_threshold[2]);
	printf("%d %d %d %d\t\t# .s0_idx[] (battery)\n", p->s0_idx[0][0],
	       p->s0_idx[0][1], p->s0_idx[0][2], p->s0_idx[0][3]);
	printf("%d %d %d %d\t\t# .s0_idx[] (AC)\n", p->s0_idx[1][0],
	       p->s0_idx[1][1], p->s0_idx[1][2], p->s0_idx[1][3]);
	printf("%d %d %d %d\t# .s3_idx[] (battery)\n", p->s3_idx[0][0],
	       p->s3_idx[0][1], p->s3_idx[0][2], p->s3_idx[0][3]);
	printf("%d %d %d %d\t# .s3_idx[] (AC)\n", p->s3_idx[1][0],
	       p->s3_idx[1][1], p->s3_idx[1][2], p->s3_idx[1][3]);
	for (i = 0; i < ARRAY_SIZE(p->color); i++)
		printf("0x%02x 0x%02x 0x%02x\t# color[%d]\n", p->color[i].r,
		       p->color[i].g, p->color[i].b, i);
}

static int lb_rd_timing_v2par_from_file(const char *filename,
					struct lightbar_params_v2_timing *p)
{
	FILE *fp;
	char buf[80];
	int val[4];
	int r = 1;
	int line = 0;
	int want, got;

	fp = fopen(filename, "rb");
	if (!fp) {
		fprintf(stderr, "Can't open %s: %s\n", filename,
			strerror(errno));
		return 1;
	}

	/* We must read the correct number of params from each line */
#define READ(N)                                                             \
	do {                                                                \
		line++;                                                     \
		want = (N);                                                 \
		got = -1;                                                   \
		if (!fgets(buf, sizeof(buf), fp))                           \
			goto done;                                          \
		got = sscanf(buf, "%i %i %i %i", &val[0], &val[1], &val[2], \
			     &val[3]);                                      \
		if (want != got)                                            \
			goto done;                                          \
	} while (0)

	READ(1);
	p->google_ramp_up = val[0];
	READ(1);
	p->google_ramp_down = val[0];
	READ(1);
	p->s3s0_ramp_up = val[0];
	READ(1);
	p->s0_tick_delay[0] = val[0];
	READ(1);
	p->s0_tick_delay[1] = val[0];
	READ(1);
	p->s0a_tick_delay[0] = val[0];
	READ(1);
	p->s0a_tick_delay[1] = val[0];
	READ(1);
	p->s0s3_ramp_down = val[0];
	READ(1);
	p->s3_sleep_for = val[0];
	READ(1);
	p->s3_ramp_up = val[0];
	READ(1);
	p->s3_ramp_down = val[0];
	READ(1);
	p->tap_tick_delay = val[0];
	READ(1);
	p->tap_gate_delay = val[0];
	READ(1);
	p->tap_display_time = val[0];
#undef READ

	/* Yay */
	r = 0;
done:
	if (r)
		fprintf(stderr, "problem with line %d: wanted %d, got %d\n",
			line, want, got);
	fclose(fp);
	return r;
}

static int lb_rd_tap_v2par_from_file(const char *filename,
				     struct lightbar_params_v2_tap *p)
{
	FILE *fp;
	char buf[80];
	int val[4];
	int r = 1;
	int line = 0;
	int want, got;

	fp = fopen(filename, "rb");
	if (!fp) {
		fprintf(stderr, "Can't open %s: %s\n", filename,
			strerror(errno));
		return 1;
	}

	/* We must read the correct number of params from each line */
#define READ(N)                                                             \
	do {                                                                \
		line++;                                                     \
		want = (N);                                                 \
		got = -1;                                                   \
		if (!fgets(buf, sizeof(buf), fp))                           \
			goto done;                                          \
		got = sscanf(buf, "%i %i %i %i", &val[0], &val[1], &val[2], \
			     &val[3]);                                      \
		if (want != got)                                            \
			goto done;                                          \
	} while (0)

	READ(1);
	p->tap_pct_red = val[0];
	READ(1);
	p->tap_pct_green = val[0];
	READ(1);
	p->tap_seg_min_on = val[0];
	READ(1);
	p->tap_seg_max_on = val[0];
	READ(1);
	p->tap_seg_osc = val[0];
	READ(3);
	p->tap_idx[0] = val[0];
	p->tap_idx[1] = val[1];
	p->tap_idx[2] = val[2];
#undef READ

	/* Yay */
	r = 0;
done:
	if (r)
		fprintf(stderr, "problem with line %d: wanted %d, got %d\n",
			line, want, got);
	fclose(fp);
	return r;
}

static int lb_rd_osc_v2par_from_file(const char *filename,
				     struct lightbar_params_v2_oscillation *p)
{
	FILE *fp;
	char buf[80];
	int val[4];
	int r = 1;
	int line = 0;
	int want, got;

	fp = fopen(filename, "rb");
	if (!fp) {
		fprintf(stderr, "Can't open %s: %s\n", filename,
			strerror(errno));
		return 1;
	}

	/* We must read the correct number of params from each line */
#define READ(N)                                                             \
	do {                                                                \
		line++;                                                     \
		want = (N);                                                 \
		got = -1;                                                   \
		if (!fgets(buf, sizeof(buf), fp))                           \
			goto done;                                          \
		got = sscanf(buf, "%i %i %i %i", &val[0], &val[1], &val[2], \
			     &val[3]);                                      \
		if (want != got)                                            \
			goto done;                                          \
	} while (0)

	READ(2);
	p->osc_min[0] = val[0];
	p->osc_min[1] = val[1];
	READ(2);
	p->osc_max[0] = val[0];
	p->osc_max[1] = val[1];
	READ(2);
	p->w_ofs[0] = val[0];
	p->w_ofs[1] = val[1];
#undef READ

	/* Yay */
	r = 0;
done:
	if (r)
		fprintf(stderr, "problem with line %d: wanted %d, got %d\n",
			line, want, got);
	fclose(fp);
	return r;
}

static int lb_rd_bright_v2par_from_file(const char *filename,
					struct lightbar_params_v2_brightness *p)
{
	FILE *fp;
	char buf[80];
	int val[4];
	int r = 1;
	int line = 0;
	int want, got;

	fp = fopen(filename, "rb");
	if (!fp) {
		fprintf(stderr, "Can't open %s: %s\n", filename,
			strerror(errno));
		return 1;
	}

	/* We must read the correct number of params from each line */
#define READ(N)                                                             \
	do {                                                                \
		line++;                                                     \
		want = (N);                                                 \
		got = -1;                                                   \
		if (!fgets(buf, sizeof(buf), fp))                           \
			goto done;                                          \
		got = sscanf(buf, "%i %i %i %i", &val[0], &val[1], &val[2], \
			     &val[3]);                                      \
		if (want != got)                                            \
			goto done;                                          \
	} while (0)

	READ(2);
	p->bright_bl_off_fixed[0] = val[0];
	p->bright_bl_off_fixed[1] = val[1];

	READ(2);
	p->bright_bl_on_min[0] = val[0];
	p->bright_bl_on_min[1] = val[1];

	READ(2);
	p->bright_bl_on_max[0] = val[0];
	p->bright_bl_on_max[1] = val[1];
#undef READ

	/* Yay */
	r = 0;
done:
	if (r)
		fprintf(stderr, "problem with line %d: wanted %d, got %d\n",
			line, want, got);
	fclose(fp);
	return r;
}

static int lb_rd_thlds_v2par_from_file(const char *filename,
				       struct lightbar_params_v2_thresholds *p)
{
	FILE *fp;
	char buf[80];
	int val[4];
	int r = 1;
	int line = 0;
	int want, got;

	fp = fopen(filename, "rb");
	if (!fp) {
		fprintf(stderr, "Can't open %s: %s\n", filename,
			strerror(errno));
		return 1;
	}

	/* We must read the correct number of params from each line */
#define READ(N)                                                             \
	do {                                                                \
		line++;                                                     \
		want = (N);                                                 \
		got = -1;                                                   \
		if (!fgets(buf, sizeof(buf), fp))                           \
			goto done;                                          \
		got = sscanf(buf, "%i %i %i %i", &val[0], &val[1], &val[2], \
			     &val[3]);                                      \
		if (want != got)                                            \
			goto done;                                          \
	} while (0)

	READ(3);
	p->battery_threshold[0] = val[0];
	p->battery_threshold[1] = val[1];
	p->battery_threshold[2] = val[2];
#undef READ

	/* Yay */
	r = 0;
done:
	if (r)
		fprintf(stderr, "problem with line %d: wanted %d, got %d\n",
			line, want, got);
	fclose(fp);
	return r;
}

static int lb_rd_colors_v2par_from_file(const char *filename,
					struct lightbar_params_v2_colors *p)
{
	FILE *fp;
	char buf[80];
	int val[4];
	int r = 1;
	int line = 0;
	int want, got;
	int i;

	fp = fopen(filename, "rb");
	if (!fp) {
		fprintf(stderr, "Can't open %s: %s\n", filename,
			strerror(errno));
		return 1;
	}

	/* We must read the correct number of params from each line */
#define READ(N)                                                             \
	do {                                                                \
		line++;                                                     \
		want = (N);                                                 \
		got = -1;                                                   \
		if (!fgets(buf, sizeof(buf), fp))                           \
			goto done;                                          \
		got = sscanf(buf, "%i %i %i %i", &val[0], &val[1], &val[2], \
			     &val[3]);                                      \
		if (want != got)                                            \
			goto done;                                          \
	} while (0)

	READ(4);
	p->s0_idx[0][0] = val[0];
	p->s0_idx[0][1] = val[1];
	p->s0_idx[0][2] = val[2];
	p->s0_idx[0][3] = val[3];

	READ(4);
	p->s0_idx[1][0] = val[0];
	p->s0_idx[1][1] = val[1];
	p->s0_idx[1][2] = val[2];
	p->s0_idx[1][3] = val[3];

	READ(4);
	p->s3_idx[0][0] = val[0];
	p->s3_idx[0][1] = val[1];
	p->s3_idx[0][2] = val[2];
	p->s3_idx[0][3] = val[3];

	READ(4);
	p->s3_idx[1][0] = val[0];
	p->s3_idx[1][1] = val[1];
	p->s3_idx[1][2] = val[2];
	p->s3_idx[1][3] = val[3];
	for (i = 0; i < ARRAY_SIZE(p->color); i++) {
		READ(3);
		p->color[i].r = val[0];
		p->color[i].g = val[1];
		p->color[i].b = val[2];
	}

#undef READ

	/* Yay */
	r = 0;
done:
	if (r)
		fprintf(stderr, "problem with line %d: wanted %d, got %d\n",
			line, want, got);
	fclose(fp);
	return r;
}

static void lb_show_v2par_timing(const struct lightbar_params_v2_timing *p)
{
	printf("%d\t\t# .google_ramp_up\n", p->google_ramp_up);
	printf("%d\t\t# .google_ramp_down\n", p->google_ramp_down);
	printf("%d\t\t# .s3s0_ramp_up\n", p->s3s0_ramp_up);
	printf("%d\t\t# .s0_tick_delay (battery)\n", p->s0_tick_delay[0]);
	printf("%d\t\t# .s0_tick_delay (AC)\n", p->s0_tick_delay[1]);
	printf("%d\t\t# .s0a_tick_delay (battery)\n", p->s0a_tick_delay[0]);
	printf("%d\t\t# .s0a_tick_delay (AC)\n", p->s0a_tick_delay[1]);
	printf("%d\t\t# .s0s3_ramp_down\n", p->s0s3_ramp_down);
	printf("%d\t\t# .s3_sleep_for\n", p->s3_sleep_for);
	printf("%d\t\t# .s3_ramp_up\n", p->s3_ramp_up);
	printf("%d\t\t# .s3_ramp_down\n", p->s3_ramp_down);
	printf("%d\t\t# .tap_tick_delay\n", p->tap_tick_delay);
	printf("%d\t\t# .tap_gate_delay\n", p->tap_gate_delay);
	printf("%d\t\t# .tap_display_time\n", p->tap_display_time);
}

static void lb_show_v2par_tap(const struct lightbar_params_v2_tap *p)
{
	printf("%d\t\t# .tap_pct_red\n", p->tap_pct_red);
	printf("%d\t\t# .tap_pct_green\n", p->tap_pct_green);
	printf("%d\t\t# .tap_seg_min_on\n", p->tap_seg_min_on);
	printf("%d\t\t# .tap_seg_max_on\n", p->tap_seg_max_on);
	printf("%d\t\t# .tap_seg_osc\n", p->tap_seg_osc);
	printf("%d %d %d\t\t# .tap_idx\n", p->tap_idx[0], p->tap_idx[1],
	       p->tap_idx[2]);
}

static void lb_show_v2par_osc(const struct lightbar_params_v2_oscillation *p)
{
	printf("0x%02x 0x%02x\t# .osc_min (battery, AC)\n", p->osc_min[0],
	       p->osc_min[1]);
	printf("0x%02x 0x%02x\t# .osc_max (battery, AC)\n", p->osc_max[0],
	       p->osc_max[1]);
	printf("%d %d\t\t# .w_ofs (battery, AC)\n", p->w_ofs[0], p->w_ofs[1]);
}

static void lb_show_v2par_bright(const struct lightbar_params_v2_brightness *p)
{
	printf("0x%02x 0x%02x\t# .bright_bl_off_fixed (battery, AC)\n",
	       p->bright_bl_off_fixed[0], p->bright_bl_off_fixed[1]);
	printf("0x%02x 0x%02x\t# .bright_bl_on_min (battery, AC)\n",
	       p->bright_bl_on_min[0], p->bright_bl_on_min[1]);
	printf("0x%02x 0x%02x\t# .bright_bl_on_max (battery, AC)\n",
	       p->bright_bl_on_max[0], p->bright_bl_on_max[1]);
}

static void lb_show_v2par_thlds(const struct lightbar_params_v2_thresholds *p)
{
	printf("%d %d %d\t# .battery_threshold\n", p->battery_threshold[0],
	       p->battery_threshold[1], p->battery_threshold[2]);
}

static void lb_show_v2par_colors(const struct lightbar_params_v2_colors *p)
{
	int i;

	printf("%d %d %d %d\t\t# .s0_idx[] (battery)\n", p->s0_idx[0][0],
	       p->s0_idx[0][1], p->s0_idx[0][2], p->s0_idx[0][3]);
	printf("%d %d %d %d\t\t# .s0_idx[] (AC)\n", p->s0_idx[1][0],
	       p->s0_idx[1][1], p->s0_idx[1][2], p->s0_idx[1][3]);
	printf("%d %d %d %d\t# .s3_idx[] (battery)\n", p->s3_idx[0][0],
	       p->s3_idx[0][1], p->s3_idx[0][2], p->s3_idx[0][3]);
	printf("%d %d %d %d\t# .s3_idx[] (AC)\n", p->s3_idx[1][0],
	       p->s3_idx[1][1], p->s3_idx[1][2], p->s3_idx[1][3]);

	for (i = 0; i < ARRAY_SIZE(p->color); i++)
		printf("0x%02x 0x%02x 0x%02x\t# color[%d]\n", p->color[i].r,
		       p->color[i].g, p->color[i].b, i);
}

static int lb_load_program(const char *filename, struct lightbar_program *prog)
{
	FILE *fp;
	size_t got;
	int rc;

	fp = fopen(filename, "rb");
	if (!fp) {
		fprintf(stderr, "Can't open %s: %s\n", filename,
			strerror(errno));
		return 1;
	}

	rc = fseek(fp, 0, SEEK_END);
	if (rc) {
		fprintf(stderr, "Couldn't find end of file %s", filename);
		fclose(fp);
		return 1;
	}
	rc = (int)ftell(fp);
	if (rc > EC_LB_PROG_LEN) {
		fprintf(stderr, "File %s is too long, aborting\n", filename);
		fclose(fp);
		return 1;
	}
	rewind(fp);

	memset(prog->data, 0, EC_LB_PROG_LEN);
	got = fread(prog->data, 1, EC_LB_PROG_LEN, fp);
	if (rc != got)
		fprintf(stderr, "Warning: did not read entire file\n");
	prog->size = got;
	fclose(fp);
	return 0;
}

static int cmd_lightbar_params_v0(int argc, char **argv)
{
	struct ec_params_lightbar param;
	struct ec_response_lightbar resp;
	int r;

	if (argc > 2) {
		r = lb_read_params_v0_from_file(argv[2], &param.set_params_v0);
		if (r)
			return r;
		return lb_do_cmd(LIGHTBAR_CMD_SET_PARAMS_V0, &param, &resp);
	}
	r = lb_do_cmd(LIGHTBAR_CMD_GET_PARAMS_V0, &param, &resp);
	if (!r)
		lb_show_params_v0(&resp.get_params_v0);
	return r;
}

static int cmd_lightbar_params_v1(int argc, char **argv)
{
	struct ec_params_lightbar param;
	struct ec_response_lightbar resp;
	int r;

	if (argc > 2) {
		r = lb_read_params_v1_from_file(argv[2], &param.set_params_v1);
		if (r)
			return r;
		return lb_do_cmd(LIGHTBAR_CMD_SET_PARAMS_V1, &param, &resp);
	}
	r = lb_do_cmd(LIGHTBAR_CMD_GET_PARAMS_V1, &param, &resp);
	if (!r)
		lb_show_params_v1(&resp.get_params_v1);
	return r;
}

static void lb_param_v2_help(void)
{
	printf("Usage:\n");
	printf("lightbar params2 group [setfile]\n");
	printf("group list:\n");
	printf("  timing\n");
	printf("  tap\n");
	printf("  oscillation\n");
	printf("  brightness\n");
	printf("  thresholds\n");
	printf("  colors\n");

	return;
}

static int cmd_lightbar_params_v2(int argc, char **argv)
{
	struct ec_params_lightbar p;
	struct ec_response_lightbar resp;
	int r = 0;
	int set = 0;

	memset(&p, 0, sizeof(struct ec_params_lightbar));
	memset(&resp, 0, sizeof(struct ec_response_lightbar));

	if (argc < 3) {
		lb_param_v2_help();
		return 1;
	}

	/* Set new params if provided with a setfile */
	if (argc > 3)
		set = 1;

	/* Show selected v2 params */
	if (!strncasecmp(argv[2], "timing", 6)) {
		if (set) {
			r = lb_rd_timing_v2par_from_file(argv[3],
							 &p.set_v2par_timing);
			if (r)
				return r;
			r = lb_do_cmd(LIGHTBAR_CMD_SET_PARAMS_V2_TIMING, &p,
				      &resp);
			if (r)
				return r;
		}
		r = lb_do_cmd(LIGHTBAR_CMD_GET_PARAMS_V2_TIMING, &p, &resp);
		if (r)
			return r;
		lb_show_v2par_timing(&resp.get_params_v2_timing);
	} else if (!strcasecmp(argv[2], "tap")) {
		if (set) {
			r = lb_rd_tap_v2par_from_file(argv[3],
						      &p.set_v2par_tap);
			if (r)
				return r;
			r = lb_do_cmd(LIGHTBAR_CMD_SET_PARAMS_V2_TAP, &p,
				      &resp);
			if (r)
				return r;
		}
		r = lb_do_cmd(LIGHTBAR_CMD_GET_PARAMS_V2_TAP, &p, &resp);
		if (r)
			return r;
		lb_show_v2par_tap(&resp.get_params_v2_tap);
	} else if (!strncasecmp(argv[2], "oscillation", 11)) {
		if (set) {
			r = lb_rd_osc_v2par_from_file(argv[3],
						      &p.set_v2par_osc);
			if (r)
				return r;
			r = lb_do_cmd(LIGHTBAR_CMD_SET_PARAMS_V2_OSCILLATION,
				      &p, &resp);
			if (r)
				return r;
		}
		r = lb_do_cmd(LIGHTBAR_CMD_GET_PARAMS_V2_OSCILLATION, &p,
			      &resp);
		if (r)
			return r;
		lb_show_v2par_osc(&resp.get_params_v2_osc);
	} else if (!strncasecmp(argv[2], "brightness", 10)) {
		if (set) {
			r = lb_rd_bright_v2par_from_file(argv[3],
							 &p.set_v2par_bright);
			if (r)
				return r;
			r = lb_do_cmd(LIGHTBAR_CMD_SET_PARAMS_V2_BRIGHTNESS, &p,
				      &resp);
			if (r)
				return r;
		}
		r = lb_do_cmd(LIGHTBAR_CMD_GET_PARAMS_V2_BRIGHTNESS, &p, &resp);
		if (r)
			return r;
		lb_show_v2par_bright(&resp.get_params_v2_bright);
	} else if (!strncasecmp(argv[2], "thresholds", 10)) {
		if (set) {
			r = lb_rd_thlds_v2par_from_file(argv[3],
							&p.set_v2par_thlds);
			if (r)
				return r;
			r = lb_do_cmd(LIGHTBAR_CMD_SET_PARAMS_V2_THRESHOLDS, &p,
				      &resp);
			if (r)
				return r;
		}
		r = lb_do_cmd(LIGHTBAR_CMD_GET_PARAMS_V2_THRESHOLDS, &p, &resp);
		if (r)
			return r;
		lb_show_v2par_thlds(&resp.get_params_v2_thlds);
	} else if (!strncasecmp(argv[2], "colors", 6)) {
		if (set) {
			r = lb_rd_colors_v2par_from_file(argv[3],
							 &p.set_v2par_colors);
			if (r)
				return r;
			r = lb_do_cmd(LIGHTBAR_CMD_SET_PARAMS_V2_COLORS, &p,
				      &resp);
			if (r)
				return r;
		}
		r = lb_do_cmd(LIGHTBAR_CMD_GET_PARAMS_V2_COLORS, &p, &resp);
		if (r)
			return r;
		lb_show_v2par_colors(&resp.get_params_v2_colors);
	} else {
		lb_param_v2_help();
	}

	return r;
}

static int cmd_lightbar(int argc, char **argv)
{
	int i, r;
	struct ec_params_lightbar param;
	struct ec_response_lightbar resp;

	if (1 == argc) { /* no args = dump 'em all */
		r = lb_do_cmd(LIGHTBAR_CMD_DUMP, &param, &resp);
		if (r)
			return r;
		for (i = 0; i < ARRAY_SIZE(resp.dump.vals); i++) {
			printf(" %02x     %02x     %02x\n",
			       resp.dump.vals[i].reg, resp.dump.vals[i].ic0,
			       resp.dump.vals[i].ic1);
		}
		return 0;
	}

	if (argc == 2 && !strcasecmp(argv[1], "init"))
		return lb_do_cmd(LIGHTBAR_CMD_INIT, &param, &resp);

	if (argc == 2 && !strcasecmp(argv[1], "off"))
		return lb_do_cmd(LIGHTBAR_CMD_OFF, &param, &resp);

	if (argc == 2 && !strcasecmp(argv[1], "on"))
		return lb_do_cmd(LIGHTBAR_CMD_ON, &param, &resp);

	if (!strcasecmp(argv[1], "params0"))
		return cmd_lightbar_params_v0(argc, argv);

	if (!strcasecmp(argv[1], "params1"))
		return cmd_lightbar_params_v1(argc, argv);

	if (!strcasecmp(argv[1], "params2"))
		return cmd_lightbar_params_v2(argc, argv);

	if (!strcasecmp(argv[1], "params")) {
		/* Just try them both */
		fprintf(stderr, "trying params1 ...\n");
		if (0 == cmd_lightbar_params_v1(argc, argv))
			return 0;
		fprintf(stderr, "trying params0 ...\n");
		return cmd_lightbar_params_v0(argc, argv);
	}

	if (!strcasecmp(argv[1], "version")) {
		r = lb_do_cmd(LIGHTBAR_CMD_VERSION, &param, &resp);
		if (!r)
			printf("version %d flags 0x%x\n", resp.version.num,
			       resp.version.flags);
		return r;
	}

	if (argc > 1 && !strcasecmp(argv[1], "brightness")) {
		char *e;
		int rv;
		if (argc > 2) {
			param.set_brightness.num = 0xff &
						   strtoull(argv[2], &e, 16);
			return lb_do_cmd(LIGHTBAR_CMD_SET_BRIGHTNESS, &param,
					 &resp);
		}
		rv = lb_do_cmd(LIGHTBAR_CMD_GET_BRIGHTNESS, &param, &resp);
		if (rv)
			return rv;
		printf("%02x\n", resp.get_brightness.num);
		return 0;
	}

	if (argc > 1 && !strcasecmp(argv[1], "demo")) {
		int rv;
		if (argc > 2) {
			if (!strcasecmp(argv[2], "on") || argv[2][0] == '1')
				param.demo.num = 1;
			else if (!strcasecmp(argv[2], "off") ||
				 argv[2][0] == '0')
				param.demo.num = 0;
			else {
				fprintf(stderr, "Invalid arg\n");
				return -1;
			}
			return lb_do_cmd(LIGHTBAR_CMD_DEMO, &param, &resp);
		}

		rv = lb_do_cmd(LIGHTBAR_CMD_GET_DEMO, &param, &resp);
		if (rv)
			return rv;
		printf("%s\n", resp.get_demo.num ? "on" : "off");
		return 0;
	}

	if (argc >= 2 && !strcasecmp(argv[1], "seq")) {
		char *e;
		uint8_t num;
		if (argc == 2)
			return lb_show_msg_names();
		num = 0xff & strtoull(argv[2], &e, 16);
		if (e && *e)
			num = lb_find_msg_by_name(argv[2]);
		if (num >= LIGHTBAR_NUM_SEQUENCES) {
			fprintf(stderr, "Invalid arg\n");
			return -1;
		}
		param.seq.num = num;
		return lb_do_cmd(LIGHTBAR_CMD_SEQ, &param, &resp);
	}

	if (argc >= 3 && !strcasecmp(argv[1], "program")) {
		lb_load_program(argv[2], &param.set_program);
		return lb_do_cmd(LIGHTBAR_CMD_SET_PROGRAM, &param, &resp);
	}

	if (argc == 4) {
		char *e;
		param.reg.ctrl = 0xff & strtoull(argv[1], &e, 16);
		param.reg.reg = 0xff & strtoull(argv[2], &e, 16);
		param.reg.value = 0xff & strtoull(argv[3], &e, 16);
		return lb_do_cmd(LIGHTBAR_CMD_REG, &param, &resp);
	}

	if (argc == 5) {
		char *e;
		param.set_rgb.led = strtoull(argv[1], &e, 16);
		param.set_rgb.red = strtoull(argv[2], &e, 16);
		param.set_rgb.green = strtoull(argv[3], &e, 16);
		param.set_rgb.blue = strtoull(argv[4], &e, 16);
		return lb_do_cmd(LIGHTBAR_CMD_SET_RGB, &param, &resp);
	}

	/* Only thing left is to try to read an LED value */
	if (argc == 2) {
		char *e;
		param.get_rgb.led = strtoull(argv[1], &e, 0);
		if (!(e && *e)) {
			r = lb_do_cmd(LIGHTBAR_CMD_GET_RGB, &param, &resp);
			if (r)
				return r;
			printf("%02x %02x %02x\n", resp.get_rgb.red,
			       resp.get_rgb.green, resp.get_rgb.blue);
			return 0;
		}
	}

	return lb_help(argv[0]);
}

/* Create an array to store sizes of motion sense param and response structs. */
#define ST_CMD_SIZE ST_FLD_SIZE(ec_params_motion_sense, cmd)
#define ST_PRM_SIZE(SUBCMD) \
	(ST_CMD_SIZE + ST_FLD_SIZE(ec_params_motion_sense, SUBCMD))
#define ST_RSP_SIZE(SUBCMD) ST_FLD_SIZE(ec_response_motion_sense, SUBCMD)
#define ST_BOTH_SIZES(SUBCMD)                            \
	{                                                \
		ST_PRM_SIZE(SUBCMD), ST_RSP_SIZE(SUBCMD) \
	}

/*
 * For ectool only, assume no more than 16 sensors.  More advanced
 * implementation would allocate the right amount of memory depending on the
 * number of sensors.
 */
#define ECTOOL_MAX_SENSOR 16

static const struct {
	uint8_t outsize;
	uint8_t insize;
} ms_command_sizes[] = {
	{ ST_PRM_SIZE(dump),
	  ST_RSP_SIZE(dump) + sizeof(struct ec_response_motion_sensor_data) *
				      ECTOOL_MAX_SENSOR },
	ST_BOTH_SIZES(info_4),
	ST_BOTH_SIZES(ec_rate),
	ST_BOTH_SIZES(sensor_odr),
	ST_BOTH_SIZES(sensor_range),
	ST_BOTH_SIZES(kb_wake_angle),
	ST_BOTH_SIZES(data),
	{ ST_CMD_SIZE,
	  ST_RSP_SIZE(fifo_info) + sizeof(uint16_t) * ECTOOL_MAX_SENSOR },
	ST_BOTH_SIZES(fifo_flush),
	ST_BOTH_SIZES(fifo_read),
	ST_BOTH_SIZES(perform_calib),
	ST_BOTH_SIZES(sensor_offset),
	ST_BOTH_SIZES(list_activities),
	{ ST_PRM_SIZE(set_activity), 0 },
	{ ST_CMD_SIZE, ST_RSP_SIZE(lid_angle) },
	ST_BOTH_SIZES(fifo_int_enable),
	ST_BOTH_SIZES(spoof),
	ST_BOTH_SIZES(tablet_mode_threshold),
	ST_BOTH_SIZES(sensor_scale),
	ST_BOTH_SIZES(online_calib_read),
	ST_BOTH_SIZES(get_activity),
};
BUILD_ASSERT(ARRAY_SIZE(ms_command_sizes) == MOTIONSENSE_NUM_CMDS);

#undef ST_CMD_SIZE
#undef ST_PRM_SIZE
#undef ST_RSP_SIZE
#undef ST_BOTH_SIZES

static int ms_help(const char *cmd)
{
	printf("Usage:\n");
	printf("  %s                              - dump all motion data\n",
	       cmd);
	printf("  %s active                       - print active flag\n", cmd);
	printf("  %s info [NUM]                   - print sensor info\n", cmd);
	printf("  %s ec_rate NUM [RATE_MS]        - set/get sample rate\n",
	       cmd);
	printf("  %s odr NUM [ODR [ROUNDUP]]      - set/get sensor ODR\n", cmd);
	printf("  %s range NUM [RANGE [ROUNDUP]]  - set/get sensor range\n",
	       cmd);
	printf("  %s offset NUM [-- X Y Z [TEMP]] - set/get sensor offset\n",
	       cmd);
	printf("  %s kb_wake NUM                  - set/get KB wake ang\n",
	       cmd);
	printf("  %s fifo_info                    - print fifo info\n", cmd);
	printf("  %s fifo_int_enable [0/1]        - enable/disable/get fifo "
	       "interrupt status\n",
	       cmd);
	printf("  %s fifo_read MAX_DATA           - read fifo data\n", cmd);
	printf("  %s fifo_flush NUM               - trigger fifo interrupt\n",
	       cmd);
	printf("  %s list_activities              - list supported "
	       "activities\n",
	       cmd);
	printf("  %s set_activity ACT EN          - enable/disable activity\n",
	       cmd);
	printf("  %s get_activity ACT             - get activity status\n",
	       cmd);
	printf("  %s lid_angle                    - print lid angle\n", cmd);
	printf("  %s spoof -- NUM [0/1] [X Y Z]   - enable/disable spoofing\n",
	       cmd);
	printf("  %s spoof -- NUM activity ACT [0/1] [STATE] - enable/disable "
	       "activity spoofing\n",
	       cmd);
	printf("  %s tablet_mode_angle ANG HYS    - set/get tablet mode "
	       "angle\n",
	       cmd);
	printf("  %s calibrate NUM                - run sensor calibration\n",
	       cmd);

	return 0;
}

static void motionsense_display_activities(uint32_t activities)
{
	if (activities & BIT(MOTIONSENSE_ACTIVITY_SIG_MOTION))
		printf("%d: Significant motion\n",
		       MOTIONSENSE_ACTIVITY_SIG_MOTION);
	if (activities & BIT(MOTIONSENSE_ACTIVITY_DOUBLE_TAP))
		printf("%d: Double tap\n", MOTIONSENSE_ACTIVITY_DOUBLE_TAP);
	if (activities & BIT(MOTIONSENSE_ACTIVITY_ORIENTATION))
		printf("%d: Orientation\n", MOTIONSENSE_ACTIVITY_ORIENTATION);
	if (activities & BIT(MOTIONSENSE_ACTIVITY_BODY_DETECTION))
		printf("%d: Body Detection\n",
		       MOTIONSENSE_ACTIVITY_BODY_DETECTION);
}

static int cmd_motionsense(int argc, char **argv)
{
	int i, rv, status_only = (argc == 2);
	struct ec_params_motion_sense param;
	/* The largest size using resp as a response buffer */
	uint8_t resp_buffer[ms_command_sizes[MOTIONSENSE_CMD_DUMP].insize];
	struct ec_response_motion_sense *resp =
		(struct ec_response_motion_sense *)resp_buffer;
	char *e;
	/*
	 * Warning: the following strings printed out are read in an
	 * autotest. Do not change string without consulting autotest
	 * for kernel_CrosECSysfsAccel.
	 */
	const char *motion_status_string[2][2] = {
		{ "Motion sensing inactive", "0" },
		{ "Motion sensing active", "1" },
	};
	/* No motionsense command has more than 7 args. */
	if (argc > 7)
		return ms_help(argv[0]);

	if ((argc == 1) || (argc == 2 && !strcasecmp(argv[1], "active"))) {
		param.cmd = MOTIONSENSE_CMD_DUMP;
		param.dump.max_sensor_count = ECTOOL_MAX_SENSOR;
		rv = ec_command(EC_CMD_MOTION_SENSE_CMD, 1, &param,
				ms_command_sizes[param.cmd].outsize, resp,
				ms_command_sizes[param.cmd].insize);
		if (rv > 0) {
			printf("%s\n", motion_status_string[!!(
					       resp->dump.module_flags &
					       MOTIONSENSE_MODULE_FLAG_ACTIVE)]
							   [status_only]);
			if (status_only)
				return 0;

			if (resp->dump.sensor_count > ECTOOL_MAX_SENSOR) {
				printf("Too many sensors to handle: %d",
				       resp->dump.sensor_count);
				return -1;
			}
			for (i = 0; i < resp->dump.sensor_count; i++) {
				/*
				 * Warning: the following string printed out
				 * is read by an autotest. Do not change string
				 * without consulting autotest for
				 * kernel_CrosECSysfsAccel.
				 */
				printf("Sensor %d: ", i);
				if (resp->dump.sensor[i].flags &
				    MOTIONSENSE_SENSOR_FLAG_PRESENT)
					printf("%d\t%d\t%d\n",
					       resp->dump.sensor[i].data[0],
					       resp->dump.sensor[i].data[1],
					       resp->dump.sensor[i].data[2]);
				else
					printf("None\n");
			}
			return 0;
		} else {
			return rv;
		}
	}

	if ((argc == 2 || argc == 3) && !strcasecmp(argv[1], "info")) {
		int version = 0;
		int loop_start;
		int loop_end;
		int i;

		rv = get_latest_cmd_version(EC_CMD_MOTION_SENSE_CMD, &version);
		if (rv < 0)
			return rv;

		if (argc == 2) {
			param.cmd = MOTIONSENSE_CMD_DUMP;
			param.dump.max_sensor_count = ECTOOL_MAX_SENSOR;
			rv = ec_command(EC_CMD_MOTION_SENSE_CMD, 1, &param,
					ms_command_sizes[param.cmd].outsize,
					resp,
					ms_command_sizes[param.cmd].insize);
			if (rv < 0)
				return rv;
			if (resp->dump.sensor_count > ECTOOL_MAX_SENSOR)
				return -1;

			loop_start = 0;
			loop_end = resp->dump.sensor_count;
		} else {
			loop_start = strtol(argv[2], &e, 0);
			if (e && *e) {
				fprintf(stderr, "Bad %s arg.\n", argv[2]);
				return -1;
			}
			loop_end = loop_start + 1;
		}
		param.cmd = MOTIONSENSE_CMD_INFO;

		for (i = loop_start; i < loop_end; i++) {
			param.sensor_odr.sensor_num = i;

			if (argc == 2) {
				if (i != loop_start)
					printf("\n");
				printf("Index:    %d\n", i);
			}

			rv = ec_command(EC_CMD_MOTION_SENSE_CMD, version,
					&param,
					ms_command_sizes[param.cmd].outsize,
					resp,
					ms_command_sizes[param.cmd].insize);
			if (rv < 0) {
				/*
				 * Return the error code to a higher level if
				 * we're querying about a specific sensor; else
				 * just print the error.
				 */
				if (argc == 3)
					return rv;

				printf("Error: %d\n", rv);
				continue;
			}
			printf("Type:     ");
			switch (resp->info.type) {
			case MOTIONSENSE_TYPE_ACCEL:
				printf("accel\n");
				break;
			case MOTIONSENSE_TYPE_GYRO:
				printf("gyro\n");
				break;
			case MOTIONSENSE_TYPE_MAG:
				printf("magnetometer\n");
				break;
			case MOTIONSENSE_TYPE_LIGHT:
				printf("light\n");
				break;
			case MOTIONSENSE_TYPE_LIGHT_RGB:
				printf("rgb light\n");
				break;
			case MOTIONSENSE_TYPE_PROX:
				printf("proximity\n");
				break;
			case MOTIONSENSE_TYPE_ACTIVITY:
				printf("activity\n");
				break;
			case MOTIONSENSE_TYPE_BARO:
				printf("barometer\n");
				break;
			case MOTIONSENSE_TYPE_SYNC:
				printf("sync\n");
				break;
			default:
				printf("unknown\n");
			}

			printf("Location: ");
			switch (resp->info.location) {
			case MOTIONSENSE_LOC_BASE:
				printf("base\n");
				break;
			case MOTIONSENSE_LOC_LID:
				printf("lid\n");
				break;
			case MOTIONSENSE_LOC_CAMERA:
				printf("camera\n");
				break;
			default:
				printf("unknown\n");
			}

			printf("Chip:     ");
			switch (resp->info.chip) {
			case MOTIONSENSE_CHIP_KXCJ9:
				printf("kxcj9\n");
				break;
			case MOTIONSENSE_CHIP_LSM6DS0:
				printf("lsm6ds0\n");
				break;
			case MOTIONSENSE_CHIP_BMI160:
				printf("bmi160\n");
				break;
			case MOTIONSENSE_CHIP_SI1141:
				printf("si1141\n");
				break;
			case MOTIONSENSE_CHIP_KX022:
				printf("kx022\n");
				break;
			case MOTIONSENSE_CHIP_L3GD20H:
				printf("l3gd20h\n");
				break;
			case MOTIONSENSE_CHIP_BMA255:
				printf("bma255\n");
				break;
			case MOTIONSENSE_CHIP_BMP280:
				printf("bmp280\n");
				break;
			case MOTIONSENSE_CHIP_OPT3001:
				printf("opt3001\n");
				break;
			case MOTIONSENSE_CHIP_CM32183:
				printf("cm32183\n");
				break;
			case MOTIONSENSE_CHIP_BH1730:
				printf("bh1730\n");
				break;
			case MOTIONSENSE_CHIP_GPIO:
				printf("gpio\n");
				break;
			case MOTIONSENSE_CHIP_LIS2DH:
				printf("lis2dh\n");
				break;
			case MOTIONSENSE_CHIP_LSM6DSM:
				printf("lsm6dsm\n");
				break;
			case MOTIONSENSE_CHIP_LIS2DE:
				printf("lis2de\n");
				break;
			case MOTIONSENSE_CHIP_LIS2MDL:
				printf("lis2mdl\n");
				break;
			case MOTIONSENSE_CHIP_LSM6DS3:
				printf("lsm6ds3\n");
				break;
			case MOTIONSENSE_CHIP_LSM6DSO:
				printf("lsm6dso\n");
				break;
			case MOTIONSENSE_CHIP_LNG2DM:
				printf("lng2dm\n");
				break;
			case MOTIONSENSE_CHIP_TCS3400:
				printf("tcs3400\n");
				break;
			case MOTIONSENSE_CHIP_LIS2DW12:
				printf("lis2dw12\n");
				break;
			case MOTIONSENSE_CHIP_LIS2DWL:
				printf("lis2dwl\n");
				break;
			case MOTIONSENSE_CHIP_LIS2DS:
				printf("lis2ds\n");
				break;
			case MOTIONSENSE_CHIP_BMI260:
				printf("bmi260\n");
				break;
			case MOTIONSENSE_CHIP_ICM426XX:
				printf("icm426xx\n");
				break;
			case MOTIONSENSE_CHIP_ICM42607:
				printf("icm42607\n");
				break;
			case MOTIONSENSE_CHIP_BMI323:
				printf("bmi323\n");
				break;
			case MOTIONSENSE_CHIP_BMA422:
				printf("bma422\n");
				break;
			case MOTIONSENSE_CHIP_BMI220:
				printf("bmi220\n");
				break;
			default:
				printf("unknown\n");
			}

			if (version >= 3) {
				printf("Min Frequency:              %d mHz\n",
				       resp->info_3.min_frequency);
				printf("Max Frequency:              %d mHz\n",
				       resp->info_3.max_frequency);
				printf("FIFO Max Event Count:       %d\n",
				       resp->info_3.fifo_max_event_count);
			}
			if (version >= 4) {
				printf("Flags:                      %d\n",
				       resp->info_4.flags);
			}
		}

		return 0;
	}

	if (argc > 2 && !strcasecmp(argv[1], "ec_rate")) {
		param.cmd = MOTIONSENSE_CMD_EC_RATE;
		param.ec_rate.data = EC_MOTION_SENSE_NO_VALUE;
		param.sensor_odr.sensor_num = strtol(argv[2], &e, 0);
		if (e && *e) {
			fprintf(stderr, "Bad %s arg.\n", argv[2]);
			return -1;
		}
		if (argc == 4) {
			param.ec_rate.data = strtol(argv[3], &e, 0);
			if (e && *e) {
				fprintf(stderr, "Bad %s arg.\n", argv[3]);
				return -1;
			}
		}

		rv = ec_command(EC_CMD_MOTION_SENSE_CMD, 1, &param,
				ms_command_sizes[param.cmd].outsize, resp,
				ms_command_sizes[param.cmd].insize);

		if (rv < 0)
			return rv;

		printf("%d\n", resp->ec_rate.ret);
		return 0;
	}

	if (argc > 2 && !strcasecmp(argv[1], "odr")) {
		param.cmd = MOTIONSENSE_CMD_SENSOR_ODR;
		param.sensor_odr.data = EC_MOTION_SENSE_NO_VALUE;
		param.sensor_odr.roundup = 1;

		param.sensor_odr.sensor_num = strtol(argv[2], &e, 0);
		if (e && *e) {
			fprintf(stderr, "Bad %s arg.\n", argv[2]);
			return -1;
		}

		if (argc >= 4) {
			param.sensor_odr.data = strtol(argv[3], &e, 0);
			if (e && *e) {
				fprintf(stderr, "Bad %s arg.\n", argv[3]);
				return -1;
			}
		}

		if (argc == 5) {
			param.sensor_odr.roundup = strtol(argv[4], &e, 0);
			if (e && *e) {
				fprintf(stderr, "Bad %s arg.\n", argv[4]);
				return -1;
			}
		}

		rv = ec_command(EC_CMD_MOTION_SENSE_CMD, 1, &param,
				ms_command_sizes[param.cmd].outsize, resp,
				ms_command_sizes[param.cmd].insize);

		if (rv < 0)
			return rv;

		printf("%d\n", resp->sensor_odr.ret);
		return 0;
	}

	if (argc > 2 && !strcasecmp(argv[1], "range")) {
		param.cmd = MOTIONSENSE_CMD_SENSOR_RANGE;
		param.sensor_range.data = EC_MOTION_SENSE_NO_VALUE;
		param.sensor_range.roundup = 1;

		param.sensor_range.sensor_num = strtol(argv[2], &e, 0);
		if (e && *e) {
			fprintf(stderr, "Bad %s arg.\n", argv[2]);
			return -1;
		}

		if (argc >= 4) {
			param.sensor_range.data = strtol(argv[3], &e, 0);
			if (e && *e) {
				fprintf(stderr, "Bad %s arg.\n", argv[3]);
				return -1;
			}
		}

		if (argc == 5) {
			param.sensor_odr.roundup = strtol(argv[4], &e, 0);
			if (e && *e) {
				fprintf(stderr, "Bad %s arg.\n", argv[4]);
				return -1;
			}
		}

		rv = ec_command(EC_CMD_MOTION_SENSE_CMD, 1, &param,
				ms_command_sizes[param.cmd].outsize, resp,
				ms_command_sizes[param.cmd].insize);

		if (rv < 0)
			return rv;

		printf("%d\n", resp->sensor_range.ret);
		return 0;
	}

	if (argc < 4 && !strcasecmp(argv[1], "kb_wake")) {
		param.cmd = MOTIONSENSE_CMD_KB_WAKE_ANGLE;
		param.kb_wake_angle.data = EC_MOTION_SENSE_NO_VALUE;

		if (argc == 3) {
			param.kb_wake_angle.data = strtol(argv[2], &e, 0);
			if (e && *e) {
				fprintf(stderr, "Bad %s arg.\n", argv[2]);
				return -1;
			}
		}

		rv = ec_command(EC_CMD_MOTION_SENSE_CMD, 1, &param,
				ms_command_sizes[param.cmd].outsize, resp,
				ms_command_sizes[param.cmd].insize);

		if (rv < 0)
			return rv;

		printf("%d\n", resp->kb_wake_angle.ret);
		return 0;
	}

	if (argc < 5 && !strcasecmp(argv[1], "tablet_mode_angle")) {
		param.cmd = MOTIONSENSE_CMD_TABLET_MODE_LID_ANGLE;
		/*
		 * EC_MOTION_SENSE_NO_VALUE indicates to the EC that host is
		 * attempting to only read the current values.
		 */
		param.tablet_mode_threshold.lid_angle =
			EC_MOTION_SENSE_NO_VALUE;
		param.tablet_mode_threshold.hys_degree =
			EC_MOTION_SENSE_NO_VALUE;

		if (argc == 4) {
			param.tablet_mode_threshold.lid_angle =
				strtol(argv[2], &e, 0);

			if (e && *e) {
				fprintf(stderr, "Bad %s arg.\n", argv[2]);
				return -1;
			}

			param.tablet_mode_threshold.hys_degree =
				strtol(argv[3], &e, 0);
			if (e && *e) {
				fprintf(stderr, "Bad %s arg.\n", argv[3]);
				return -1;
			}
		} else if (argc != 2) {
			return ms_help(argv[0]);
		}

		rv = ec_command(EC_CMD_MOTION_SENSE_CMD, 2, &param,
				ms_command_sizes[param.cmd].outsize, resp,
				ms_command_sizes[param.cmd].insize);

		if (rv < 0)
			return rv;

		printf("tablet_mode_angle=%d hys=%d\n",
		       resp->tablet_mode_threshold.lid_angle,
		       resp->tablet_mode_threshold.hys_degree);

		return 0;
	}

	if (argc == 2 && !strcasecmp(argv[1], "fifo_info")) {
		int sensor_count;

		param.cmd = MOTIONSENSE_CMD_DUMP;
		param.dump.max_sensor_count = 0;
		rv = ec_command(EC_CMD_MOTION_SENSE_CMD, 1, &param,
				ms_command_sizes[param.cmd].outsize, resp,
				ms_command_sizes[param.cmd].insize);
		if (rv < 0)
			return rv;
		sensor_count = resp->dump.sensor_count;

		param.cmd = MOTIONSENSE_CMD_FIFO_INFO;
		rv = ec_command(EC_CMD_MOTION_SENSE_CMD, 2, &param,
				ms_command_sizes[param.cmd].outsize, resp,
				ms_command_sizes[param.cmd].insize);
		if (rv < 0)
			return rv;

		printf("Size:     %d\n", resp->fifo_info.size);
		printf("Count:    %d\n", resp->fifo_info.count);
		printf("Timestamp:%" PRIx32 "\n", resp->fifo_info.timestamp);
		printf("Total lost: %d\n", resp->fifo_info.total_lost);
		for (i = 0; i < sensor_count; i++) {
			int lost = resp->fifo_info.lost[i];
			if (lost != 0)
				printf("Lost %d:     %d\n", i, lost);
		}
		return 0;
	}

	if (argc >= 2 && !strcasecmp(argv[1], "fifo_int_enable")) {
		param.cmd = MOTIONSENSE_CMD_FIFO_INT_ENABLE;
		if (argc == 3)
			param.fifo_int_enable.enable = strtol(argv[2], &e, 0);
		else
			param.fifo_int_enable.enable = EC_MOTION_SENSE_NO_VALUE;
		rv = ec_command(EC_CMD_MOTION_SENSE_CMD, 2, &param,
				ms_command_sizes[param.cmd].outsize, resp,
				ms_command_sizes[param.cmd].insize);
		if (rv < 0)
			return rv;

		printf("%d\n", resp->fifo_int_enable.ret);
		return 0;
	}

	if (argc == 3 && !strcasecmp(argv[1], "fifo_read")) {
		/* large number to test fragmentation */
		struct {
			uint32_t number_data;
			struct ec_response_motion_sensor_data data[512];
		} fifo_read_buffer = {
			.number_data = UINT32_MAX,
		};
		int print_data = 0, max_data = strtol(argv[2], &e, 0);

		if (e && *e) {
			fprintf(stderr, "Bad %s arg.\n", argv[2]);
			return -1;
		}
		while (fifo_read_buffer.number_data != 0 &&
		       print_data < max_data) {
			struct ec_response_motion_sensor_data *vector;
			param.cmd = MOTIONSENSE_CMD_FIFO_READ;
			param.fifo_read.max_data_vector =
				MIN(ARRAY_SIZE(fifo_read_buffer.data),
				    max_data - print_data);

			rv = ec_command(EC_CMD_MOTION_SENSE_CMD, 2, &param,
					ms_command_sizes[param.cmd].outsize,
					&fifo_read_buffer, ec_max_insize);
			if (rv < 0)
				return rv;

			print_data += fifo_read_buffer.number_data;
			for (i = 0; i < fifo_read_buffer.number_data; i++) {
				vector = &fifo_read_buffer.data[i];
				if (vector->flags &
				    (MOTIONSENSE_SENSOR_FLAG_TIMESTAMP |
				     MOTIONSENSE_SENSOR_FLAG_FLUSH)) {
					printf("Timestamp:%" PRIx32 "%s\n",
					       vector->timestamp,
					       (vector->flags & MOTIONSENSE_SENSOR_FLAG_FLUSH ?
							" - Flush" :
							""));
				} else {
					printf("Sensor %d: %d\t%d\t%d "
					       "(as uint16: %u\t%u\t%u)\n",
					       vector->sensor_num,
					       vector->data[0], vector->data[1],
					       vector->data[2], vector->data[0],
					       vector->data[1],
					       vector->data[2]);
				}
			}
		}
		return 0;
	}
	if (argc == 3 && !strcasecmp(argv[1], "fifo_flush")) {
		param.cmd = MOTIONSENSE_CMD_FIFO_FLUSH;

		param.sensor_odr.sensor_num = strtol(argv[2], &e, 0);
		if (e && *e) {
			fprintf(stderr, "Bad %s arg.\n", argv[2]);
			return -1;
		}

		rv = ec_command(EC_CMD_MOTION_SENSE_CMD, 1, &param,
				ms_command_sizes[param.cmd].outsize, resp,
				ms_command_sizes[param.cmd].insize);

		return rv < 0 ? rv : 0;
	}

	if (argc == 3 && !strcasecmp(argv[1], "calibrate")) {
		param.cmd = MOTIONSENSE_CMD_PERFORM_CALIB;
		param.perform_calib.enable = 1;
		param.perform_calib.sensor_num = strtol(argv[2], &e, 0);
		if (e && *e) {
			fprintf(stderr, "Bad %s arg.\n", argv[2]);
			return -1;
		}

		rv = ec_command(EC_CMD_MOTION_SENSE_CMD, 1, &param,
				ms_command_sizes[param.cmd].outsize, resp,
				ms_command_sizes[param.cmd].insize);

		if (rv < 0)
			return rv;

		printf("--- Calibrated well ---\n");
		printf("New offset vector: X:%d, Y:%d, Z:%d\n",
		       resp->perform_calib.offset[0],
		       resp->perform_calib.offset[1],
		       resp->perform_calib.offset[2]);
		if (resp->perform_calib.temp ==
		    EC_MOTION_SENSE_INVALID_CALIB_TEMP)
			printf("Temperature at calibration unknown\n");
		else
			printf("Temperature at calibration: %d.%02d C\n",
			       resp->perform_calib.temp / 100,
			       resp->perform_calib.temp % 100);
		return 0;
	}

	if (argc >= 3 && !strcasecmp(argv[1], "offset")) {
		param.cmd = MOTIONSENSE_CMD_SENSOR_OFFSET;
		param.sensor_offset.flags = 0;
		param.sensor_offset.temp = EC_MOTION_SENSE_INVALID_CALIB_TEMP;

		param.sensor_offset.sensor_num = strtol(argv[2], &e, 0);
		if (e && *e) {
			fprintf(stderr, "Bad %s arg.\n", argv[2]);
			return -1;
		}

		if (argc >= 4) {
			/* Regarded as a command to set offset */
			if (argc >= 6 && argc < 8) {
				/* Set offset : X, Y, Z */
				param.sensor_offset.flags =
					MOTION_SENSE_SET_OFFSET;
				for (i = 0; i < 3; i++) {
					param.sensor_offset.offset[i] =
						strtol(argv[3 + i], &e, 0);
					if (e && *e) {
						fprintf(stderr, "Bad %s arg.\n",
							argv[3 + i]);
						return -1;
					}
				}
				if (argc == 7) {
					/* Set offset : Temperature */
					param.sensor_offset.temp =
						strtol(argv[6], &e, 0);
					if (e && *e) {
						fprintf(stderr, "Bad %s arg.\n",
							argv[6]);
						return -1;
					}
				}
			} else {
				return ms_help(argv[0]);
			}
		}

		rv = ec_command(EC_CMD_MOTION_SENSE_CMD, 1, &param,
				ms_command_sizes[param.cmd].outsize, resp,
				ms_command_sizes[param.cmd].insize);

		if (rv < 0)
			return rv;

		printf("Offset vector: X:%d, Y:%d, Z:%d\n",
		       resp->sensor_offset.offset[0],
		       resp->sensor_offset.offset[1],
		       resp->sensor_offset.offset[2]);
		if (resp->sensor_offset.temp ==
		    EC_MOTION_SENSE_INVALID_CALIB_TEMP)
			printf("temperature at calibration unknown\n");
		else
			printf("temperature at calibration: %d.%02d C\n",
			       resp->sensor_offset.temp / 100,
			       resp->sensor_offset.temp % 100);
		return 0;
	}

	if (argc == 2 && !strcasecmp(argv[1], "list_activities")) {
		param.cmd = MOTIONSENSE_CMD_LIST_ACTIVITIES;
		rv = ec_command(EC_CMD_MOTION_SENSE_CMD, 2, &param,
				ms_command_sizes[param.cmd].outsize, resp,
				ms_command_sizes[param.cmd].insize);
		if (rv < 0)
			return rv;

		printf("Enabled:\n");
		motionsense_display_activities(resp->list_activities.enabled);
		printf("Disabled:\n");
		motionsense_display_activities(resp->list_activities.disabled);
		return 0;
	}
	if (argc == 4 && !strcasecmp(argv[1], "set_activity")) {
		param.cmd = MOTIONSENSE_CMD_SET_ACTIVITY;
		param.set_activity.activity = strtol(argv[2], &e, 0);
		param.set_activity.enable = strtol(argv[3], &e, 0);

		rv = ec_command(EC_CMD_MOTION_SENSE_CMD, 2, &param,
				ms_command_sizes[param.cmd].outsize, resp,
				ms_command_sizes[param.cmd].insize);
		if (rv < 0)
			return rv;
		return 0;
	}
	if (argc == 3 && !strcasecmp(argv[1], "get_activity")) {
		param.cmd = MOTIONSENSE_CMD_GET_ACTIVITY;
		param.get_activity.activity = strtol(argv[2], &e, 0);

		rv = ec_command(EC_CMD_MOTION_SENSE_CMD, 2, &param,
				ms_command_sizes[param.cmd].outsize, resp,
				ms_command_sizes[param.cmd].insize);
		if (rv < 0)
			return rv;
		printf("State: %d\n", resp->get_activity.state);
		return 0;
	}
	if (argc == 2 && !strcasecmp(argv[1], "lid_angle")) {
		param.cmd = MOTIONSENSE_CMD_LID_ANGLE;
		rv = ec_command(EC_CMD_MOTION_SENSE_CMD, 2, &param,
				ms_command_sizes[param.cmd].outsize, resp,
				ms_command_sizes[param.cmd].insize);
		if (rv < 0)
			return rv;

		printf("Lid angle: ");
		if (resp->lid_angle.value == LID_ANGLE_UNRELIABLE)
			printf("unreliable\n");
		else
			printf("%d\n", resp->lid_angle.value);

		return 0;
	}

	if (argc >= 3 && !strcasecmp(argv[1], "spoof")) {
		param.cmd = MOTIONSENSE_CMD_SPOOF;
		/* By default, just query the current spoof status. */
		param.spoof.spoof_enable = MOTIONSENSE_SPOOF_MODE_QUERY;
		param.spoof.sensor_id = strtol(argv[2], &e, 0);
		if (e && *e) {
			fprintf(stderr, "Bad %s arg.\n", argv[2]);
			return -1;
		}
		/* spoof activity state */
		if (argc >= 5 && !strcasecmp(argv[3], "activity")) {
			int enable = 0;

			param.spoof.activity_num = strtol(argv[4], &e, 0);
			if (e && *e) {
				fprintf(stderr, "Base %s arg.\n", argv[4]);
				return -1;
			}
			if (argc >= 6) {
				enable = strtol(argv[5], &e, 0);
				if ((e && *e) || (enable != 0 && enable != 1)) {
					fprintf(stderr, "Bad %s arg.\n",
						argv[5]);
					return -1;
				}
			}
			if ((enable == 1) && (argc == 6)) {
				/* Enable spoofing, but lock to current state */
				param.spoof.spoof_enable =
					MOTIONSENSE_SPOOF_MODE_LOCK_CURRENT;
			} else if ((enable == 1) && (argc == 7)) {
				/* Enable spoofing, but use provided state */
				int state = strtol(argv[6], &e, 0);

				if ((e && *e) || (state != 0 && state != 1)) {
					fprintf(stderr, "Bad %s arg.\n",
						argv[6]);
					return -1;
				}
				param.spoof.activity_state = state;
				param.spoof.spoof_enable =
					MOTIONSENSE_SPOOF_MODE_CUSTOM;
			} else if ((enable == 0) && (argc == 6)) {
				param.spoof.spoof_enable =
					MOTIONSENSE_SPOOF_MODE_DISABLE;
			} else if (argc != 5) {
				return ms_help(argv[0]);
			}
			/* spoof accel data */
		} else if (argc >= 4) {
			int enable, i;
			int16_t val;

			enable = strtol(argv[3], &e, 0);
			if ((e && *e) || (enable != 0 && enable != 1)) {
				fprintf(stderr, "Bad %s arg.\n", argv[3]);
				return -1;
			}

			if ((enable == 1) && (argc == 4)) {
				/*
				 * Enable spoofing, but lock to current sensor
				 * values.
				 */
				param.spoof.spoof_enable =
					MOTIONSENSE_SPOOF_MODE_LOCK_CURRENT;
			} else if ((enable == 1) && (argc == 7)) {
				/*
				 * Enable spoofing, but use provided component
				 * values.
				 */
				param.spoof.spoof_enable =
					MOTIONSENSE_SPOOF_MODE_CUSTOM;
				for (i = 0; i < 3; i++) {
					val = strtol(argv[4 + i], &e, 0);
					if (e && *e) {
						fprintf(stderr, "Bad %s arg.\n",
							argv[4 + i]);
						return -1;
					}
					param.spoof.components[i] = val;
				}
			} else if (enable == 0) {
				param.spoof.spoof_enable =
					MOTIONSENSE_SPOOF_MODE_DISABLE;
			} else {
				return ms_help(argv[0]);
			}
		}

		rv = ec_command(EC_CMD_MOTION_SENSE_CMD, 2, &param,
				ms_command_sizes[param.cmd].outsize, resp,
				ms_command_sizes[param.cmd].insize);
		if (rv < 0)
			return rv;

		if (param.spoof.spoof_enable == MOTIONSENSE_SPOOF_MODE_QUERY)
			/*
			 * Response is the current spoof status of the
			 * sensor.
			 */
			printf("Sensor %d spoof mode is %s.\n",
			       param.spoof.sensor_id,
			       resp->spoof.ret ? "enabled" : "disabled");

		return 0;
	}

	return ms_help(argv[0]);
}

int cmd_next_event(int argc, char *argv[])
{
	uint8_t *rdata = (uint8_t *)ec_inbuf;
	int rv;
	int i;

	rv = ec_command(EC_CMD_GET_NEXT_EVENT, 0, NULL, 0, rdata,
			ec_max_insize);
	if (rv < 0)
		return rv;

	printf("Next event is 0x%02x\n", rdata[0]);
	if (rv > 1) {
		printf("Event data:\n");
		for (i = 1; i < rv; ++i) {
			printf("%02x ", rdata[i]);
			if (!(i & 0xf))
				printf("\n");
		}
		printf("\n");
	}

	return 0;
}

static int find_led_color_by_name(const char *color)
{
	int i;

	for (i = 0; i < EC_LED_COLOR_COUNT; ++i)
		if (!strcasecmp(color, led_color_names[i]))
			return i;

	return -1;
}

static int find_led_id_by_name(const char *led)
{
	int i;

	for (i = 0; i < EC_LED_ID_COUNT; ++i)
		if (!strcasecmp(led, led_names[i]))
			return i;

	return -1;
}

int cmd_led(int argc, char *argv[])
{
	struct ec_params_led_control p;
	struct ec_response_led_control r;
	char *e, *ptr;
	int rv, i, j;

	memset(p.brightness, 0, sizeof(p.brightness));
	p.flags = 0;

	if (argc < 3) {
		fprintf(stderr,
			"Usage: %s <name> <query | auto | "
			"off | <color> | <color>=<value>...>\n",
			argv[0]);
		return -1;
	}

	p.led_id = find_led_id_by_name(argv[1]);
	if (p.led_id == (uint8_t)-1) {
		fprintf(stderr, "Bad LED name: %s\n", argv[1]);
		fprintf(stderr, "Valid LED names: ");
		for (i = 0; i < EC_LED_ID_COUNT; i++)
			fprintf(stderr, "%s ", led_names[i]);
		fprintf(stderr, "\n");
		return -1;
	}

	if (!strcasecmp(argv[2], "query")) {
		p.flags = EC_LED_FLAGS_QUERY;
		rv = ec_command(EC_CMD_LED_CONTROL, 1, &p, sizeof(p), &r,
				sizeof(r));
		printf("Brightness range for LED %d:\n", p.led_id);
		if (rv < 0) {
			fprintf(stderr, "Error: Unsupported LED.\n");
			return rv;
		}
		for (i = 0; i < EC_LED_COLOR_COUNT; ++i)
			printf("\t%s\t: 0x%x\n", led_color_names[i],
			       r.brightness_range[i]);
		return 0;
	}

	if (!strcasecmp(argv[2], "off")) {
		/* Brightness initialized to 0 for each color. */
	} else if (!strcasecmp(argv[2], "auto")) {
		p.flags = EC_LED_FLAGS_AUTO;
	} else if ((i = find_led_color_by_name(argv[2])) != -1) {
		p.brightness[i] = 0xff;
	} else {
		for (i = 2; i < argc; ++i) {
			ptr = strtok(argv[i], "=");
			j = find_led_color_by_name(ptr);
			if (j == -1) {
				fprintf(stderr, "Bad color name: %s\n", ptr);
				fprintf(stderr, "Valid colors: ");
				for (j = 0; j < EC_LED_COLOR_COUNT; j++)
					fprintf(stderr, "%s ",
						led_color_names[j]);
				fprintf(stderr, "\n");
				return -1;
			}
			ptr = strtok(NULL, "=");
			if (ptr == NULL) {
				fprintf(stderr, "Missing brightness value\n");
				return -1;
			}
			p.brightness[j] = strtol(ptr, &e, 0);
			if (e && *e) {
				fprintf(stderr, "Bad brightness: %s\n", ptr);
				return -1;
			}
		}
	}

	rv = ec_command(EC_CMD_LED_CONTROL, 1, &p, sizeof(p), &r, sizeof(r));
	return (rv < 0 ? rv : 0);
}

int cmd_usb_charge_set_mode(int argc, char *argv[])
{
	struct ec_params_usb_charge_set_mode p;
	char *e;
	int rv;

	if (argc != 3 && argc != 4) {
		fprintf(stderr,
			"Usage: %s <port_id> <mode_id> [<inhibit_charge>]\n",
			argv[0]);
		return -1;
	}
	p.usb_port_id = strtol(argv[1], &e, 0);
	if (e && *e) {
		fprintf(stderr, "Bad port ID.\n");
		return -1;
	}
	p.mode = strtol(argv[2], &e, 0);
	if (e && *e) {
		fprintf(stderr, "Bad mode ID.\n");
		return -1;
	}
	p.inhibit_charge = 0;
	if (argc == 4) {
		p.inhibit_charge = strtol(argv[3], &e, 0);
		if ((e && *e) ||
		    (p.inhibit_charge != 0 && p.inhibit_charge != 1)) {
			fprintf(stderr, "Bad value\n");
			return -1;
		}
	}

	printf("Setting port %d to mode %d inhibit_charge %d...\n",
	       p.usb_port_id, p.mode, p.inhibit_charge);

	rv = ec_command(EC_CMD_USB_CHARGE_SET_MODE, 0, &p, sizeof(p), NULL, 0);
	if (rv < 0)
		return rv;

	printf("USB charging mode set.\n");
	return 0;
}

int cmd_usb_mux(int argc, char *argv[])
{
	struct ec_params_usb_mux p;
	char *e;
	int rv;

	if (argc != 2) {
		fprintf(stderr, "Usage: %s <mux>\n", argv[0]);
		return -1;
	}

	p.mux = strtol(argv[1], &e, 0);
	if (e && *e) {
		fprintf(stderr, "Bad mux value.\n");
		return -1;
	}

	rv = ec_command(EC_CMD_USB_MUX, 0, &p, sizeof(p), NULL, 0);
	if (rv < 0)
		return rv;

	printf("Set USB mux to 0x%x.\n", p.mux);

	return 0;
}

int cmd_usb_pd(int argc, char *argv[])
{
	const char *role_str[] = { "",	   "toggle", "toggle-off",
				   "sink", "source", "freeze" };
	const char *mux_str[] = { "", "none", "usb", "dp", "dock", "auto" };
	const char *swap_str[] = { "", "dr_swap", "pr_swap", "vconn_swap" };
	struct ec_params_usb_pd_control p;
	struct ec_response_usb_pd_control_v2 *r_v2 =
		(struct ec_response_usb_pd_control_v2 *)ec_inbuf;
	struct ec_response_usb_pd_control_v1 *r_v1 =
		(struct ec_response_usb_pd_control_v1 *)ec_inbuf;
	struct ec_response_usb_pd_control *r =
		(struct ec_response_usb_pd_control *)ec_inbuf;
	int rv, i, j;
	int option_ok;
	char *e;
	int cmdver;

	BUILD_ASSERT(ARRAY_SIZE(role_str) == USB_PD_CTRL_ROLE_COUNT);
	BUILD_ASSERT(ARRAY_SIZE(mux_str) == USB_PD_CTRL_MUX_COUNT);
	BUILD_ASSERT(ARRAY_SIZE(swap_str) == USB_PD_CTRL_SWAP_COUNT);
	p.role = USB_PD_CTRL_ROLE_NO_CHANGE;
	p.mux = USB_PD_CTRL_MUX_NO_CHANGE;
	p.swap = USB_PD_CTRL_SWAP_NONE;

	if (argc < 2) {
		fprintf(stderr, "No port specified.\n");
		return -1;
	}

	p.port = strtol(argv[1], &e, 0);
	if (e && *e) {
		fprintf(stderr, "Invalid param (port)\n");
		return -1;
	}

	for (i = 2; i < argc; ++i) {
		option_ok = 0;
		if (!strcmp(argv[i], "auto")) {
			if (argc != 3) {
				fprintf(stderr, "\"auto\" may not be used "
						"with other options.\n");
				return -1;
			}
			p.role = USB_PD_CTRL_ROLE_TOGGLE_ON;
			p.mux = USB_PD_CTRL_MUX_AUTO;
			continue;
		}

		for (j = 0; j < ARRAY_SIZE(role_str); ++j) {
			if (!strcmp(argv[i], role_str[j])) {
				if (p.role != USB_PD_CTRL_ROLE_NO_CHANGE) {
					fprintf(stderr,
						"Only one role allowed.\n");
					return -1;
				}
				p.role = j;
				option_ok = 1;
				break;
			}
		}
		if (option_ok)
			continue;

		for (j = 0; j < ARRAY_SIZE(mux_str); ++j) {
			if (!strcmp(argv[i], mux_str[j])) {
				if (p.mux != USB_PD_CTRL_MUX_NO_CHANGE) {
					fprintf(stderr,
						"Only one mux type allowed.\n");
					return -1;
				}
				p.mux = j;
				option_ok = 1;
				break;
			}
		}
		if (option_ok)
			continue;

		for (j = 0; j < ARRAY_SIZE(swap_str); ++j) {
			if (!strcmp(argv[i], swap_str[j])) {
				if (p.swap != USB_PD_CTRL_SWAP_NONE) {
					fprintf(stderr,
						"Only one swap type allowed.\n");
					return -1;
				}
				p.swap = j;
				option_ok = 1;
				break;
			}
		}

		if (!option_ok) {
			fprintf(stderr, "Unknown option: %s\n", argv[i]);
			return -1;
		}
	}

	if (ec_cmd_version_supported(EC_CMD_USB_PD_CONTROL, 2))
		cmdver = 2;
	else if (ec_cmd_version_supported(EC_CMD_USB_PD_CONTROL, 1))
		cmdver = 1;
	else
		cmdver = 0;

	rv = ec_command(EC_CMD_USB_PD_CONTROL, cmdver, &p, sizeof(p), ec_inbuf,
			ec_max_insize);

	if (rv < 0 || argc != 2)
		return (rv < 0) ? rv : 0;

	if (cmdver == 0) {
		printf("Port C%d is %sabled, Role:%s Polarity:CC%d State:%d\n",
		       p.port, (r->enabled) ? "en" : "dis",
		       r->role == PD_ROLE_SOURCE ? "SRC" : "SNK",
		       r->polarity + 1, r->state);
	} else {
		printf("Port C%d: %s, %s  State:%s\n"
		       "Role:%s %s%s, Polarity:CC%d\n",
		       p.port,
		       (r_v1->enabled & PD_CTRL_RESP_ENABLED_COMMS) ?
			       "enabled" :
			       "disabled",
		       (r_v1->enabled & PD_CTRL_RESP_ENABLED_CONNECTED) ?
			       "connected" :
			       "disconnected",
		       r_v1->state,

		       (r_v1->role & PD_CTRL_RESP_ROLE_POWER) ? "SRC" : "SNK",
		       (r_v1->role & PD_CTRL_RESP_ROLE_DATA) ? "DFP" : "UFP",
		       (r_v1->role & PD_CTRL_RESP_ROLE_VCONN) ? " VCONN" : "",
		       r_v1->polarity + 1);

		if (cmdver == 2) {
			printf("CC State:");
			if (r_v2->cc_state == PD_CC_NONE)
				printf("None");
			else if (r_v2->cc_state == PD_CC_UFP_AUDIO_ACC)
				printf("UFP Audio accessory");
			else if (r_v2->cc_state == PD_CC_UFP_DEBUG_ACC)
				printf("UFP Debug accessory");
			else if (r_v2->cc_state == PD_CC_UFP_ATTACHED)
				printf("UFP attached");
			else if (r_v2->cc_state == PD_CC_DFP_DEBUG_ACC)
				printf("DFP Debug accessory");
			else if (r_v2->cc_state == PD_CC_DFP_ATTACHED)
				printf("DFP attached");
			else
				printf("UNKNOWN");
			printf("\n");

			if (r_v2->dp_mode) {
				printf("DP pin mode:");
				if (r_v2->dp_mode == MODE_DP_PIN_A)
					printf("A");
				else if (r_v2->dp_mode == MODE_DP_PIN_B)
					printf("B");
				else if (r_v2->dp_mode == MODE_DP_PIN_C)
					printf("C");
				else if (r_v2->dp_mode == MODE_DP_PIN_D)
					printf("D");
				else if (r_v2->dp_mode == MODE_DP_PIN_E)
					printf("E");
				else if (r_v2->dp_mode == MODE_DP_PIN_F)
					printf("F");
				else
					printf("UNKNOWN");
				printf("\n");
			}

			printf("Cable type:%s\n",
			       r_v2->control_flags & USB_PD_CTRL_ACTIVE_CABLE ?
				       "Active" :
				       "Passive");

			printf("TBT Adapter type:%s\n",
			       r_v2->control_flags &
					       USB_PD_CTRL_TBT_LEGACY_ADAPTER ?
				       "Legacy" :
				       "Gen3");

			printf("Optical Cable:%s\n",
			       r_v2->control_flags & USB_PD_CTRL_OPTICAL_CABLE ?
				       "True" :
				       "False");

			printf("Link LSRX Communication:%s-directional\n",
			       r_v2->control_flags &
					       USB_PD_CTRL_ACTIVE_LINK_UNIDIR ?
				       "Uni" :
				       "Bi");

			printf("TBT Cable Speed:");
			switch (r_v2->cable_speed) {
			case TBT_SS_U31_GEN1:
				printf("TBT Gen1");
				break;
			case TBT_SS_U32_GEN1_GEN2:
				printf("TBT Gen1 and TBT Gen2");
				break;
			case TBT_SS_TBT_GEN3:
				printf("TBT Gen3");
				break;
			default:
				printf("UNKNOWN");
			}
			printf("\n");

			printf("Rounded support: 3rd Gen %srounded support\n",
			       r_v2->cable_gen ? "and 4th Gen " : "");
		}
		/* If connected to a PD device, then print port partner info */
		if ((r_v1->enabled & PD_CTRL_RESP_ENABLED_CONNECTED) &&
		    (r_v1->enabled & PD_CTRL_RESP_ENABLED_PD_CAPABLE))
			printf("PD Partner Capabilities:\n%s%s%s%s",
			       (r_v1->role & PD_CTRL_RESP_ROLE_DR_POWER) ?
				       " DR power\n" :
				       "",
			       (r_v1->role & PD_CTRL_RESP_ROLE_DR_DATA) ?
				       " DR data\n" :
				       "",
			       (r_v1->role & PD_CTRL_RESP_ROLE_USB_COMM) ?
				       " USB capable\n" :
				       "",
			       (r_v1->role & PD_CTRL_RESP_ROLE_UNCONSTRAINED) ?
				       " Unconstrained power\n" :
				       "");
	}
	return 0;
}

int cmd_usb_pd_dps(int argc, char *argv[])
{
	struct ec_params_usb_pd_dps_control p;
	int rv;

	/*
	 * Set up requested flags.  If no flags were specified, p.mask will
	 * be 0 and nothing will change.
	 */
	if (argc < 1) {
		fprintf(stderr, "Usage: %s [enable|disable]\n", argv[0]);
		return -1;
	}

	if (!strcasecmp(argv[1], "enable")) {
		p.enable = 1;
	} else if (!strcasecmp(argv[1], "disable")) {
		p.enable = 0;
	} else {
		fprintf(stderr, "Usage: %s [enable|disable]\n", argv[0]);
		return -1;
	}

	rv = ec_command(EC_CMD_USB_PD_DPS_CONTROL, 0, &p, sizeof(p), NULL, 0);
	if (rv < 0)
		return rv;

	return 0;
}

static void print_pd_power_info(struct ec_response_usb_pd_power_info *r)
{
	switch (r->role) {
	case USB_PD_PORT_POWER_DISCONNECTED:
		printf("Disconnected");
		break;
	case USB_PD_PORT_POWER_SOURCE:
		printf("SRC");
		break;
	case USB_PD_PORT_POWER_SINK:
		printf("SNK");
		break;
	case USB_PD_PORT_POWER_SINK_NOT_CHARGING:
		printf("SNK (not charging)");
		break;
	default:
		printf("Unknown");
	}

	if ((r->role == USB_PD_PORT_POWER_SOURCE) && (r->meas.current_max))
		printf(" %dmA", r->meas.current_max);

	if ((r->role == USB_PD_PORT_POWER_DISCONNECTED) ||
	    (r->role == USB_PD_PORT_POWER_SOURCE)) {
		printf("\n");
		return;
	}

	printf(r->dualrole ? " DRP" : " Charger");
	switch (r->type) {
	case USB_CHG_TYPE_PD:
		printf(" PD");
		break;
	case USB_CHG_TYPE_C:
		printf(" Type-C");
		break;
	case USB_CHG_TYPE_PROPRIETARY:
		printf(" Proprietary");
		break;
	case USB_CHG_TYPE_BC12_DCP:
		printf(" DCP");
		break;
	case USB_CHG_TYPE_BC12_CDP:
		printf(" CDP");
		break;
	case USB_CHG_TYPE_BC12_SDP:
		printf(" SDP");
		break;
	case USB_CHG_TYPE_OTHER:
		printf(" Other");
		break;
	case USB_CHG_TYPE_VBUS:
		printf(" VBUS");
		break;
	case USB_CHG_TYPE_UNKNOWN:
		printf(" Unknown");
		break;
	}
	printf(" %dmV / %dmA, max %dmV / %dmA", r->meas.voltage_now,
	       r->meas.current_lim, r->meas.voltage_max, r->meas.current_max);
	if (r->max_power)
		printf(" / %dmW", r->max_power / 1000);
	printf("\n");
}

int cmd_usb_pd_mux_info(int argc, char *argv[])
{
	struct ec_params_usb_pd_mux_info p;
	struct ec_response_usb_pd_mux_info r;
	int num_ports, rv, i;
	bool tsv = false;

	if (argc == 2 && (strncmp(argv[1], "tsv", 4) == 0)) {
		tsv = true;
	} else if (argc >= 2) {
		fprintf(stderr, "Usage: %s [tsv]\n", argv[0]);
		return -1;
	}

	rv = ec_command(EC_CMD_USB_PD_PORTS, 0, NULL, 0, ec_inbuf,
			ec_max_insize);
	if (rv < 0)
		return rv;
	num_ports = ((struct ec_response_usb_pd_ports *)ec_inbuf)->num_ports;

	for (i = 0; i < num_ports; i++) {
		p.port = i;
		rv = ec_command(EC_CMD_USB_PD_MUX_INFO, 0, &p, sizeof(p), &r,
				sizeof(r));
		if (rv < 0)
			return rv;

		if (tsv) {
			/*
			 * Machine-readable tab-separated values. This set of
			 * values is append-only. Columns should not be removed
			 * or repurposed. Update the documentation above if new
			 * columns are added.
			 */
			printf("%d\t", i);
			printf("%d\t", !!(r.flags & USB_PD_MUX_USB_ENABLED));
			printf("%d\t", !!(r.flags & USB_PD_MUX_DP_ENABLED));
			printf("%s\t", r.flags & USB_PD_MUX_POLARITY_INVERTED ?
					       "INVERTED" :
					       "NORMAL");
			printf("%d\t", !!(r.flags & USB_PD_MUX_HPD_IRQ));
			printf("%d\n", !!(r.flags & USB_PD_MUX_HPD_LVL));
		} else {
			/* Human-readable mux info. */
			printf("Port %d: ", i);
			printf("USB=%d ", !!(r.flags & USB_PD_MUX_USB_ENABLED));
			printf("DP=%d ", !!(r.flags & USB_PD_MUX_DP_ENABLED));
			printf("POLARITY=%s ",
			       r.flags & USB_PD_MUX_POLARITY_INVERTED ?
				       "INVERTED" :
				       "NORMAL");
			printf("HPD_IRQ=%d ", !!(r.flags & USB_PD_MUX_HPD_IRQ));
			printf("HPD_LVL=%d ", !!(r.flags & USB_PD_MUX_HPD_LVL));
			printf("SAFE=%d ", !!(r.flags & USB_PD_MUX_SAFE_MODE));
			printf("TBT=%d ",
			       !!(r.flags & USB_PD_MUX_TBT_COMPAT_ENABLED));
			printf("USB4=%d ",
			       !!(r.flags & USB_PD_MUX_USB4_ENABLED));
			printf("\n");
		}
	}

	return 0;
}

int cmd_usb_pd_power(int argc, char *argv[])
{
	struct ec_params_usb_pd_power_info p;
	struct ec_response_usb_pd_power_info *r =
		(struct ec_response_usb_pd_power_info *)ec_inbuf;
	int num_ports, i, rv;
	char *e;

	rv = ec_command(EC_CMD_USB_PD_PORTS, 0, NULL, 0, ec_inbuf,
			ec_max_insize);
	if (rv < 0)
		return rv;
	num_ports = ((struct ec_response_usb_pd_ports *)r)->num_ports;

	if (argc < 2) {
		for (i = 0; i < num_ports; i++) {
			p.port = i;
			rv = ec_command(EC_CMD_USB_PD_POWER_INFO, 0, &p,
					sizeof(p), ec_inbuf, ec_max_insize);
			if (rv < 0)
				return rv;

			printf("Port %d: ", i);
			print_pd_power_info(r);
		}
	} else {
		p.port = strtol(argv[1], &e, 0);
		if (e && *e) {
			fprintf(stderr, "Bad port.\n");
			return -1;
		}
		rv = ec_command(EC_CMD_USB_PD_POWER_INFO, 0, &p, sizeof(p),
				ec_inbuf, ec_max_insize);
		if (rv < 0)
			return rv;

		printf("Port %d: ", p.port);
		print_pd_power_info(r);
	}

	return 0;
}

int cmd_kbpress(int argc, char *argv[])
{
	struct ec_params_mkbp_simulate_key p;
	char *e;
	int rv;

	if (argc != 4) {
		fprintf(stderr, "Usage: %s <row> <col> <0|1>\n", argv[0]);
		return -1;
	}
	p.row = strtol(argv[1], &e, 0);
	if (e && *e) {
		fprintf(stderr, "Bad row.\n");
		return -1;
	}
	p.col = strtol(argv[2], &e, 0);
	if (e && *e) {
		fprintf(stderr, "Bad column.\n");
		return -1;
	}
	p.pressed = strtol(argv[3], &e, 0);
	if (e && *e) {
		fprintf(stderr, "Bad pressed flag.\n");
		return -1;
	}

	printf("%s row %d col %d.\n", p.pressed ? "Pressing" : "Releasing",
	       p.row, p.col);

	rv = ec_command(EC_CMD_MKBP_SIMULATE_KEY, 0, &p, sizeof(p), NULL, 0);
	if (rv < 0)
		return rv;
	printf("Done.\n");
	return 0;
}

int cmd_keyboard_factory_test(int argc, char *argv[])
{
	struct ec_response_keyboard_factory_test r;
	int rv;

	rv = ec_command(EC_CMD_KEYBOARD_FACTORY_TEST, 0, NULL, 0, &r,
			sizeof(r));
	if (rv < 0)
		return rv;

	if (r.shorted != 0)
		printf("Keyboard %d and %d pin are shorted.\n",
		       r.shorted & 0x00ff, r.shorted >> 8);
	else
		printf("Keyboard factory test passed.\n");

	return 0;
}

int cmd_panic_info(int argc, char *argv[])
{
	int rv;

	rv = ec_command(EC_CMD_GET_PANIC_INFO, 0, NULL, 0, ec_inbuf,
			ec_max_insize);
	if (rv < 0)
		return rv;

	if (rv == 0) {
		printf("No panic data.\n");
		return 0;
	}

	return parse_panic_info((char *)(ec_inbuf), rv);
}

int cmd_power_info(int argc, char *argv[])
{
	struct ec_response_power_info_v1 r;
	int rv;

	rv = ec_command(EC_CMD_POWER_INFO, 1, NULL, 0, &r, sizeof(r));
	if (rv < 0)
		return rv;

	printf("Power source:\t");
	switch (r.system_power_source) {
	case POWER_SOURCE_UNKNOWN:
		printf("Unknown\n");
		break;
	case POWER_SOURCE_BATTERY:
		printf("Battery\n");
		break;
	case POWER_SOURCE_AC:
		printf("AC\n");
		break;
	case POWER_SOURCE_AC_BATTERY:
		printf("AC + battery\n");
		break;
	}

	printf("Battery state-of-charge: %d%%\n", r.battery_soc);
	printf("Max AC power: %d Watts\n", r.ac_adapter_100pct);
	printf("Battery 1Cd rate: %d\n", r.battery_1cd);
	printf("RoP Avg: %d Watts\n", r.rop_avg);
	printf("RoP Peak: %d Watts\n", r.rop_peak);
	printf("Battery DBPT support level: %d\n",
	       r.intel.batt_dbpt_support_level);
	printf("Battery DBPT Max Peak Power: %d Watts\n",
	       r.intel.batt_dbpt_max_peak_power);
	printf("Battery DBPT Sus Peak Power: %d Watts\n",
	       r.intel.batt_dbpt_sus_peak_power);
	return 0;
}

int cmd_pse(int argc, char *argv[])
{
	struct ec_params_pse p;
	struct ec_response_pse_status r;
	int rsize = 0;
	char *e;
	int rv;

	if (argc < 2 || argc > 3 || !strcmp(argv[1], "help")) {
		printf("Usage: %s <port> [<subcmd>]\n", argv[0]);
		printf("'pse <port> [status]' - Get port status\n");
		printf("'pse <port> disable' - Disable port\n");
		printf("'pse <port> enable' - Enable port\n");
		return -1;
	}

	p.port = strtol(argv[1], &e, 0);
	if (e && *e) {
		fprintf(stderr, "Bad port.\n");
		return -1;
	}

	if (argc == 2 || !strcmp(argv[2], "status")) {
		p.cmd = EC_PSE_STATUS;
		rsize = sizeof(r);
	} else if (!strcmp(argv[2], "disable")) {
		p.cmd = EC_PSE_DISABLE;
	} else if (!strcmp(argv[2], "enable")) {
		p.cmd = EC_PSE_ENABLE;
	} else {
		fprintf(stderr, "Unknown command: %s\n", argv[2]);
		return -1;
	}

	rv = ec_command(EC_CMD_PSE, 0, &p, sizeof(p), &r, rsize);
	if (rv < 0)
		return rv;

	if (p.cmd == EC_PSE_STATUS) {
		const char *status;

		switch (r.status) {
		case EC_PSE_STATUS_DISABLED:
			status = "disabled";
			break;
		case EC_PSE_STATUS_ENABLED:
			status = "enabled";
			break;
		case EC_PSE_STATUS_POWERED:
			status = "powered";
			break;
		default:
			status = "unknown";
			break;
		}

		printf("Port %d: %s\n", p.port, status);
	}

	return 0;
}

int cmd_pstore_info(int argc, char *argv[])
{
	struct ec_response_pstore_info r;
	int rv;

	rv = ec_command(EC_CMD_PSTORE_INFO, 0, NULL, 0, &r, sizeof(r));
	if (rv < 0)
		return rv;

	printf("PstoreSize %d\nAccessSize %d\n", r.pstore_size, r.access_size);
	return 0;
}

int cmd_pstore_read(int argc, char *argv[])
{
	struct ec_params_pstore_read p;
	uint8_t rdata[EC_PSTORE_SIZE_MAX];
	int offset, size;
	int rv;
	int i;
	char *e;
	char *buf;

	if (argc < 4) {
		fprintf(stderr, "Usage: %s <offset> <size> <filename>\n",
			argv[0]);
		return -1;
	}
	offset = strtol(argv[1], &e, 0);
	if ((e && *e) || offset < 0 || offset > 0x10000) {
		fprintf(stderr, "Bad offset.\n");
		return -1;
	}
	size = strtol(argv[2], &e, 0);
	if ((e && *e) || size <= 0 || size > 0x10000) {
		fprintf(stderr, "Bad size.\n");
		return -1;
	}
	printf("Reading %d bytes at offset %d...\n", size, offset);

	buf = (char *)malloc(size);
	if (!buf) {
		fprintf(stderr, "Unable to allocate buffer.\n");
		return -1;
	}

	/* Read data in chunks */
	for (i = 0; i < size; i += EC_PSTORE_SIZE_MAX) {
		p.offset = offset + i;
		p.size = MIN(size - i, EC_PSTORE_SIZE_MAX);
		rv = ec_command(EC_CMD_PSTORE_READ, 0, &p, sizeof(p), rdata,
				sizeof(rdata));
		if (rv < 0) {
			fprintf(stderr, "Read error at offset %d\n", i);
			free(buf);
			return rv;
		}
		memcpy(buf + i, rdata, p.size);
	}

	rv = write_file(argv[3], buf, size);
	free(buf);
	if (rv)
		return rv;

	printf("done.\n");
	return 0;
}

int cmd_pstore_write(int argc, char *argv[])
{
	struct ec_params_pstore_write p;
	int offset, size;
	int rv;
	int i;
	char *e;
	char *buf;

	if (argc < 3) {
		fprintf(stderr, "Usage: %s <offset> <filename>\n", argv[0]);
		return -1;
	}
	offset = strtol(argv[1], &e, 0);
	if ((e && *e) || offset < 0 || offset > 0x10000) {
		fprintf(stderr, "Bad offset.\n");
		return -1;
	}

	/* Read the input file */
	buf = read_file(argv[2], &size);
	if (!buf)
		return -1;

	printf("Writing to offset %d...\n", offset);

	/* Write data in chunks */
	for (i = 0; i < size; i += EC_PSTORE_SIZE_MAX) {
		p.offset = offset + i;
		p.size = MIN(size - i, EC_PSTORE_SIZE_MAX);
		memcpy(p.data, buf + i, p.size);
		rv = ec_command(EC_CMD_PSTORE_WRITE, 0, &p, sizeof(p), NULL, 0);
		if (rv < 0) {
			fprintf(stderr, "Write error at offset %d\n", i);
			free(buf);
			return rv;
		}
	}

	free(buf);
	printf("done.\n");
	return 0;
}

int cmd_host_event_get_raw(int argc, char *argv[])
{
	uint32_t events = read_mapped_mem32(EC_MEMMAP_HOST_EVENTS);

	if (events & EC_HOST_EVENT_MASK(EC_HOST_EVENT_INVALID)) {
		printf("Current host events: invalid\n");
		return -1;
	}

	printf("Current host events: 0x%08x\n", events);
	return 0;
}

int cmd_host_event_get_b(int argc, char *argv[])
{
	struct ec_response_host_event_mask r;
	int rv;

	rv = ec_command(EC_CMD_HOST_EVENT_GET_B, 0, NULL, 0, &r, sizeof(r));
	if (rv < 0)
		return rv;
	if (rv < sizeof(r)) {
		fprintf(stderr, "Insufficient data received.\n");
		return -1;
	}

	if (r.mask & EC_HOST_EVENT_MASK(EC_HOST_EVENT_INVALID)) {
		printf("Current host events-B: invalid\n");
		return -1;
	}

	printf("Current host events-B: 0x%08x\n", r.mask);
	return 0;
}

int cmd_host_event_get_smi_mask(int argc, char *argv[])
{
	struct ec_response_host_event_mask r;
	int rv;

	rv = ec_command(EC_CMD_HOST_EVENT_GET_SMI_MASK, 0, NULL, 0, &r,
			sizeof(r));
	if (rv < 0)
		return rv;

	printf("Current host event SMI mask: 0x%08x\n", r.mask);
	return 0;
}

int cmd_host_event_get_sci_mask(int argc, char *argv[])
{
	struct ec_response_host_event_mask r;
	int rv;

	rv = ec_command(EC_CMD_HOST_EVENT_GET_SCI_MASK, 0, NULL, 0, &r,
			sizeof(r));
	if (rv < 0)
		return rv;

	printf("Current host event SCI mask: 0x%08x\n", r.mask);
	return 0;
}

int cmd_host_event_get_wake_mask(int argc, char *argv[])
{
	struct ec_response_host_event_mask r;
	int rv;

	rv = ec_command(EC_CMD_HOST_EVENT_GET_WAKE_MASK, 0, NULL, 0, &r,
			sizeof(r));
	if (rv < 0)
		return rv;

	printf("Current host event wake mask: 0x%08x\n", r.mask);
	return 0;
}

int cmd_host_event_set_smi_mask(int argc, char *argv[])
{
	struct ec_params_host_event_mask p;
	char *e;
	int rv;

	if (argc != 2) {
		fprintf(stderr, "Usage: %s <mask>\n", argv[0]);
		return -1;
	}
	p.mask = strtol(argv[1], &e, 0);
	if (e && *e) {
		fprintf(stderr, "Bad mask.\n");
		return -1;
	}

	rv = ec_command(EC_CMD_HOST_EVENT_SET_SMI_MASK, 0, &p, sizeof(p), NULL,
			0);
	if (rv < 0)
		return rv;

	printf("Mask set.\n");
	return 0;
}

int cmd_host_event_set_sci_mask(int argc, char *argv[])
{
	struct ec_params_host_event_mask p;
	char *e;
	int rv;

	if (argc != 2) {
		fprintf(stderr, "Usage: %s <mask>\n", argv[0]);
		return -1;
	}
	p.mask = strtol(argv[1], &e, 0);
	if (e && *e) {
		fprintf(stderr, "Bad mask.\n");
		return -1;
	}

	rv = ec_command(EC_CMD_HOST_EVENT_SET_SCI_MASK, 0, &p, sizeof(p), NULL,
			0);
	if (rv < 0)
		return rv;

	printf("Mask set.\n");
	return 0;
}

int cmd_host_event_set_wake_mask(int argc, char *argv[])
{
	struct ec_params_host_event_mask p;
	char *e;
	int rv;

	if (argc != 2) {
		fprintf(stderr, "Usage: %s <mask>\n", argv[0]);
		return -1;
	}
	p.mask = strtol(argv[1], &e, 0);
	if (e && *e) {
		fprintf(stderr, "Bad mask.\n");
		return -1;
	}

	rv = ec_command(EC_CMD_HOST_EVENT_SET_WAKE_MASK, 0, &p, sizeof(p), NULL,
			0);
	if (rv < 0)
		return rv;

	printf("Mask set.\n");
	return 0;
}

int cmd_host_event_clear(int argc, char *argv[])
{
	struct ec_params_host_event_mask p;
	char *e;
	int rv;

	if (argc != 2) {
		fprintf(stderr, "Usage: %s <mask>\n", argv[0]);
		return -1;
	}
	p.mask = strtol(argv[1], &e, 0);
	if (e && *e) {
		fprintf(stderr, "Bad mask.\n");
		return -1;
	}

	rv = ec_command(EC_CMD_HOST_EVENT_CLEAR, 0, &p, sizeof(p), NULL, 0);
	if (rv < 0)
		return rv;

	printf("Host events cleared.\n");
	return 0;
}

int cmd_host_event_clear_b(int argc, char *argv[])
{
	struct ec_params_host_event_mask p;
	char *e;
	int rv;

	if (argc != 2) {
		fprintf(stderr, "Usage: %s <mask>\n", argv[0]);
		return -1;
	}
	p.mask = strtol(argv[1], &e, 0);
	if (e && *e) {
		fprintf(stderr, "Bad mask.\n");
		return -1;
	}

	rv = ec_command(EC_CMD_HOST_EVENT_CLEAR_B, 0, &p, sizeof(p), NULL, 0);
	if (rv < 0)
		return rv;

	printf("Host events-B cleared.\n");
	return 0;
}

int cmd_switches(int argc, char *argv[])
{
	uint8_t s = read_mapped_mem8(EC_MEMMAP_SWITCHES);
	printf("Current switches:   0x%02x\n", s);
	printf("Lid switch:         %s\n",
	       (s & EC_SWITCH_LID_OPEN ? "OPEN" : "CLOSED"));
	printf("Power button:       %s\n",
	       (s & EC_SWITCH_POWER_BUTTON_PRESSED ? "DOWN" : "UP"));
	printf("Write protect:      %sABLED\n",
	       (s & EC_SWITCH_WRITE_PROTECT_DISABLED ? "DIS" : "EN"));
	printf("Dedicated recovery: %sABLED\n",
	       (s & EC_SWITCH_DEDICATED_RECOVERY ? "EN" : "DIS"));

	return 0;
}

int cmd_tabletmode(int argc, char *argv[])
{
	struct ec_params_set_tablet_mode p;

	if (argc != 2)
		return EC_ERROR_PARAM_COUNT;

	memset(&p, 0, sizeof(p));
	/* |+1| to also make sure the strings the same length. */
	if (strncmp(argv[1], "on", strlen("on") + 1) == 0) {
		p.tablet_mode = TABLET_MODE_FORCE_TABLET;
	} else if (strncmp(argv[1], "off", strlen("off") + 1) == 0) {
		p.tablet_mode = TABLET_MODE_FORCE_CLAMSHELL;
	} else if (strncmp(argv[1], "reset", strlen("reset") + 1) == 0) {
		// Match tablet mode to the current HW orientation.
		p.tablet_mode = TABLET_MODE_DEFAULT;
	} else {
		return EC_ERROR_PARAM1;
	}

	int rv = ec_command(EC_CMD_SET_TABLET_MODE, 0, &p, sizeof(p), NULL, 0);
	rv = (rv < 0 ? rv : 0);

	if (rv < 0) {
		fprintf(stderr, "Failed to set tablet mode, rv=%d\n", rv);
	} else {
		printf("\n");
		printf("SUCCESS. The tablet mode has been set.\n");
	}
	return rv;
}

int cmd_wireless(int argc, char *argv[])
{
	char *e;
	int rv;
	int now_flags;

	if (argc < 2) {
		fprintf(stderr,
			"Usage: %s <flags> [<mask> [<susflags> <susmask>]]\n",
			argv[0]);
		fprintf(stderr, "  0x1 = WLAN radio\n"
				"  0x2 = Bluetooth radio\n"
				"  0x4 = WWAN power\n"
				"  0x8 = WLAN power\n");
		return -1;
	}

	now_flags = strtol(argv[1], &e, 0);
	if (e && *e) {
		fprintf(stderr, "Bad flags.\n");
		return -1;
	}

	if (argc < 3) {
		/* Old-style - current flags only */
		struct ec_params_switch_enable_wireless_v0 p;

		p.enabled = now_flags;
		rv = ec_command(EC_CMD_SWITCH_ENABLE_WIRELESS, 0, &p, sizeof(p),
				NULL, 0);
		if (rv < 0)
			return rv;

		printf("Success.\n");
	} else {
		/* New-style - masks and suspend flags */
		struct ec_params_switch_enable_wireless_v1 p;
		struct ec_response_switch_enable_wireless_v1 r;

		memset(&p, 0, sizeof(p));

		p.now_flags = now_flags;

		p.now_mask = strtol(argv[2], &e, 0);
		if (e && *e) {
			fprintf(stderr, "Bad mask.\n");
			return -1;
		}

		if (argc > 4) {
			p.suspend_flags = strtol(argv[3], &e, 0);
			if (e && *e) {
				fprintf(stderr, "Bad suspend flags.\n");
				return -1;
			}

			p.suspend_mask = strtol(argv[4], &e, 0);
			if (e && *e) {
				fprintf(stderr, "Bad suspend mask.\n");
				return -1;
			}
		}

		rv = ec_command(EC_CMD_SWITCH_ENABLE_WIRELESS,
				EC_VER_SWITCH_ENABLE_WIRELESS, &p, sizeof(p),
				&r, sizeof(r));
		if (rv < 0)
			return rv;

		printf("Now=0x%x, suspend=0x%x\n", r.now_flags,
		       r.suspend_flags);
	}

	return 0;
}

static void cmd_locate_chip_help(const char *const cmd)
{
	fprintf(stderr,
		"Usage: %s <type> <index>\n"
		"  <type> is one of:\n"
		"    0: CBI_EEPROM\n"
		"    1: TCPCs\n"
		"  <index> instance # of <type>\n",
		cmd);
}

static const char *bus_type[] = { "I2C", "EMBEDDED" };

int cmd_locate_chip(int argc, char *argv[])
{
	struct ec_params_locate_chip p;
	struct ec_response_locate_chip r = { 0 };
	char *e;
	int rv;

	if (argc != 3) {
		cmd_locate_chip_help(argv[0]);
		return -1;
	}

	p.type = strtol(argv[1], &e, 0);
	if (e && *e) {
		fprintf(stderr, "Bad type.\n");
		cmd_locate_chip_help(argv[0]);
		return -1;
	}

	p.index = strtol(argv[2], &e, 0);
	if (e && *e) {
		fprintf(stderr, "Bad index.\n");
		cmd_locate_chip_help(argv[0]);
		return -1;
	}

	rv = ec_command(EC_CMD_LOCATE_CHIP, 0, &p, sizeof(p), &r, sizeof(r));

	if (rv == -EC_RES_INVALID_PARAM - EECRESULT) {
		fprintf(stderr, "Bus type %d not supported.\n", p.type);
		return rv;
	}

	if (rv == -EC_RES_UNAVAILABLE - EECRESULT) {
		fprintf(stderr, "Chip not found\n");
		return rv;
	}

	if (rv == -EC_RES_OVERFLOW - EECRESULT) {
		fprintf(stderr, "Index too large\n");
		return rv;
	}

	if (rv < 0)
		return rv;

	if (r.bus_type >= EC_BUS_TYPE_COUNT ||
	    r.bus_type >= ARRAY_SIZE(bus_type)) {
		fprintf(stderr, "Unknown bus type (%d)\n", r.bus_type);
		return -1;
	}

	/*
	 * When changing the format of this print, make sure FAFT
	 * (firmware_ECCbiEeprom) still passes. It may silently skip the test.
	 */
	printf("Bus: %s; Port: %d; Address: 0x%02x (7-bit format)\n",
	       bus_type[r.bus_type], r.i2c_info.port,
	       I2C_STRIP_FLAGS(r.i2c_info.addr_flags));

	return 0;
}

int cmd_lcd_backlight(int argc, char *argv[])
{
	struct ec_params_switch_enable_backlight p;
	char *e;
	int rv;

	if (argc != 2) {
		fprintf(stderr, "Usage: %s <0|1>\n", argv[0]);
		return -1;
	}
	p.enabled = strtol(argv[1], &e, 0);
	if (e && *e) {
		fprintf(stderr, "Bad value.\n");
		return -1;
	}

	rv = ec_command(EC_CMD_SWITCH_ENABLE_BKLIGHT, 0, &p, sizeof(p), NULL,
			0);
	if (rv < 0)
		return rv;

	printf("Success.\n");
	return 0;
}

static void cmd_basestate_help(void)
{
	fprintf(stderr, "Usage: ectool basestate [attach | detach | reset]\n");
}

int cmd_basestate(int argc, char *argv[])
{
	struct ec_params_set_base_state p;

	if (argc != 2) {
		cmd_basestate_help();
		return -1;
	}

	if (!strncmp(argv[1], "attach", 6)) {
		p.cmd = EC_SET_BASE_STATE_ATTACH;
	} else if (!strncmp(argv[1], "detach", 6)) {
		p.cmd = EC_SET_BASE_STATE_DETACH;
	} else if (!strncmp(argv[1], "reset", 5)) {
		p.cmd = EC_SET_BASE_STATE_RESET;
	} else {
		cmd_basestate_help();
		return -1;
	}

	return ec_command(EC_CMD_SET_BASE_STATE, 0, &p, sizeof(p), NULL, 0);
}

int cmd_ext_power_limit(int argc, char *argv[])
{
	/* Version 1 is used, no support for obsolete version 0 */
	struct ec_params_external_power_limit_v1 p;
	char *e;

	if (argc != 3) {
		fprintf(stderr, "Usage: %s <max_current_mA> <max_voltage_mV>\n",
			argv[0]);
		return -1;
	}

	p.current_lim = strtol(argv[1], &e, 0);
	if (e && *e) {
		fprintf(stderr, "Bad param1.\n");
		return -1;
	}

	p.voltage_lim = strtol(argv[2], &e, 0);
	if (e && *e) {
		fprintf(stderr, "Bad param2.\n");
		return -1;
	}

	/* Send version 1 of command */
	return ec_command(EC_CMD_EXTERNAL_POWER_LIMIT, 1, &p, sizeof(p), NULL,
			  0);
}

static void cmd_charge_current_limit_help(const char *cmd)
{
	fprintf(stderr,
		"\n"
		"  Usage: %s <max_current_mA>\n"
		"    Set the maximum battery charging current.\n"
		"  Usage: %s <max_current_mA> [battery_SoC]\n"
		"    Set the maximum battery charging current and the minimum battery\n"
		"    SoC at which it will apply. Setting [battery_SoC] is only \n"
		"    supported in v1.\n"
		"\n",
		cmd, cmd);
}

int cmd_charge_current_limit(int argc, char *argv[])
{
	struct ec_params_current_limit_v1 p1;
	uint32_t limit;
	uint8_t battery_soc;
	char *e;

	/*
	 * v0: max_current_ma (argc == 2)
	 * v1: max_current_ma [battery_soc] (argc == 2 or 3)
	 */
	if (!ec_cmd_version_supported(EC_CMD_CHARGE_CURRENT_LIMIT, 1)) {
		if (argc != 2) {
			cmd_charge_current_limit_help(argv[0]);
			return -1;
		}
	} else {
		if (argc < 2 || argc > 3) {
			cmd_charge_current_limit_help(argv[0]);
			return -1;
		}
	}

	/* max_current_ma */
	limit = strtoull(argv[1], &e, 0);
	if (e && *e) {
		fprintf(stderr, "ERROR: Bad limit value: %s\n", argv[1]);
		return -1;
	}

	if (argc == 2) {
		struct ec_params_current_limit p0;

		p0.limit = limit;
		return ec_command(EC_CMD_CHARGE_CURRENT_LIMIT, 0,
				  &p0, sizeof(p0), NULL, 0);
	}

	/* argc==3 for battery_soc */
	battery_soc = strtol(argv[2], &e, 0);
	if (e && *e) {
		fprintf(stderr, "ERROR: Bad battery SoC value: %s\n",
			argv[2]);
		return -1;
	}

	p1.limit = limit;
	p1.battery_soc = battery_soc;
	return ec_command(EC_CMD_CHARGE_CURRENT_LIMIT, 1,
			  &p1, sizeof(p1), NULL, 0);
}

static void cmd_charge_control_help(const char *cmd, const char *msg)
{
	if (msg)
		fprintf(stderr, "ERROR: %s\n", msg);

	fprintf(stderr,
		"\n"
		"  Usage: %s\n"
		"    Get current settings.\n"
		"  Usage: %s normal|idle|discharge\n"
		"    Set charge mode (and disable battery sustainer).\n"
		"  Usage: %s normal <lower> <upper>\n"
		"    Enable battery sustainer. <lower> and <upper> are battery SoC\n"
		"    between which EC tries to keep the battery level.\n"
		"\n",
		cmd, cmd, cmd);
}

int cmd_charge_control(int argc, char *argv[])
{
	struct ec_params_charge_control p;
	struct ec_response_charge_control r;
	int version = 2;
	const char *const charge_mode_text[] = EC_CHARGE_MODE_TEXT;
	char *e;
	int rv;

	if (!ec_cmd_version_supported(EC_CMD_CHARGE_CONTROL, 2))
		version = 1;

	if (argc == 1) {
		if (version < 2) {
			cmd_charge_control_help(argv[0],
						"Old EC doesn't support GET.");
			return -1;
		}
		p.cmd = EC_CHARGE_CONTROL_CMD_GET;
		rv = ec_command(EC_CMD_CHARGE_CONTROL, version, &p, sizeof(p),
				&r, sizeof(r));
		if (rv < 0) {
			fprintf(stderr, "Command failed.\n");
			return rv;
		}
		printf("Charge mode = %s (%d)\n",
		       r.mode < ARRAY_SIZE(charge_mode_text) ?
			       charge_mode_text[r.mode] :
			       "UNDEFINED",
		       r.mode);
		printf("Battery sustainer = %s (%d%% ~ %d%%)\n",
		       (r.sustain_soc.lower != -1 &&
			r.sustain_soc.upper != -1) ?
			       "on" :
			       "off",
		       r.sustain_soc.lower, r.sustain_soc.upper);
		return 0;
	}

	p.cmd = EC_CHARGE_CONTROL_CMD_SET;
	if (!strcasecmp(argv[1], "normal")) {
		p.mode = CHARGE_CONTROL_NORMAL;
		if (argc == 2) {
			p.sustain_soc.lower = -1;
			p.sustain_soc.upper = -1;
		} else if (argc == 4) {
			if (version < 2) {
				cmd_charge_control_help(
					argv[0],
					"Old EC doesn't support sustainer.");
				return -1;
			}
			p.sustain_soc.lower = strtol(argv[2], &e, 0);
			if (e && *e) {
				cmd_charge_control_help(
					argv[0], "Bad character in <lower>");
				return -1;
			}
			p.sustain_soc.upper = strtol(argv[3], &e, 0);
			if (e && *e) {
				cmd_charge_control_help(
					argv[0], "Bad character in <upper>");
				return -1;
			}
		} else {
			cmd_charge_control_help(argv[0], "Bad arguments");
			return -1;
		}
	} else if (!strcasecmp(argv[1], "idle")) {
		if (argc != 2) {
			cmd_charge_control_help(argv[0], "Bad arguments");
			return -1;
		}
		p.mode = CHARGE_CONTROL_IDLE;
	} else if (!strcasecmp(argv[1], "discharge")) {
		if (argc != 2) {
			cmd_charge_control_help(argv[0], "Bad arguments");
			return -1;
		}
		p.mode = CHARGE_CONTROL_DISCHARGE;
	} else {
		cmd_charge_control_help(argv[0], "Bad sub-command");
		return -1;
	}

	rv = ec_command(EC_CMD_CHARGE_CONTROL, version, &p, sizeof(p), NULL, 0);
	if (rv < 0) {
		fprintf(stderr, "Is AC connected?\n");
		return rv;
	}

	switch (p.mode) {
	case CHARGE_CONTROL_NORMAL:
		printf("Charge state machine is in normal mode%s.\n",
		       (p.sustain_soc.lower == -1 ||
			p.sustain_soc.upper == -1) ?
			       "" :
			       " with sustainer enabled");
		break;
	case CHARGE_CONTROL_IDLE:
		printf("Charge state machine force idle.\n");
		break;
	case CHARGE_CONTROL_DISCHARGE:
		printf("Charge state machine force discharge.\n");
		break;
	default:
		break;
	}
	return 0;
}

static void print_bool(const char *name, bool value)
{
	printf("%s = %s\n", name, value ? "true" : "false");
}

static int cmd_chargesplash(int argc, char **argv)
{
	static struct {
		const char *name;
		enum ec_chargesplash_cmd cmd;
	} actions[] = {
		{ "state", EC_CHARGESPLASH_GET_STATE },
		{ "request", EC_CHARGESPLASH_REQUEST },
		{ "lockout", EC_CHARGESPLASH_LOCKOUT },
		{ "reset", EC_CHARGESPLASH_RESET },
	};
	struct ec_params_chargesplash params;
	struct ec_response_chargesplash resp;

	if (argc != 2) {
		goto usage;
	}

	for (int i = 0; i < ARRAY_SIZE(actions); i++) {
		if (!strcasecmp(actions[i].name, argv[1])) {
			params.cmd = actions[i].cmd;
			if (ec_command(EC_CMD_CHARGESPLASH, 0, &params,
				       sizeof(params), &resp,
				       sizeof(resp)) < 0) {
				fprintf(stderr, "Host command failed\n");
				return -1;
			}

			print_bool("requested", resp.requested);
			print_bool("display_initialized",
				   resp.display_initialized);
			print_bool("locked_out", resp.locked_out);
			return 0;
		}
	}

usage:
	fprintf(stderr, "Usage: %s <state|request|lockout|reset>", argv[0]);
	return -1;
}

#define ST_CMD_SIZE ST_FLD_SIZE(ec_params_charge_state, cmd)
#define ST_PRM_SIZE(SUBCMD) \
	(ST_CMD_SIZE + ST_FLD_SIZE(ec_params_charge_state, SUBCMD))
#define ST_RSP_SIZE(SUBCMD) ST_FLD_SIZE(ec_response_charge_state, SUBCMD)

/* Table of subcommand sizes for EC_CMD_CHARGE_STATE */
static const struct {
	uint8_t to_ec_size;
	uint8_t from_ec_size;
} cs_paramcount[] = {
	/* Order must match enum charge_state_command */
	{ ST_CMD_SIZE, ST_RSP_SIZE(get_state) },
	{ ST_PRM_SIZE(get_param), ST_RSP_SIZE(get_param) },
	{ ST_PRM_SIZE(set_param), 0 },
};
BUILD_ASSERT(ARRAY_SIZE(cs_paramcount) == CHARGE_STATE_NUM_CMDS);

#undef ST_CMD_SIZE
#undef ST_PRM_SIZE
#undef ST_RSP_SIZE

static int cs_do_cmd(struct ec_params_charge_state *to_ec,
		     struct ec_response_charge_state *from_ec)
{
	int rv;
	int cmd = to_ec->cmd;

	rv = ec_command(EC_CMD_CHARGE_STATE, 0, to_ec,
			cs_paramcount[cmd].to_ec_size, from_ec,
			cs_paramcount[cmd].from_ec_size);

	return (rv < 0 ? 1 : 0);
}

static const char *const base_params[] = {
	"chg_voltage", "chg_current", "chg_input_current",
	"chg_status",  "chg_option",  "limit_power",
};
BUILD_ASSERT(ARRAY_SIZE(base_params) == CS_NUM_BASE_PARAMS);

static int cmd_charge_state(int argc, char **argv)
{
	struct ec_params_charge_state param;
	struct ec_response_charge_state resp;
	uint32_t p, v;
	int i, r;
	char *e;

	if (argc > 1 && !strcasecmp(argv[1], "show")) {
		param.cmd = CHARGE_STATE_CMD_GET_STATE;
		r = cs_do_cmd(&param, &resp);
		if (r)
			return r;
		printf("ac = %d\n", resp.get_state.ac);
		printf("chg_voltage = %dmV\n", resp.get_state.chg_voltage);
		printf("chg_current = %dmA\n", resp.get_state.chg_current);
		printf("chg_input_current = %dmA\n",
		       resp.get_state.chg_input_current);
		printf("batt_state_of_charge = %d%%\n",
		       resp.get_state.batt_state_of_charge);
		return 0;
	}

	if (argc > 1 && !strcasecmp(argv[1], "param")) {
		switch (argc) {
		case 3:
			if (!strcasecmp(argv[2], "help"))
				break;
			param.cmd = CHARGE_STATE_CMD_GET_PARAM;
			p = strtoull(argv[2], &e, 0);
			if (e && *e) {
				fprintf(stderr, "Bad param: %s\n", argv[2]);
				return -1;
			}
			param.get_param.param = p;
			r = cs_do_cmd(&param, &resp);
			if (r)
				return r;
			v = resp.get_param.value;
			if (p < CS_NUM_BASE_PARAMS)
				printf("%d (0x%x)       # %s\n", v, v,
				       base_params[p]);
			else
				printf("%d (0x%x)\n", v, v);
			return 0;
		case 4:
			param.cmd = CHARGE_STATE_CMD_SET_PARAM;
			p = strtoull(argv[2], &e, 0);
			if (e && *e) {
				fprintf(stderr, "Bad param: %s\n", argv[2]);
				return -1;
			}
			v = strtoull(argv[3], &e, 0);
			if (e && *e) {
				fprintf(stderr, "Bad value: %s\n", argv[3]);
				return -1;
			}
			param.set_param.param = p;
			param.set_param.value = v;
			return cs_do_cmd(&param, &resp);
		}

		printf("base params:\n");
		for (i = 0; i < CS_NUM_BASE_PARAMS; i++)
			printf("  %d   %s\n", i, base_params[i]);
		printf("custom profile params:\n");
		printf("  0x%x - 0x%x\n", CS_PARAM_CUSTOM_PROFILE_MIN,
		       CS_PARAM_CUSTOM_PROFILE_MAX);

		return 0;
	}

	printf("Usage:\n");
	printf("  %s show                  - show current state\n", argv[0]);
	printf("  %s param NUM [VALUE]     - get/set param NUM\n", argv[0]);
	printf("  %s param help            - show known param NUMs\n", argv[0]);
	return 0;
}

int cmd_gpio_get(int argc, char *argv[])
{
	struct ec_params_gpio_get_v1 p_v1;
	struct ec_response_gpio_get_v1 r_v1;
	int i, rv, subcmd, num_gpios;
	int cmdver = 1;

	if (!ec_cmd_version_supported(EC_CMD_GPIO_GET, cmdver)) {
		struct ec_params_gpio_get p;
		struct ec_response_gpio_get r;

		/* Fall back to version 0 command */
		cmdver = 0;
		if (argc != 2) {
			fprintf(stderr, "Usage: %s <GPIO name>\n", argv[0]);
			return -1;
		}

		if (strlen(argv[1]) + 1 > sizeof(p.name)) {
			fprintf(stderr, "GPIO name too long.\n");
			return -1;
		}
		strcpy(p.name, argv[1]);

		rv = ec_command(EC_CMD_GPIO_GET, cmdver, &p, sizeof(p), &r,
				sizeof(r));
		if (rv < 0)
			return rv;

		printf("GPIO %s = %d\n", p.name, r.val);
		return 0;
	}

	if (argc > 2 || (argc == 2 && !strcmp(argv[1], "help"))) {
		printf("Usage: %s [<subcmd> <GPIO name>]\n", argv[0]);
		printf("'gpioget <GPIO_NAME>' - Get value by name\n");
		printf("'gpioget count' - Get count of GPIOS\n");
		printf("'gpioget all' - Get info for all GPIOs\n");
		return -1;
	}

	/* Keeping it consistent with console command behavior */
	if (argc == 1)
		subcmd = EC_GPIO_GET_INFO;
	else if (!strcmp(argv[1], "count"))
		subcmd = EC_GPIO_GET_COUNT;
	else if (!strcmp(argv[1], "all"))
		subcmd = EC_GPIO_GET_INFO;
	else
		subcmd = EC_GPIO_GET_BY_NAME;

	if (subcmd == EC_GPIO_GET_BY_NAME) {
		p_v1.subcmd = EC_GPIO_GET_BY_NAME;
		if (strlen(argv[1]) + 1 > sizeof(p_v1.get_value_by_name.name)) {
			fprintf(stderr, "GPIO name too long.\n");
			return -1;
		}
		strcpy(p_v1.get_value_by_name.name, argv[1]);

		rv = ec_command(EC_CMD_GPIO_GET, cmdver, &p_v1, sizeof(p_v1),
				&r_v1, sizeof(r_v1));

		if (rv < 0)
			return rv;

		printf("GPIO %s = %d\n", p_v1.get_value_by_name.name,
		       r_v1.get_value_by_name.val);
		return 0;
	}

	/* Need GPIO count for EC_GPIO_GET_COUNT or EC_GPIO_GET_INFO */
	p_v1.subcmd = EC_GPIO_GET_COUNT;
	rv = ec_command(EC_CMD_GPIO_GET, cmdver, &p_v1, sizeof(p_v1), &r_v1,
			sizeof(r_v1));
	if (rv < 0)
		return rv;

	if (subcmd == EC_GPIO_GET_COUNT) {
		printf("GPIO COUNT = %d\n", r_v1.get_count.val);
		return 0;
	}

	/* subcmd EC_GPIO_GET_INFO */
	num_gpios = r_v1.get_count.val;
	p_v1.subcmd = EC_GPIO_GET_INFO;

	for (i = 0; i < num_gpios; i++) {
		p_v1.get_info.index = i;

		rv = ec_command(EC_CMD_GPIO_GET, cmdver, &p_v1, sizeof(p_v1),
				&r_v1, sizeof(r_v1));
		if (rv < 0)
			return rv;

		printf("%2d %-32s 0x%04X\n", r_v1.get_info.val,
		       r_v1.get_info.name, r_v1.get_info.flags);
	}

	return 0;
}

int cmd_gpio_set(int argc, char *argv[])
{
	struct ec_params_gpio_set p;
	char *e;
	int rv;

	if (argc != 3) {
		fprintf(stderr, "Usage: %s <GPIO name> <0 | 1>\n", argv[0]);
		return -1;
	}

	if (strlen(argv[1]) + 1 > sizeof(p.name)) {
		fprintf(stderr, "GPIO name too long.\n");
		return -1;
	}
	strcpy(p.name, argv[1]);

	p.val = strtol(argv[2], &e, 0);
	if (e && *e) {
		fprintf(stderr, "Bad value.\n");
		return -1;
	}

	rv = ec_command(EC_CMD_GPIO_SET, 0, &p, sizeof(p), NULL, 0);
	if (rv < 0)
		return rv;

	printf("GPIO %s set to %d\n", p.name, p.val);
	return 0;
}

void print_battery_flags(int flags)
{
	printf("  Flags                   0x%02x", flags);
	if (flags & EC_BATT_FLAG_AC_PRESENT)
		printf(" AC_PRESENT");
	if (flags & EC_BATT_FLAG_BATT_PRESENT)
		printf(" BATT_PRESENT");
	if (flags & EC_BATT_FLAG_DISCHARGING)
		printf(" DISCHARGING");
	if (flags & EC_BATT_FLAG_CHARGING)
		printf(" CHARGING");
	if (flags & EC_BATT_FLAG_LEVEL_CRITICAL)
		printf(" LEVEL_CRITICAL");
	if (flags & EC_BATT_FLAG_CUT_OFF)
		printf(" CUT_OFF");
	printf("\n");
}

static int get_battery_command_print_info(
	uint8_t index,
	const struct ec_response_battery_static_info_v2 *const static_r)
{
	struct ec_params_battery_dynamic_info dynamic_p = {
		.index = index,
	};
	struct ec_response_battery_dynamic_info dynamic_r;
	int rv;

	rv = ec_command(EC_CMD_BATTERY_GET_DYNAMIC, 0, &dynamic_p,
			sizeof(dynamic_p), &dynamic_r, sizeof(dynamic_r));
	if (rv < 0)
		return -1;

	printf("Battery %d info:\n", index);

	if (dynamic_r.flags & EC_BATT_FLAG_INVALID_DATA) {
		printf("  Invalid data (not present?)\n");
		return -1;
	}

	if (!is_string_printable(static_r->manufacturer))
		goto cmd_error;
	printf("  OEM name:               %s\n", static_r->manufacturer);

	if (!is_string_printable(static_r->device_name))
		goto cmd_error;
	printf("  Model number:           %s\n", static_r->device_name);

	if (!is_string_printable(static_r->chemistry))
		goto cmd_error;
	printf("  Chemistry   :           %s\n", static_r->chemistry);

	if (!is_string_printable(static_r->serial))
		goto cmd_error;
	printf("  Serial number:          %s\n", static_r->serial);

	if (!is_battery_range(static_r->design_capacity))
		goto cmd_error;
	printf("  Design capacity:        %u mAh\n", static_r->design_capacity);

	if (!is_battery_range(dynamic_r.full_capacity))
		goto cmd_error;
	printf("  Last full charge:       %u mAh\n", dynamic_r.full_capacity);

	if (!is_battery_range(static_r->design_voltage))
		goto cmd_error;
	printf("  Design output voltage   %u mV\n", static_r->design_voltage);

	if (!is_battery_range(static_r->cycle_count))
		goto cmd_error;
	printf("  Cycle count             %u\n", static_r->cycle_count);

	if (!is_battery_range(dynamic_r.actual_voltage))
		goto cmd_error;
	printf("  Present voltage         %u mV\n", dynamic_r.actual_voltage);

	/* current can be negative */
	printf("  Present current         %d mA\n", dynamic_r.actual_current);

	if (!is_battery_range(dynamic_r.remaining_capacity))
		goto cmd_error;
	printf("  Remaining capacity      %u mAh\n",
	       dynamic_r.remaining_capacity);

	if (!is_battery_range(dynamic_r.desired_voltage))
		goto cmd_error;
	printf("  Desired voltage         %u mV\n", dynamic_r.desired_voltage);

	if (!is_battery_range(dynamic_r.desired_current))
		goto cmd_error;
	printf("  Desired current         %u mA\n", dynamic_r.desired_current);

	print_battery_flags(dynamic_r.flags);
	return 0;

cmd_error:
	fprintf(stderr, "Bad battery info value.\n");
	return -1;
}

static int get_battery_command_v2(uint8_t index)
{
	struct ec_params_battery_static_info static_p = {
		.index = index,
	};
	struct ec_response_battery_static_info_v2 static_r;
	int rv;

	rv = ec_command(EC_CMD_BATTERY_GET_STATIC, 2, &static_p,
			sizeof(static_p), &static_r, sizeof(static_r));
	if (rv < 0) {
		fprintf(stderr, "CMD_BATTERY_GET_STATIC v2 failed: %d\n", rv);
		return -1;
	}

	return get_battery_command_print_info(index, &static_r);
}

static int get_battery_command_v1(uint8_t index)
{
	struct ec_params_battery_static_info static_p {
		.index = index,
	};
	struct ec_response_battery_static_info_v1 static_r;
	int rv;

	rv = ec_command(EC_CMD_BATTERY_GET_STATIC, 1, &static_p,
			sizeof(static_p), &static_r, sizeof(static_r));
	if (rv < 0) {
		fprintf(stderr, "CMD_BATTERY_GET_STATIC v1 failed: %d\n", rv);
		return -1;
	}

	/* Translate v1 response into v2 to display it */
	struct ec_response_battery_static_info_v2 static_v2 = {
		.design_capacity = static_r.design_capacity,
		.design_voltage = static_r.design_voltage,
		.cycle_count = static_r.cycle_count,
	};
	strncpy(static_v2.manufacturer, static_r.manufacturer_ext,
		sizeof(static_v2.manufacturer) - 1);
	strncpy(static_v2.device_name, static_r.model_ext,
		sizeof(static_v2.device_name) - 1);
	strncpy(static_v2.serial, static_r.serial_ext,
		sizeof(static_v2.serial) - 1);
	strncpy(static_v2.chemistry, static_r.type_ext,
		sizeof(static_v2.chemistry) - 1);

	return get_battery_command_print_info(index, &static_v2);
}
static int get_battery_command_v0(uint8_t index)
{
	struct ec_params_battery_static_info static_p = {
		.index = index,
	};
	struct ec_response_battery_static_info static_r;
	int rv;

	rv = ec_command(EC_CMD_BATTERY_GET_STATIC, 0, &static_p,
			sizeof(static_p), &static_r, sizeof(static_r));
	if (rv < 0) {
		fprintf(stderr, "CMD_BATTERY_GET_STATIC v0 failed: %d\n", rv);
		return -1;
	}

	/* Translate v0 response into v2 to display it */
	struct ec_response_battery_static_info_v2 static_v2 = {
		.design_capacity = static_r.design_capacity,
		.design_voltage = static_r.design_voltage,
		.cycle_count = static_r.cycle_count,
	};
	strncpy(static_v2.manufacturer, static_r.manufacturer,
		sizeof(static_v2.manufacturer) - 1);
	strncpy(static_v2.device_name, static_r.model,
		sizeof(static_v2.device_name) - 1);
	strncpy(static_v2.serial, static_r.serial,
		sizeof(static_v2.serial) - 1);
	strncpy(static_v2.chemistry, static_r.type,
		sizeof(static_v2.chemistry) - 1);

	return get_battery_command_print_info(index, &static_v2);
}

int cmd_battery(int argc, char *argv[])
{
	char batt_text[EC_MEMMAP_TEXT_MAX];
	int rv, val;
	char *e;
	int index = 0;
	uint8_t flags;

	if (argc > 2) {
		fprintf(stderr, "Usage: %s [index]\n", argv[0]);
		return -1;
	} else if (argc == 2) {
		index = strtol(argv[1], &e, 0);
		if (e && *e) {
			fprintf(stderr, "Bad battery index.\n");
			return -1;
		}
	}

	/*
	 * Prefer to use newer hostcmd versions if supported because these allow
	 * us to read longer strings, and always use hostcmd for non-primary
	 * batteries because memmap doesn't export that data.
	 */
	uint32_t versions;
	ec_get_cmd_versions(EC_CMD_BATTERY_GET_STATIC, &versions);

	if (versions & EC_VER_MASK(2))
		return get_battery_command_v2(index);
	else if (versions & EC_VER_MASK(1))
		return get_battery_command_v1(index);
	else if (index > 0)
		return get_battery_command_v0(index);

	val = read_mapped_mem8(EC_MEMMAP_BATTERY_VERSION);
	if (val < 1) {
		fprintf(stderr, "Battery version %d is not supported\n", val);
		return -1;
	}

	flags = read_mapped_mem8(EC_MEMMAP_BATT_FLAG);

	printf("Battery info:\n");

	rv = read_mapped_string(EC_MEMMAP_BATT_MFGR, batt_text,
				sizeof(batt_text));
	if (rv < 0 || !is_string_printable(batt_text))
		goto cmd_error;
	printf("  OEM name:               %s\n", batt_text);

	rv = read_mapped_string(EC_MEMMAP_BATT_MODEL, batt_text,
				sizeof(batt_text));
	if (rv < 0 || !is_string_printable(batt_text))
		goto cmd_error;
	printf("  Model number:           %s\n", batt_text);

	rv = read_mapped_string(EC_MEMMAP_BATT_TYPE, batt_text,
				sizeof(batt_text));
	if (rv < 0 || !is_string_printable(batt_text))
		goto cmd_error;
	printf("  Chemistry   :           %s\n", batt_text);

	rv = read_mapped_string(EC_MEMMAP_BATT_SERIAL, batt_text,
				sizeof(batt_text));
	printf("  Serial number:          %s\n", batt_text);

	val = read_mapped_mem32(EC_MEMMAP_BATT_DCAP);
	if (!is_battery_range(val))
		goto cmd_error;
	printf("  Design capacity:        %u mAh\n", val);

	val = read_mapped_mem32(EC_MEMMAP_BATT_LFCC);
	if (!is_battery_range(val))
		goto cmd_error;
	printf("  Last full charge:       %u mAh\n", val);

	val = read_mapped_mem32(EC_MEMMAP_BATT_DVLT);
	if (!is_battery_range(val))
		goto cmd_error;
	printf("  Design output voltage   %u mV\n", val);

	val = read_mapped_mem32(EC_MEMMAP_BATT_CCNT);
	if (!is_battery_range(val))
		goto cmd_error;
	printf("  Cycle count             %u\n", val);

	val = read_mapped_mem32(EC_MEMMAP_BATT_VOLT);
	if (!is_battery_range(val))
		goto cmd_error;
	printf("  Present voltage         %u mV\n", val);

	val = read_mapped_mem32(EC_MEMMAP_BATT_RATE);
	if (!is_battery_range(val))
		goto cmd_error;
	printf("  Present current         %u mA%s\n", val,
	       flags & EC_BATT_FLAG_DISCHARGING ? " (discharging)" : "");

	val = read_mapped_mem32(EC_MEMMAP_BATT_CAP);
	if (!is_battery_range(val))
		goto cmd_error;
	printf("  Remaining capacity      %u mAh\n", val);

	print_battery_flags(flags);

	return 0;
cmd_error:
	fprintf(stderr, "Bad battery info value. Check protocol version.\n");
	return -1;
}

int cmd_battery_cut_off(int argc, char *argv[])
{
	struct ec_params_battery_cutoff p;
	int cmd_version;
	int rv;

	memset(&p, 0, sizeof(p));
	if (ec_cmd_version_supported(EC_CMD_BATTERY_CUT_OFF, 1)) {
		cmd_version = 1;
		if (argc > 1) {
			if (!strcasecmp(argv[1], "at-shutdown")) {
				p.flags = EC_BATTERY_CUTOFF_FLAG_AT_SHUTDOWN;
			} else {
				fprintf(stderr, "Bad parameter: %s\n", argv[1]);
				return -1;
			}
		}
	} else {
		/* Fall back to version 0 command */
		cmd_version = 0;
		if (argc > 1) {
			if (!strcasecmp(argv[1], "at-shutdown")) {
				fprintf(stderr, "Explicit 'at-shutdown' ");
				fprintf(stderr, "parameter not supported.\n");
			} else {
				fprintf(stderr, "Bad parameter: %s\n", argv[1]);
			}
			return -1;
		}
	}

	rv = ec_command(EC_CMD_BATTERY_CUT_OFF, cmd_version, &p, sizeof(p),
			NULL, 0);
	rv = (rv < 0 ? rv : 0);

	if (rv < 0) {
		fprintf(stderr, "Failed to cut off battery, rv=%d\n", rv);
		fprintf(stderr,
			"It is expected if the rv is -%d "
			"(EC_RES_INVALID_COMMAND) if the battery "
			"doesn't support cut-off function.\n",
			EC_RES_INVALID_COMMAND);
	} else {
		printf("\n");
		printf("SUCCESS. The battery has arranged a cut-off.\n");

		if (cmd_version == 1 &&
		    (p.flags & EC_BATTERY_CUTOFF_FLAG_AT_SHUTDOWN))
			printf("The battery will be cut off after shutdown.\n");
		else
			printf("The system should be shutdown immediately.\n");

		printf("\n");
	}
	return rv;
}

int cmd_battery_vendor_param(int argc, char *argv[])
{
	struct ec_params_battery_vendor_param p;
	struct ec_response_battery_vendor_param r;
	char *e;
	int rv;

	if (argc < 3)
		goto cmd_battery_vendor_param_usage;

	if (!strcasecmp(argv[1], "get"))
		p.mode = BATTERY_VENDOR_PARAM_MODE_GET;
	else if (!strcasecmp(argv[1], "set"))
		p.mode = BATTERY_VENDOR_PARAM_MODE_SET;
	else
		goto cmd_battery_vendor_param_usage;

	p.param = strtol(argv[2], &e, 0);
	if (e && *e) {
		fprintf(stderr, "Invalid param.\n");
		goto cmd_battery_vendor_param_usage;
	}

	if (p.mode == BATTERY_VENDOR_PARAM_MODE_SET) {
		if (argc != 4) {
			fprintf(stderr, "Missing value.\n");
			goto cmd_battery_vendor_param_usage;
		}

		p.value = strtol(argv[3], &e, 0);
		if (e && *e) {
			fprintf(stderr, "Invalid value.\n");
			goto cmd_battery_vendor_param_usage;
		}
	}

	rv = ec_command(EC_CMD_BATTERY_VENDOR_PARAM, 0, &p, sizeof(p), &r,
			sizeof(r));

	if (rv < 0)
		return rv;

	printf("0x%08x\n", r.value);

	return 0;

cmd_battery_vendor_param_usage:
	fprintf(stderr,
		"Usage:\t %s get <param>\n"
		"\t %s set <param> <value>\n",
		argv[0], argv[0]);
	return -1;
}

int cmd_board_version(int argc, char *argv[])
{
	struct ec_response_board_version response;
	int rv;

	rv = ec_command(EC_CMD_GET_BOARD_VERSION, 0, NULL, 0, &response,
			sizeof(response));
	if (rv < 0)
		return rv;

	printf("%d\n", response.board_version);
	return rv;
}

int cmd_boottime(int argc, char *argv[])
{
	struct ec_response_get_boot_time response;
	int rv;

	rv = ec_command(EC_CMD_GET_BOOT_TIME, 0, NULL, 0, &response,
			sizeof(response));
	if (rv < 0)
		return rv;

	printf("arail: %" PRIu64 "\n", response.timestamp[ARAIL]);
	printf("rsmrst: %" PRIu64 "\n", response.timestamp[RSMRST]);
	printf("espirst: %" PRIu64 "\n", response.timestamp[ESPIRST]);
	printf("pltrst_low: %" PRIu64 "\n", response.timestamp[PLTRST_LOW]);
	printf("pltrst_high: %" PRIu64 "\n", response.timestamp[PLTRST_HIGH]);
	printf("cnt: %" PRIu16 "\n", response.cnt);
	printf("ec_cur_time: %" PRIu64 "\n", response.timestamp[EC_CUR_TIME]);
	return rv;
}

static void cmd_cbi_help(char *cmd)
{
	fprintf(stderr,
		"  Usage: %s get <tag> [get_flag]\n"
		"  Usage: %s set <tag> <value/string> <size> [set_flag]\n"
		"  Usage: %s remove <tag> [set_flag]\n"
		"    <tag> is one of:\n"
		"      0: BOARD_VERSION\n"
		"      1: OEM_ID\n"
		"      2: SKU_ID\n"
		"      3: DRAM_PART_NUM (string)\n"
		"      4: OEM_NAME (string)\n"
		"      5: MODEL_ID\n"
		"      6: FW_CONFIG\n"
		"      7: PCB_VENDOR\n"
		"      8: SSFC\n"
		"      9: REWORK_ID\n"
		"      10: FACTORY_CALIBRATION_DATA\n"
		"    <size> is the size of the data in byte. It should be zero for\n"
		"      string types.\n"
		"    <value/string> is an integer or a string to be set\n"
		"    [get_flag] is combination of:\n"
		"      01b: Invalidate cache and reload data from EEPROM\n"
		"    [set_flag] is combination of:\n"
		"      01b: Skip write to EEPROM. Use for back-to-back writes\n"
		"      10b: Set all fields to defaults first\n",
		cmd, cmd, cmd);
}

static int cmd_cbi_is_string_field(enum cbi_data_tag tag)
{
	return tag == CBI_TAG_DRAM_PART_NUM || tag == CBI_TAG_OEM_NAME ||
	       tag == CBI_TAG_FUEL_GAUGE_MANUF_NAME ||
	       tag == CBI_TAG_FUEL_GAUGE_DEVICE_NAME;
}

/*
 * Write value to CBI
 *
 * TODO: Support asynchronous write
 */
static int cmd_cbi(int argc, char *argv[])
{
	enum cbi_data_tag tag;
	char *e;
	int rv;

	if (argc < 3) {
		fprintf(stderr, "Invalid number of params\n");
		cmd_cbi_help(argv[0]);
		return -1;
	}

	/* Tag */
	tag = (enum cbi_data_tag)(strtol(argv[2], &e, 0));
	if (e && *e) {
		fprintf(stderr, "Bad tag\n");
		return -1;
	}

	if (!strcasecmp(argv[1], "get")) {
		struct ec_params_get_cbi p = { 0 };
		int i;

		p.tag = tag;
		if (argc > 3) {
			p.flag = strtol(argv[3], &e, 0);
			if (e && *e) {
				fprintf(stderr, "Bad flag\n");
				return -1;
			}
		}
		rv = ec_command(EC_CMD_GET_CROS_BOARD_INFO, 0, &p, sizeof(p),
				ec_inbuf, ec_max_insize);
		if (rv < 0) {
			fprintf(stderr, "Error code: %d\n", rv);
			return rv;
		}
		if (rv < sizeof(uint8_t)) {
			fprintf(stderr, "Invalid size: %d\n", rv);
			return -1;
		}
		if (cmd_cbi_is_string_field(tag)) {
			printf("%.*s", rv, (const char *)ec_inbuf);
		} else {
			const uint8_t *const buffer =
				(const uint8_t *const)(ec_inbuf);
			uint64_t int_value = 0;
			for (i = 0; i < rv; i++)
				int_value |= (uint64_t)buffer[i] << (i * 8);

			printf("As uint: %llu (0x%llx)\n",
			       (unsigned long long)int_value,
			       (unsigned long long)int_value);
			printf("As binary:");
			for (i = 0; i < rv; i++) {
				if (i % 32 == 31)
					printf("\n");
				printf(" %02x", buffer[i]);
			}
		}
		printf("\n");
		return 0;
	} else if (!strcasecmp(argv[1], "set")) {
		struct ec_params_set_cbi *p =
			(struct ec_params_set_cbi *)ec_outbuf;
		void *val_ptr;
		uint64_t val = 0;
		uint8_t size;
		uint8_t bad_size = 0;
		if (argc < 5) {
			fprintf(stderr, "Invalid number of params\n");
			cmd_cbi_help(argv[0]);
			return -1;
		}
		memset(p, 0, ec_max_outsize);
		p->tag = tag;

		if (cmd_cbi_is_string_field(tag)) {
			val_ptr = argv[3];
			size = strlen((char *)(val_ptr)) + 1;
		} else {
			val = strtoul(argv[3], &e, 0);
			/* strtoul sets an errno for invalid input. If the value
			 * read is out of range of representable values by an
			 * unsigned long int, the function returns ULONG_MAX
			 * or ULONG_MIN and the errno is set to ERANGE.
			 */
			if ((e && *e) || errno == ERANGE) {
				fprintf(stderr, "Bad value\n");
				return -1;
			}
			size = strtol(argv[4], &e, 0);
			if (tag == CBI_TAG_REWORK_ID) {
				if ((e && *e) || size < 1 || size > 8 ||
				    (size < 8 && val >= (1ull << size * 8)))
					bad_size = 1;
			} else {
				if ((e && *e) || size < 1 || 4 < size ||
				    val >= (1ull << size * 8))
					bad_size = 1;
			}
			if (bad_size == 1) {
				fprintf(stderr, "Bad size: %d\n", size);
				return -1;
			}

			val_ptr = &val;
		}

		if (size > ec_max_outsize - sizeof(*p)) {
			fprintf(stderr, "Size exceeds parameter buffer: %d\n",
				size);
			return -1;
		}
		/* Little endian */
		memcpy(p->data, val_ptr, size);
		p->size = size;
		if (argc > 5) {
			p->flag = strtol(argv[5], &e, 0);
			if (e && *e) {
				fprintf(stderr, "Bad flag\n");
				return -1;
			}
		}
		rv = ec_command(EC_CMD_SET_CROS_BOARD_INFO, 0, p,
				sizeof(*p) + size, NULL, 0);
		if (rv < 0) {
			if (rv == -EC_RES_ACCESS_DENIED - EECRESULT)
				fprintf(stderr,
					"Write-protect is enabled or "
					"EC explicitly refused to change the "
					"requested field.\n");
			else
				fprintf(stderr, "Error code: %d\n", rv);
			return rv;
		}
		return 0;
	} else if (!strcasecmp(argv[1], "remove")) {
		struct ec_params_set_cbi p = { 0 };

		p.tag = tag;
		p.size = 0;
		if (argc > 3) {
			p.flag = strtol(argv[3], &e, 0);
			if (e && *e) {
				fprintf(stderr, "Bad flag\n");
				return -1;
			}
		}
		rv = ec_command(EC_CMD_SET_CROS_BOARD_INFO, 0, &p, sizeof(p),
				NULL, 0);
		if (rv < 0) {
			if (rv == -EC_RES_ACCESS_DENIED - EECRESULT)
				fprintf(stderr,
					"Write-protect is enabled or "
					"EC explicitly refused to change the "
					"requested field.\n");
			else
				fprintf(stderr, "Error code: %d\n", rv);
			return rv;
		}
		return 0;
	}

	fprintf(stderr, "Invalid sub command: %s\n", argv[1]);
	cmd_cbi_help(argv[0]);

	return -1;
}

int cmd_chipinfo(int argc, char *argv[])
{
	struct ec_response_get_chip_info info;
	int rv;

	printf("Chip info:\n");

	rv = ec_command(EC_CMD_GET_CHIP_INFO, 0, NULL, 0, &info, sizeof(info));
	if (rv < 0)
		return rv;
	printf("  vendor:    %s\n", info.vendor);
	printf("  name:      %s\n", info.name);
	printf("  revision:  %s\n", info.revision);

	return 0;
}

int cmd_proto_info(int argc, char *argv[])
{
	struct ec_response_get_protocol_info info;
	int rv;
	int i;

	printf("Protocol info:\n");

	rv = ec_command(EC_CMD_GET_PROTOCOL_INFO, 0, NULL, 0, &info,
			sizeof(info));
	if (rv < 0) {
		fprintf(stderr, "Protocol info unavailable.  EC probably only "
				"supports protocol version 2.\n");
		return rv;
	}

	printf("  protocol versions:");
	for (i = 0; i < 32; i++) {
		if (info.protocol_versions & BIT(i))
			printf(" %d", i);
	}
	printf("\n");

	printf("  max request:  %4d bytes\n", info.max_request_packet_size);
	printf("  max response: %4d bytes\n", info.max_response_packet_size);
	printf("  flags: 0x%08x\n", info.flags);
	if (info.flags & EC_PROTOCOL_INFO_IN_PROGRESS_SUPPORTED)
		printf("    EC_RES_IN_PROGRESS supported\n");
	return 0;
}

static int ec_hash_help(const char *cmd)
{
	printf("Usage:\n");
	printf("  %s                        - get last hash\n", cmd);
	printf("  %s abort                  - abort hashing\n", cmd);
	printf("  %s start [<offset> <size> [<nonce>]] - start hashing\n", cmd);
	printf("  %s recalc [<offset> <size> [<nonce>]] - sync rehash\n", cmd);
	printf("\n"
	       "If <offset> is RO or RW, offset and size are computed\n"
	       "automatically for the EC-RO or EC-RW firmware image.\n");

	return 0;
}

static int ec_hash_print(const struct ec_response_vboot_hash *r)
{
	int i;

	if (r->status == EC_VBOOT_HASH_STATUS_BUSY) {
		printf("status:  busy\n");
		return 0;
	} else if (r->status == EC_VBOOT_HASH_STATUS_NONE) {
		printf("status:  unavailable\n");
		return 0;
	} else if (r->status != EC_VBOOT_HASH_STATUS_DONE) {
		printf("status:  %d\n", r->status);
		return 0;
	}

	printf("status:  done\n");
	if (r->hash_type == EC_VBOOT_HASH_TYPE_SHA256)
		printf("type:    SHA-256\n");
	else
		printf("type:    %d\n", r->hash_type);

	printf("offset:  0x%08x\n", r->offset);
	printf("size:    0x%08x\n", r->size);

	printf("hash:    ");
	for (i = 0; i < r->digest_size; i++)
		printf("%02x", r->hash_digest[i]);
	printf("\n");
	return 0;
}

int cmd_ec_hash(int argc, char *argv[])
{
	struct ec_params_vboot_hash p;
	struct ec_response_vboot_hash r;
	char *e;
	int rv;

	memset(&p, 0, sizeof(p));
	if (argc < 2) {
		/* Get hash status */
		p.cmd = EC_VBOOT_HASH_GET;
		rv = ec_command(EC_CMD_VBOOT_HASH, 0, &p, sizeof(p), &r,
				sizeof(r));
		if (rv < 0)
			return rv;

		return ec_hash_print(&r);
	}

	if (argc == 2 && !strcasecmp(argv[1], "abort")) {
		/* Abort hash calculation */
		p.cmd = EC_VBOOT_HASH_ABORT;
		rv = ec_command(EC_CMD_VBOOT_HASH, 0, &p, sizeof(p), &r,
				sizeof(r));
		return (rv < 0 ? rv : 0);
	}

	/* The only other commands are start and recalc */
	if (!strcasecmp(argv[1], "start"))
		p.cmd = EC_VBOOT_HASH_START;
	else if (!strcasecmp(argv[1], "recalc"))
		p.cmd = EC_VBOOT_HASH_RECALC;
	else
		return ec_hash_help(argv[0]);

	p.hash_type = EC_VBOOT_HASH_TYPE_SHA256;

	if (argc < 3) {
		fprintf(stderr, "Must specify offset\n");
		return -1;
	}

	if (!strcasecmp(argv[2], "ro")) {
		p.offset = EC_VBOOT_HASH_OFFSET_RO;
		p.size = 0;
		printf("Hashing EC-RO...\n");
	} else if (!strcasecmp(argv[2], "rw")) {
		p.offset = EC_VBOOT_HASH_OFFSET_ACTIVE;
		p.size = 0;
		printf("Hashing EC-RW...\n");
	} else if (argc < 4) {
		fprintf(stderr, "Must specify size\n");
		return -1;
	} else {
		p.offset = strtol(argv[2], &e, 0);
		if (e && *e) {
			fprintf(stderr, "Bad offset.\n");
			return -1;
		}
		p.size = strtol(argv[3], &e, 0);
		if (e && *e) {
			fprintf(stderr, "Bad size.\n");
			return -1;
		}
		printf("Hashing %d bytes at offset %d...\n", p.size, p.offset);
	}

	if (argc == 5) {
		/*
		 * Technically nonce can be any binary data up to 64 bytes,
		 * but this command only supports a 32-bit value.
		 */
		uint32_t nonce = strtol(argv[4], &e, 0);
		if (e && *e) {
			fprintf(stderr, "Bad nonce integer.\n");
			return -1;
		}
		memcpy(p.nonce_data, &nonce, sizeof(nonce));
		p.nonce_size = sizeof(nonce);
	} else
		p.nonce_size = 0;

	rv = ec_command(EC_CMD_VBOOT_HASH, 0, &p, sizeof(p), &r, sizeof(r));
	if (rv < 0)
		return rv;

	/* Start command doesn't wait for hashing to finish */
	if (p.cmd == EC_VBOOT_HASH_START)
		return 0;

	/* Recalc command does wait around, so a result is ready now */
	return ec_hash_print(&r);
}

int cmd_rtc_get(int argc, char *argv[])
{
	struct ec_response_rtc r;
	int rv;

	rv = ec_command(EC_CMD_RTC_GET_VALUE, 0, NULL, 0, &r, sizeof(r));
	if (rv < 0)
		return rv;

	printf("Current time: 0x%08x (%d)\n", r.time, r.time);
	return 0;
}

int cmd_rtc_set(int argc, char *argv[])
{
	struct ec_params_rtc p;
	char *e;
	int rv;

	if (argc != 2) {
		fprintf(stderr, "Usage: %s <time>\n", argv[0]);
		return -1;
	}
	p.time = strtol(argv[1], &e, 0);
	if (e && *e) {
		fprintf(stderr, "Bad time.\n");
		return -1;
	}

	rv = ec_command(EC_CMD_RTC_SET_VALUE, 0, &p, sizeof(p), NULL, 0);
	if (rv < 0)
		return rv;

	printf("Time set.\n");
	return 0;
}

int cmd_rtc_set_alarm(int argc, char *argv[])
{
	struct ec_params_rtc p;
	char *e;
	int rv;

	if (argc != 2) {
		fprintf(stderr, "Usage: %s <sec>\n", argv[0]);
		return -1;
	}
	p.time = strtol(argv[1], &e, 0);
	if (e && *e) {
		fprintf(stderr, "Bad time.\n");
		return -1;
	}

	rv = ec_command(EC_CMD_RTC_SET_ALARM, 0, &p, sizeof(p), NULL, 0);
	if (rv < 0)
		return rv;

	if (p.time == 0)
		printf("Disabling alarm.\n");
	else
		printf("Alarm set to go off in %d secs.\n", p.time);
	return 0;
}

int cmd_rtc_get_alarm(int argc, char *argv[])
{
	struct ec_response_rtc r;
	int rv;

	rv = ec_command(EC_CMD_RTC_GET_ALARM, 0, NULL, 0, &r, sizeof(r));
	if (rv < 0)
		return rv;

	if (r.time == 0)
		printf("Alarm not set\n");
	else
		printf("Alarm to go off in %d secs\n", r.time);
	return 0;
}

int cmd_console(int argc, char *argv[])
{
	char *out = (char *)ec_inbuf;
	int rv;

	/* Snapshot the EC console */
	rv = ec_command(EC_CMD_CONSOLE_SNAPSHOT, 0, NULL, 0, NULL, 0);
	if (rv < 0)
		return rv;

	/* Loop and read from the snapshot until it's done */
	while (1) {
		rv = ec_command(EC_CMD_CONSOLE_READ, 0, NULL, 0, ec_inbuf,
				ec_max_insize);
		if (rv < 0)
			return rv;

		/* Empty response means done */
		if (!rv || !*out)
			break;

		/* Make sure output is null-terminated, then dump it */
		out[ec_max_insize - 1] = '\0';
		fputs(out, stdout);
	}
	printf("\n");
	return 0;
}
struct param_info {
	const char *name; /* name of this parameter */
	const char *help; /* help message */
	int size; /* size in bytes */
	int offset; /* offset within structure */
};

#define FIELD(fname, field, help_str)                                       \
	{                                                                   \
		.name = fname, .help = help_str,                            \
		.size = sizeof(((struct ec_mkbp_config *)NULL)->field),     \
		.offset = __builtin_offsetof(struct ec_mkbp_config, field), \
	}

static const struct param_info keyconfig_params[] = {
	FIELD("scan_period", scan_period_us, "period between scans"),
	FIELD("poll_timeout", poll_timeout_us,
	      "revert to irq mode after no activity for this long"),
	FIELD("min_post_scan_delay", min_post_scan_delay_us,
	      "minimum post-scan delay before starting a new scan"),
	FIELD("output_settle", output_settle_us,
	      "delay to wait for output to settle"),
	FIELD("debounce_down", debounce_down_us,
	      "time for debounce on key down"),
	FIELD("debounce_up", debounce_up_us, "time for debounce on key up"),
	FIELD("fifo_max_depth", fifo_max_depth,
	      "maximum depth to allow for fifo (0 = disable)"),
	FIELD("flags", flags, "0 to disable scanning, 1 to enable"),
};

static const struct param_info *find_field(const struct param_info *params,
					   int count, const char *name,
					   unsigned int *nump)
{
	const struct param_info *param;
	int i;

	for (i = 0, param = params; i < count; i++, param++) {
		if (0 == strcmp(param->name, name)) {
			if (nump)
				*nump = i;
			return param;
		}
	}

	fprintf(stderr, "Unknown parameter '%s'\n", name);
	return NULL;
}

static int get_value(const struct param_info *param, const char *config)
{
	const char *field;

	field = config + param->offset;
	switch (param->size) {
	case 1:
		return *(uint8_t *)field;
	case 2:
		return *(uint16_t *)field;
	case 4:
		return *(uint32_t *)field;
	default:
		fprintf(stderr, "Internal error: unknown size %d\n",
			param->size);
	}

	return -1;
}

static int show_fields(struct ec_mkbp_config *config, int argc, char *argv[])
{
	const struct param_info *param;
	uint32_t mask;
	int i;

	if (!argc) {
		mask = -1U; /* show all fields */
	} else {
		mask = 0;
		while (argc > 0) {
			unsigned int num;

			param = find_field(keyconfig_params,
					   ARRAY_SIZE(keyconfig_params),
					   argv[0], &num);
			if (!param)
				return -1;
			mask |= 1 << num;
			argc--;
			argv++;
		}
	}

	param = keyconfig_params;
	for (i = 0; i < ARRAY_SIZE(keyconfig_params); i++, param++) {
		if (mask & BIT(i)) {
			fprintf(stderr, "%-12s   %u\n", param->name,
				get_value(param, (char *)config));
		}
	}

	return 0;
}

static int cmd_kbinfo(int argc, char *argv[])
{
	struct ec_params_mkbp_info info = {
		.info_type = EC_MKBP_INFO_KBD,
	};
	struct ec_response_mkbp_info resp;
	int rv;

	if (argc > 1) {
		fprintf(stderr, "Too many args\n");
		return -1;
	}
	rv = ec_command(EC_CMD_MKBP_INFO, 0, &info, sizeof(info), &resp,
			sizeof(resp));
	if (rv < 0)
		return rv;

	printf("Matrix rows: %d\n", resp.rows);
	printf("Matrix columns: %d\n", resp.cols);

	return 0;
}

static int cmd_keyconfig(int argc, char *argv[])
{
	struct ec_params_mkbp_set_config req;
	int cmd;
	int rv;

	if (argc < 2) {
		const struct param_info *param;
		int i;

		fprintf(stderr,
			"Usage: %s get [<param>] - print params\n"
			"\t%s set [<param>> <value>]\n"
			"   Available params are: (all time values are in us)",
			argv[0], argv[0]);

		param = keyconfig_params;
		for (i = 0; i < ARRAY_SIZE(keyconfig_params); i++, param++) {
			fprintf(stderr, "%-12s   %s\n", param->name,
				param->name);
		}
		return -1;
	}

	/* Get the command */
	if (0 == strcmp(argv[1], "get")) {
		cmd = EC_CMD_MKBP_GET_CONFIG;
	} else if (0 == strcmp(argv[1], "set")) {
		cmd = EC_CMD_MKBP_SET_CONFIG;
	} else {
		fprintf(stderr, "Invalid command '%s\n", argv[1]);
		return -1;
	}

	switch (cmd) {
	case EC_CMD_MKBP_GET_CONFIG:
		/* Read the existing config */
		rv = ec_command(cmd, 0, NULL, 0, &req, sizeof(req));
		if (rv < 0)
			return rv;
		show_fields(&req.config, argc - 2, argv + 2);
		break;
	}

	return 0;
}

static void cmd_memory_dump_usage(const char *command_name)
{
	fprintf(stderr,
		"Usage: %s [<address> [<size>]]\n"
		"  Prints the memory available for dumping in hexdump cononical format.\n"
		"  <address> is a 32-bit address offset. Defaults to 0x0.\n"
		"  <size> is the number of bytes to print after <address>."
		" Defaults to end of RAM.\n"
		"Usage: %s info\n"
		"  Prints metadata about the memory available for dumping\n",
		command_name, command_name);
}

static int cmd_memory_dump(int argc, char *argv[])
{
	int rv;
	char *e;
	bool just_info;
	int response_max;
	const char *command_name = argv[0];
	void *read_mem_response = NULL;
	uint32_t requested_address_start = 0;
	uint32_t requested_address_end = UINT32_MAX;
	/* Simple local structs for storing a memory dump */
	struct mem_segment {
		uint32_t addr_start;
		uint32_t addr_end;
		uint32_t size;
		uint8_t *mem;
		struct mem_segment *next;
	};
	uint16_t entry_count;
	struct mem_segment *segments = NULL;
	/* The real root is root.next, all other root fields are unused */
	struct mem_segment root;
	struct mem_segment *seg;
	struct ec_response_memory_dump_get_metadata metadata_response;
	struct ec_response_get_protocol_info protocol_info_response;

	if (argc > 3 || (argc == 2 && strcmp(argv[1], "help") == 0)) {
		cmd_memory_dump_usage(command_name);
		return -1;
	}
	if (argc == 2 && strcmp(argv[1], "info") == 0) {
		just_info = true;
	}
	if (argc >= 2 && !just_info) {
		/* Parse requested address argument */
		requested_address_start = strtoul(argv[1], &e, 0);
		if (e && *e) {
			fprintf(stderr, "Bad argument '%s'\n", argv[1]);
			cmd_memory_dump_usage(command_name);
			return -1;
		}
	}
	if (argc == 3 && !just_info) {
		/* Parse requested size argument */
		uint32_t requested_size = strtoul(argv[2], &e, 0);
		if (e && *e) {
			fprintf(stderr, "Bad argument '%s'\n", argv[2]);
			cmd_memory_dump_usage(command_name);
			return -1;
		}
		/* Cap max address at UINT32_MAX */
		requested_address_end =
			MIN((uint64_t)requested_address_start + requested_size,
			    (uint64_t)UINT32_MAX);
	}

	rv = ec_command(EC_CMD_GET_PROTOCOL_INFO, 0, NULL, 0,
			&protocol_info_response,
			sizeof(protocol_info_response));
	if (rv < 0) {
		fprintf(stderr, "Protocol info unavailable.\n");
		goto cmd_memory_dump_cleanup;
	}
	response_max = protocol_info_response.max_response_packet_size;
	read_mem_response = malloc(response_max);

	/* Fetch memory dump metadata */
	rv = ec_command(EC_CMD_MEMORY_DUMP_GET_METADATA, 0, NULL, 0,
			&metadata_response, sizeof(metadata_response));
	if (rv < 0) {
		fprintf(stderr, "Failed to get memory dump metadata.\n");
		goto cmd_memory_dump_cleanup;
	}
	entry_count = metadata_response.memory_dump_entry_count;
	if (entry_count == 0) {
		fprintf(stderr, "Memory dump is empty.\n");
		rv = -1;
		goto cmd_memory_dump_cleanup;
	}
	segments = (struct mem_segment *)malloc(sizeof(struct mem_segment) *
						entry_count);
	if (segments == NULL) {
		fprintf(stderr, "malloc failed\n");
		rv = -1;
		goto cmd_memory_dump_cleanup;
	}

	/* Fetch all memory segments */
	for (uint16_t entry_index = 0; entry_index < entry_count;
	     entry_index++) {
		seg = &segments[entry_index];
		struct ec_params_memory_dump_get_entry_info entry_info_params = {
			.memory_dump_entry_index = entry_index
		};
		struct ec_response_memory_dump_get_entry_info
			entry_info_response;

		rv = ec_command(EC_CMD_MEMORY_DUMP_GET_ENTRY_INFO, 0,
				&entry_info_params, sizeof(entry_info_params),
				&entry_info_response,
				sizeof(entry_info_response));
		if (rv < 0) {
			fprintf(stderr,
				"Failed to get memory dump info for entry %d.\n",
				entry_index);
			goto cmd_memory_dump_cleanup;
		}

		uint32_t entry_address_end =
			entry_info_response.address + entry_info_response.size;

		/* Check if entry is even in bounds of the requested range */
		if (entry_info_response.address >= requested_address_end ||
		    entry_address_end <= requested_address_start)
			continue;

		/* Clip memory segment boundaries based on requested range */
		seg->addr_start = MAX(entry_info_response.address,
				      requested_address_start);
		seg->addr_end = MIN(entry_address_end, requested_address_end);
		if (seg->addr_end - seg->addr_start <= 0)
			continue;
		seg->size = seg->addr_end - seg->addr_start;

		if (just_info) {
			printf("%-3d: %x-%x (%d bytes)\n", entry_index,
			       seg->addr_start, seg->addr_end, seg->size);
			continue;
		}

		seg->mem = (uint8_t *)malloc(seg->size);
		if (seg->mem == NULL) {
			fprintf(stderr, "malloc failed\n");
			rv = -1;
			goto cmd_memory_dump_cleanup;
		}

		/* Keep fetching until entire segment is copied */
		uint32_t offset = 0;
		while (offset < seg->size) {
			struct ec_params_memory_dump_read_memory
				read_mem_params = {
					.memory_dump_entry_index = entry_index,
					.address = seg->addr_start + offset,
					.size = seg->size - offset,
				};

			rv = ec_command(EC_CMD_MEMORY_DUMP_READ_MEMORY, 0,
					&read_mem_params,
					sizeof(read_mem_params),
					read_mem_response, response_max);
			if (rv <= 0) {
				fprintf(stderr,
					"Failed to read memory at %x.\n",
					read_mem_params.address);
				rv = -1;
				goto cmd_memory_dump_cleanup;
			}

			if (!memcpy(seg->mem + offset, read_mem_response, rv)) {
				fprintf(stderr, "memcpy failed\n");
				rv = -1;
				goto cmd_memory_dump_cleanup;
			}

			offset += rv;
		};

		/* Sort segments in ascending order of starting address */
		struct mem_segment *current = &root;
		for (int i = 0; current->next && i < entry_count; i++) {
			if (seg->addr_start < current->next->addr_start) {
				/* Insert segment before current->next */
				seg->next = current->next;
				current->next = seg;
				break;
			}
			current = current->next;
		}
		current->next = seg;
	}

	if (just_info) {
		rv = 0;
		goto cmd_memory_dump_cleanup;
	}

	/* Merge overlapping or touching segments */
	seg = root.next;
	for (int i = 0; seg && seg->next && i < entry_count; i++) {
		if (seg->addr_end < seg->next->addr_start) {
			/* No overlap */
			seg = seg->next;
			continue;
		}
		uint32_t overlap = seg->addr_end - seg->next->addr_start;
		uint32_t new_size = seg->size + seg->next->size - overlap;
		if (new_size != seg->next->addr_end - seg->addr_start) {
			fprintf(stderr, "Segment size is not aligned\n");
			rv = -1;
			goto cmd_memory_dump_cleanup;
		}
		seg->mem = (uint8_t *)realloc(seg->mem, new_size);
		if (seg->mem == NULL) {
			fprintf(stderr, "realloc failed\n");
			rv = -1;
			goto cmd_memory_dump_cleanup;
		}
		if (!memcpy(seg->mem + seg->size, seg->next->mem + overlap,
			    seg->next->size - overlap)) {
			fprintf(stderr, "Merging segments failed\n");
			rv = -1;
			goto cmd_memory_dump_cleanup;
		}
		seg->addr_end = seg->next->addr_end;
		seg->size = new_size;
		seg->next = seg->next->next;
	}

	/* Print dump in hexdump cononical format */
	seg = root.next;
	for (int i = 0; seg && i < entry_count; i++) {
		hexdump_canonical(seg->mem, seg->size, seg->addr_start);
		/* Extra newline to delinate segments */
		printf("\n");
		seg = seg->next;
	}
	rv = 0;
cmd_memory_dump_cleanup:
	free(read_mem_response);
	if (segments) {
		for (int i = 0; i < entry_count; i++)
			free(segments[i].mem);
		free(segments);
	}
	return rv;
}

static const char *const mkbp_button_strings[] = {
	[EC_MKBP_POWER_BUTTON] = "Power",
	[EC_MKBP_VOL_UP] = "Volume up",
	[EC_MKBP_VOL_DOWN] = "Volume down",
	[EC_MKBP_RECOVERY] = "Recovery",
};

static const char *const mkbp_switch_strings[] = {
	[EC_MKBP_LID_OPEN] = "Lid open",
	[EC_MKBP_TABLET_MODE] = "Tablet mode",
	[EC_MKBP_BASE_ATTACHED] = "Base attached",
};

static int cmd_mkbp_get(int argc, char *argv[])
{
	struct ec_params_mkbp_info p;
	union ec_response_get_next_data r;
	int rv;
	int i;
	uint32_t supported;

	if (argc < 2) {
		fprintf(stderr, "Usage: %s <buttons|switches>\n", argv[0]);
		return -1;
	}

	if (strncmp(argv[1], "button", 6) == 0) {
		p.event_type = EC_MKBP_EVENT_BUTTON;
	} else if (strncmp(argv[1], "switch", 6) == 0) {
		p.event_type = EC_MKBP_EVENT_SWITCH;
	} else {
		fprintf(stderr, "Invalid param: '%s'\n", argv[1]);
		return -1;
	}

	p.info_type = EC_MKBP_INFO_SUPPORTED;
	rv = ec_command(EC_CMD_MKBP_INFO, 0, &p, sizeof(p), &r, sizeof(r));
	if (rv < 0)
		return rv;
	if (p.event_type == EC_MKBP_EVENT_BUTTON)
		supported = r.buttons;
	else if (p.event_type == EC_MKBP_EVENT_SWITCH)
		supported = r.switches;
	else
		return -1;

	p.info_type = EC_MKBP_INFO_CURRENT;
	rv = ec_command(EC_CMD_MKBP_INFO, 0, &p, sizeof(p), &r, sizeof(r));
	if (rv < 0)
		return rv;

	if (p.event_type == EC_MKBP_EVENT_BUTTON) {
		printf("MKBP buttons state: 0x%04x (supported: 0x%04x)\n",
		       r.buttons, supported);
		for (i = 0; i < ARRAY_SIZE(mkbp_button_strings); i++) {
			if (supported & BIT(i) && mkbp_button_strings[i]) {
				printf("%s: %s\n", mkbp_button_strings[i],
				       r.buttons & BIT(i) ? "ON" : "OFF");
				supported &= ~BIT(i);
			}
		}
		if (supported)
			printf("Unknown buttons: 0x%04x\n", supported);
	} else if (p.event_type == EC_MKBP_EVENT_SWITCH) {
		printf("MKBP switches state: 0x%04x (supported: 0x%04x)\n",
		       r.switches, supported);
		for (i = 0; i < ARRAY_SIZE(mkbp_switch_strings); i++) {
			if (supported & BIT(i) && mkbp_switch_strings[i]) {
				printf("%s: %s\n", mkbp_switch_strings[i],
				       r.switches & BIT(i) ? "ON" : "OFF");
				supported &= ~BIT(i);
			}
		}
		if (supported)
			printf("Unknown switches: 0x%04x\n", supported);
	}

	return 0;
}

static int cmd_mkbp_wake_mask(int argc, char *argv[])
{
	struct ec_params_mkbp_event_wake_mask p;
	struct ec_response_mkbp_event_wake_mask r;
	int rv;

	if (argc < 3) {
		fprintf(stderr,
			"Usage: %s get <event|hostevent>\n"
			"\t%s set <event|hostevent> <mask>\n",
			argv[0], argv[0]);
		return -1;
	}

	/* Determine if the user want to get or set the wake mask. */
	if (strncmp(argv[1], "get", 3) == 0) {
		p.action = GET_WAKE_MASK;
	} else if (strncmp(argv[1], "set", 3) == 0) {
		p.action = SET_WAKE_MASK;
	} else {
		fprintf(stderr, "Invalid param: '%s'\n", argv[1]);
		return -1;
	}

	/* Determine which mask is of interest. */
	if (strncmp(argv[2], "event", 5) == 0) {
		p.mask_type = EC_MKBP_EVENT_WAKE_MASK;
	} else if (strncmp(argv[2], "hostevent", 9) == 0) {
		p.mask_type = EC_MKBP_HOST_EVENT_WAKE_MASK;
	} else {
		fprintf(stderr, "Invalid param: '%s'\n", argv[2]);
		return -1;
	}

	if (p.action == SET_WAKE_MASK) {
		char *e;

		if (argc < 4) {
			fprintf(stderr, "Missing mask value!");
			return -1;
		}

		p.new_wake_mask = strtol(argv[3], &e, 0);
		if (e && *e) {
			fprintf(stderr, "Bad mask: '%s'", argv[1]);
			return -1;
		}
	}

	rv = ec_command(EC_CMD_MKBP_WAKE_MASK, 0, &p, sizeof(p), &r, sizeof(r));
	if (rv < 0) {
		if (rv == -EECRESULT - EC_RES_INVALID_PARAM) {
			fprintf(stderr,
				"Unknown mask, or mask is not in use.  "
				"You may need to enable the "
				"CONFIG_MKBP_%s_WAKEUP_MASK option in the EC.\n",
				p.mask_type == EC_MKBP_EVENT_WAKE_MASK ?
					"EVENT" :
					"HOSTEVENT");
		}
		return rv;
	}

	if (p.action == GET_WAKE_MASK)
		printf("MBKP %s wake mask: 0x%08x\n", argv[2], r.wake_mask);
	else if (p.action == SET_WAKE_MASK)
		printf("MKBP %s wake mask set.\n", argv[2]);

	return 0;
}

/* Index is already checked. argv[0] is first param value */
static int cmd_tmp006cal_v0(int idx, int argc, char *argv[])
{
	struct ec_params_tmp006_get_calibration pg;
	struct ec_response_tmp006_get_calibration_v0 rg;
	struct ec_params_tmp006_set_calibration_v0 ps;
	float val;
	char *e;
	int i, rv;

	/* Get current values */
	pg.index = idx;
	rv = ec_command(EC_CMD_TMP006_GET_CALIBRATION, 0, &pg, sizeof(pg), &rg,
			sizeof(rg));
	if (rv < 0)
		return rv;

	if (!argc) {
		/* If no new values are given, just print what we have */
		printf("S0: %e\n", rg.s0);
		printf("b0: %e\n", rg.b0);
		printf("b1: %e\n", rg.b1);
		printf("b2: %e\n", rg.b2);
		return EC_SUCCESS;
	}

	/* Prepare to reuse the current values */
	memset(&ps, 0, sizeof(ps));
	ps.index = idx;
	ps.s0 = rg.s0;
	ps.b0 = rg.b0;
	ps.b1 = rg.b1;
	ps.b2 = rg.b2;

	/* Parse up to four args, skipping any that are just "-" */
	for (i = 0; i < argc && i < 4; i++) {
		if (!strcmp(argv[i], "-"))
			continue;
		val = strtod(argv[i], &e);
		if (e && *e) {
			fprintf(stderr,
				"Bad arg \"%s\". Use \"-\" to skip a param.\n",
				argv[i]);
			return -1;
		}
		switch (i) {
		case 0:
			ps.s0 = val;
			break;
		case 1:
			ps.b0 = val;
			break;
		case 2:
			ps.b1 = val;
			break;
		case 3:
			ps.b2 = val;
			break;
		}
	}

	/* Set 'em */
	return ec_command(EC_CMD_TMP006_SET_CALIBRATION, 0, &ps, sizeof(ps),
			  NULL, 0);
}

/* Index is already checked. argv[0] is first param value */
static int cmd_tmp006cal_v1(int idx, int argc, char *argv[])
{
	struct ec_params_tmp006_get_calibration pg;
	struct ec_response_tmp006_get_calibration_v1 *rg =
		(struct ec_response_tmp006_get_calibration_v1 *)(ec_inbuf);
	struct ec_params_tmp006_set_calibration_v1 *ps =
		(struct ec_params_tmp006_set_calibration_v1 *)(ec_outbuf);
	float val;
	char *e;
	int i, rv, cmdsize;

	/* Algorithm 1 parameter names */
	static const char *const alg1_pname[] = {
		"s0", "a1", "a2", "b0", "b1", "b2",
		"c2", "d0", "d1", "ds", "e0", "e1",
	};

	/* Get current values */
	pg.index = idx;
	rv = ec_command(EC_CMD_TMP006_GET_CALIBRATION, 1, &pg, sizeof(pg), rg,
			ec_max_insize);
	if (rv < 0)
		return rv;

	if (!argc) {
		/* If no new values are given, just print what we have */
		printf("algorithm:  %d\n", rg->algorithm);
		printf("params:\n");
		/* We only know about alg 1 at the moment */
		if (rg->algorithm == 1)
			for (i = 0; i < rg->num_params; i++)
				printf("  %s  %e\n", alg1_pname[i], rg->val[i]);
		else
			for (i = 0; i < rg->num_params; i++)
				printf("  param%d  %e\n", i, rg->val[i]);
		return EC_SUCCESS;
	}

	/* Prepare to reuse the current values */
	memset(ps, 0, ec_max_outsize);
	ps->index = idx;
	ps->algorithm = rg->algorithm;
	ps->num_params = rg->num_params;
	for (i = 0; i < rg->num_params; i++)
		ps->val[i] = rg->val[i];

	/* Parse the args, skipping any that are just "-" */
	for (i = 0; i < argc && i < rg->num_params; i++) {
		if (!strcmp(argv[i], "-"))
			continue;
		val = strtod(argv[i], &e);
		if (e && *e) {
			fprintf(stderr,
				"Bad arg \"%s\". Use \"-\" to skip a param.\n",
				argv[i]);
			return -1;
		}
		ps->val[i] = val;
	}

	/* Set 'em */
	cmdsize = sizeof(*ps) + ps->num_params * sizeof(ps->val[0]);
	return ec_command(EC_CMD_TMP006_SET_CALIBRATION, 1, ps, cmdsize, NULL,
			  0);
}

int cmd_tmp006cal(int argc, char *argv[])
{
	char *e;
	int idx;

	if (argc < 2) {
		fprintf(stderr, "Must specify tmp006 index.\n");
		return -1;
	}

	idx = strtol(argv[1], &e, 0);
	if ((e && *e) || idx < 0 || idx > 255) {
		fprintf(stderr, "Bad index.\n");
		return -1;
	}

	/* Pass just the params (if any) to the helper function */
	argc -= 2;
	argv += 2;

	if (ec_cmd_version_supported(EC_CMD_TMP006_GET_CALIBRATION, 1))
		return cmd_tmp006cal_v1(idx, argc, argv);

	if (ec_cmd_version_supported(EC_CMD_TMP006_GET_CALIBRATION, 0))
		return cmd_tmp006cal_v0(idx, argc, argv);

	printf("The EC is being stupid\n");
	return -1;
}

int cmd_tmp006raw(int argc, char *argv[])
{
	struct ec_params_tmp006_get_raw p;
	struct ec_response_tmp006_get_raw r;
	char *e;
	int idx;
	int rv;

	if (argc != 2) {
		fprintf(stderr, "Must specify tmp006 index.\n");
		return -1;
	}

	idx = strtol(argv[1], &e, 0);
	if ((e && *e) || idx < 0 || idx > 255) {
		fprintf(stderr, "Bad index.\n");
		return -1;
	}

	p.index = idx;

	rv = ec_command(EC_CMD_TMP006_GET_RAW, 0, &p, sizeof(p), &r, sizeof(r));
	if (rv < 0)
		return rv;

	printf("T: %d.%02d K\n", r.t / 100, r.t % 100);
	printf("V: %d nV\n", r.v);
	return EC_SUCCESS;
}

static int cmd_hang_detect(int argc, char *argv[])
{
	struct ec_params_hang_detect req;
	char *e;

	memset(&req, 0, sizeof(req));

	if (argc == 2 && !strcasecmp(argv[1], "stop")) {
		req.flags = EC_HANG_STOP_NOW;
		return ec_command(EC_CMD_HANG_DETECT, 0, &req, sizeof(req),
				  NULL, 0);
	}

	if (argc == 2 && !strcasecmp(argv[1], "start")) {
		req.flags = EC_HANG_START_NOW;
		return ec_command(EC_CMD_HANG_DETECT, 0, &req, sizeof(req),
				  NULL, 0);
	}

	if (argc == 4) {
		req.flags = strtol(argv[1], &e, 0);
		if (e && *e) {
			fprintf(stderr, "Bad flags.\n");
			return -1;
		}

		req.host_event_timeout_msec = strtol(argv[2], &e, 0);
		if (e && *e) {
			fprintf(stderr, "Bad event timeout.\n");
			return -1;
		}

		req.warm_reboot_timeout_msec = strtol(argv[3], &e, 0);
		if (e && *e) {
			fprintf(stderr, "Bad reboot timeout.\n");
			return -1;
		}

		printf("hang flags=0x%x\n"
		       "event_timeout=%d ms\n"
		       "reboot_timeout=%d ms\n",
		       req.flags, req.host_event_timeout_msec,
		       req.warm_reboot_timeout_msec);

		return ec_command(EC_CMD_HANG_DETECT, 0, &req, sizeof(req),
				  NULL, 0);
	}

	fprintf(stderr,
		"Must specify start/stop or <flags> <event_ms> <reboot_ms>\n");
	return -1;
}

enum port_80_event {
	PORT_80_EVENT_RESUME = 0x1001, /* S3->S0 transition */
	PORT_80_EVENT_RESET = 0x1002, /* RESET transition */
};

int cmd_port80_read(int argc, char *argv[])
{
	struct ec_params_port80_read p;
	int cmdver = 1, rv;
	int i, head, tail;
	uint16_t *history;
	uint32_t writes, history_size;
	struct ec_response_port80_read rsp;
	int printed = 0;

	if (!ec_cmd_version_supported(EC_CMD_PORT80_READ, cmdver)) {
		/* fall back to last boot */
		struct ec_response_port80_last_boot r;
		rv = ec_command(EC_CMD_PORT80_LAST_BOOT, 0, NULL, 0, &r,
				sizeof(r));
		fprintf(stderr, "Last boot %2x\n", r.code);
		printf("done.\n");
		return 0;
	}

	/* read writes and history_size */
	p.subcmd = EC_PORT80_GET_INFO;
	rv = ec_command(EC_CMD_PORT80_READ, cmdver, &p, sizeof(p), &rsp,
			sizeof(rsp));
	if (rv < 0) {
		fprintf(stderr, "Read error at writes\n");
		return rv;
	}
	writes = rsp.get_info.writes;
	history_size = rsp.get_info.history_size;

	history = (uint16_t *)(malloc(history_size * sizeof(uint16_t)));
	if (!history) {
		fprintf(stderr, "Unable to allocate buffer.\n");
		return -1;
	}
	/* As the history buffer is quite large, we read data in chunks, with
	    size in bytes of EC_PORT80_SIZE_MAX in each chunk.
	    Incrementing offset until all history buffer has been read. To
	    simplify the design, chose HISTORY_LEN is always multiple of
	    EC_PORT80_SIZE_MAX.

	    offset: entry offset from the beginning of history buffer.
	    num_entries: number of entries requested.
	*/
	p.subcmd = EC_PORT80_READ_BUFFER;
	for (i = 0; i < history_size; i += EC_PORT80_SIZE_MAX) {
		p.read_buffer.offset = i;
		p.read_buffer.num_entries = EC_PORT80_SIZE_MAX;
		rv = ec_command(EC_CMD_PORT80_READ, cmdver, &p, sizeof(p), &rsp,
				sizeof(rsp));
		if (rv < 0) {
			fprintf(stderr, "Read error at offset %d\n", i);
			free(history);
			return rv;
		}
		memcpy((void *)(history + i), rsp.data.codes,
		       EC_PORT80_SIZE_MAX * sizeof(uint16_t));
	}

	head = writes;
	if (head > history_size)
		tail = head - history_size;
	else
		tail = 0;

	fprintf(stderr, "Port 80 writes");
	for (i = tail; i < head; i++) {
		int e = history[i % history_size];
		switch (e) {
		case PORT_80_EVENT_RESUME:
			fprintf(stderr, "\n(S3->S0)");
			printed = 0;
			break;
		case PORT_80_EVENT_RESET:
			fprintf(stderr, "\n(RESET)");
			printed = 0;
			break;
		default:
			if (!(printed++ % 20))
				fprintf(stderr, "\n ");
			fprintf(stderr, " %02x", e);
		}
	}
	fprintf(stderr, " <--new\n");

	free(history);
	printf("done.\n");
	return 0;
}

int cmd_force_lid_open(int argc, char *argv[])
{
	struct ec_params_force_lid_open p;
	char *e;
	int rv;

	if (argc != 2) {
		fprintf(stderr, "Usage: %s <0|1>\n", argv[0]);
		return -1;
	}
	p.enabled = strtol(argv[1], &e, 0);
	if (e && *e) {
		fprintf(stderr, "Bad value.\n");
		return -1;
	}

	rv = ec_command(EC_CMD_FORCE_LID_OPEN, 0, &p, sizeof(p), NULL, 0);
	if (rv < 0)
		return rv;
	printf("Success.\n");
	return 0;
}

int cmd_charge_port_override(int argc, char *argv[])
{
	struct ec_params_charge_port_override p;
	char *e;
	int rv;

	if (argc < 2) {
		fprintf(stderr, "Usage: %s <port# | dontcharge | off>\n",
			argv[0]);
		return -1;
	}

	if (!strcasecmp(argv[1], "dontcharge"))
		p.override_port = OVERRIDE_DONT_CHARGE;
	else if (!strcasecmp(argv[1], "off"))
		p.override_port = OVERRIDE_OFF;
	else {
		p.override_port = strtol(argv[1], &e, 0);
		if (e && *e) {
			fprintf(stderr, "Bad parameter.\n");
			return -1;
		}
	}

	rv = ec_command(EC_CMD_PD_CHARGE_PORT_OVERRIDE, 0, &p, sizeof(p), NULL,
			0);
	if (rv < 0)
		return rv;

	printf("Override port set to %d\n", p.override_port);
	return 0;
}

static void cmd_pchg_help(char *cmd)
{
	fprintf(stderr,
		"  Usage1: %s\n"
		"          Print the number of ports.\n"
		"\n"
		"  Usage2: %s <port>\n"
		"          Print the status of <port>.\n"
		"\n"
		"  Usage3: %s <port> reset [mode]\n"
		"          Reset <port> to [mode]. [mode]: 'normal'.\n"
		"\n"
		"  Usage4: %s <port> update <version> <addr1> <file1> <addr2> <file2> ...\n"
		"          Update firmware of <port>.\n"
		"\n"
		"  Usage5: %s <port> passthru <on/off> ...\n"
		"          Enable passthru mode for <port>.\n",
		cmd, cmd, cmd, cmd, cmd);
}

static int cmd_pchg_info(const struct ec_response_pchg *res)
{
	static const char *const pchg_state_text[] = EC_PCHG_STATE_TEXT;

	BUILD_ASSERT(ARRAY_SIZE(pchg_state_text) == PCHG_STATE_COUNT);

	printf("State: %s (%d)\n",
	       res->state < PCHG_STATE_COUNT ? pchg_state_text[res->state] :
					       "UNDEF",
	       res->state);
	printf("Battery: %u%%\n", res->battery_percentage);
	printf("Errors: 0x%x\n", res->error);
	printf("FW Version: 0x%x\n", res->fw_version);
	printf("Dropped events: %u\n", res->dropped_event_count);
	return 0;
}

static int cmd_pchg_wait_event(int port, uint32_t expected)
{
	struct ec_response_get_next_event_v1 event;
	const long timeout = 5000;
	uint32_t *e = &event.data.host_event;
	int rv;

	rv = wait_event(EC_MKBP_EVENT_PCHG, &event, sizeof(event), timeout);
	if (rv < 0)
		return rv;

	if (EC_MKBP_PCHG_EVENT_TO_PORT(*e) == port) {
		if (*e & EC_MKBP_PCHG_UPDATE_ERROR) {
			fprintf(stderr, "\nReceived update error\n");
			return -1;
		}
		if (*e & expected)
			return 0;
	}

	fprintf(stderr, "\nExpected event=0x%x but received 0x%x\n", expected,
		*e);
	return -1;
}

static int cmd_pchg_update_open(int port, uint32_t version,
				uint32_t *block_size, uint32_t *crc)
{
	struct ec_params_pchg_update *pu =
		(struct ec_params_pchg_update *)(ec_outbuf);
	struct ec_response_pchg_update *r =
		(struct ec_response_pchg_update *)(ec_inbuf);
	struct ec_params_pchg p;
	struct ec_response_pchg_v2 rv2;
	int rv;

	/* Open session. */
	pu->port = port;
	pu->cmd = EC_PCHG_UPDATE_CMD_OPEN;
	pu->version = version;
	rv = ec_command(EC_CMD_PCHG_UPDATE, 0, pu, sizeof(*pu), r, sizeof(*r));
	if (rv < 0) {
		fprintf(stderr, "\nFailed to open update session: %d\n", rv);
		return rv;
	}

	if (r->block_size + sizeof(*pu) > ec_max_outsize) {
		fprintf(stderr, "\nBlock size (%d) is too large.\n",
			r->block_size);
		return -1;
	}

	rv = cmd_pchg_wait_event(port, EC_MKBP_PCHG_DEVICE_EVENT);
	if (rv)
		return rv;

	p.port = port;
	rv = ec_command(EC_CMD_PCHG, 2, &p, sizeof(p), &rv2, sizeof(rv2));
	if (rv == -EC_RES_INVALID_VERSION - EECRESULT)
		/* We can use v2 because it's a superset of v1. */
		rv = ec_command(EC_CMD_PCHG, 1, &p, sizeof(p), &rv2,
				sizeof(struct ec_response_pchg));
	if (rv < 0) {
		fprintf(stderr, "EC_CMD_PCHG failed: %d\n", rv);
		return rv;
	}
	if (rv2.state != PCHG_STATE_DOWNLOAD) {
		fprintf(stderr, "Failed to reset to download mode: %d\n", rv);
		return -1;
	}

	rv = cmd_pchg_wait_event(port, EC_MKBP_PCHG_UPDATE_OPENED);
	if (rv)
		return rv;

	printf("Opened update session (port=%d ver=0x%x bsize=%d):\n", port,
	       version, r->block_size);

	*block_size = r->block_size;
	crc32_ctx_init(crc);

	return 0;
}

static int cmd_pchg_update_write(int port, uint32_t address,
				 const char *filename, uint32_t block_size,
				 uint32_t *crc)
{
	struct ec_params_pchg_update *p =
		(struct ec_params_pchg_update *)(ec_outbuf);
	FILE *fp;
	size_t len, total;
	int progress = 0;
	int rv;

	fp = fopen(filename, "rb");
	if (!fp) {
		fprintf(stderr, "\nCan't open %s: %s\n", filename,
			strerror(errno));
		return -1;
	}

	fseek(fp, 0L, SEEK_END);
	total = ftell(fp);
	rewind(fp);
	printf("Writing %s (%zu bytes).\n", filename, total);

	p->cmd = EC_PCHG_UPDATE_CMD_WRITE;
	p->addr = address;

	/* Write firmware in blocks. */
	len = fread(p->data, 1, block_size, fp);
	while (len > 0) {
		int previous_progress = progress;
		int i;

		crc32_ctx_hash(crc, p->data, len);
		p->size = len;
		rv = ec_command(EC_CMD_PCHG_UPDATE, 0, p, sizeof(*p) + len,
				NULL, 0);
		if (rv < 0) {
			fprintf(stderr, "\nFailed to write FW: %d\n", rv);
			fclose(fp);
			return rv;
		}

		rv = cmd_pchg_wait_event(port, EC_MKBP_PCHG_WRITE_COMPLETE);
		if (rv)
			return rv;

		p->addr += len;
		progress = (p->addr - address) * 100 / total;
		for (i = 0; i < progress - previous_progress; i++) {
			printf("*");
			fflush(stdout);
		}

		len = fread(p->data, 1, block_size, fp);
	}

	printf("\n");
	fclose(fp);

	return 0;
}

static int cmd_pchg_update_close(int port, uint32_t *crc)
{
	struct ec_params_pchg_update *p =
		(struct ec_params_pchg_update *)(ec_outbuf);
	int rv;

	p->cmd = EC_PCHG_UPDATE_CMD_CLOSE;
	p->crc32 = crc32_ctx_result(crc);
	rv = ec_command(EC_CMD_PCHG_UPDATE, 0, p, sizeof(*p), NULL, 0);

	if (rv < 0) {
		fprintf(stderr, "\nFailed to close update session: %d\n", rv);
		return rv;
	}

	rv = cmd_pchg_wait_event(port, EC_MKBP_PCHG_UPDATE_CLOSED);
	if (rv)
		return rv;

	printf("Firmware was updated successfully (CRC32=0x%x).\n", p->crc32);

	return 0;
}

static int cmd_pchg(int argc, char *argv[])
{
	const size_t max_input_files = 8;
	int port, port_count;
	struct ec_response_pchg_count rcnt;
	struct ec_params_pchg p;
	struct ec_response_pchg r;
	char *e;
	int rv;

	rv = ec_command(EC_CMD_PCHG_COUNT, 0, NULL, 0, &rcnt, sizeof(rcnt));
	if (rv < 0) {
		fprintf(stderr, "\nFailed to get port count: %d\n", rv);
		return rv;
	}
	port_count = rcnt.port_count;

	if (argc == 1) {
		/* Usage.1 */
		printf("%d\n", port_count);
		return 0;
	}

	port = strtol(argv[1], &e, 0);
	if ((e && *e) || port >= port_count) {
		fprintf(stderr, "\nBad port index: %s\n", argv[1]);
		cmd_pchg_help(argv[0]);
		return -1;
	}

	p.port = port;
	rv = ec_command(EC_CMD_PCHG, 1, &p, sizeof(p), &r, sizeof(r));
	if (rv < 0) {
		fprintf(stderr, "\nError code: %d\n", rv);
		return rv;
	}

	if (argc == 2) {
		/* Usage.2 */
		return cmd_pchg_info(&r);
	} else if (argc >= 3 && !strcmp(argv[2], "reset")) {
		/* Usage.3 */
		struct ec_params_pchg_update u;

		u.port = port;

		if (argc == 3) {
			u.cmd = EC_PCHG_UPDATE_CMD_RESET;
		} else if (argc == 4 && !strcmp(argv[3], "normal")) {
			u.cmd = EC_PCHG_UPDATE_CMD_RESET_TO_NORMAL;
		} else {
			fprintf(stderr, "\nInvalid mode: '%s'\n", argv[3]);
			return -1;
		}

		rv = ec_command(EC_CMD_PCHG_UPDATE, 0, &u, sizeof(u), NULL, 0);
		if (rv < 0) {
			fprintf(stderr, "\nFailed to reset port %d: %d\n", port,
				rv);
			cmd_pchg_help(argv[0]);
			return rv;
		}
		printf("Reset port %d complete.\n", port);
		return 0;
	} else if (argc >= 6 && !strcmp(argv[2], "update")) {
		/*
		 * Usage.4:
		 * argv[3]: <version>
		 * argv[4]: <addr1>
		 * argv[5]: <file1>
		 * argv[6]: <addr2>
		 * argv[7]: <file2>
		 * ...
		 */
		uint32_t address, version;
		uint32_t block_size = 0;
		uint32_t crc;
		int i;

		if (argc > 4 + max_input_files * 2) {
			fprintf(stderr, "\nToo many input files.\n");
			return -1;
		}

		version = strtol(argv[3], &e, 0);
		if (e && *e) {
			fprintf(stderr, "\nBad version: %s.\n", argv[3]);
			cmd_pchg_help(argv[0]);
			return -1;
		}

		rv = cmd_pchg_update_open(port, version, &block_size, &crc);
		if (rv < 0 || block_size == 0) {
			fprintf(stderr, "\nFailed to open update session: %d\n",
				rv);
			return -1;
		}

		/* Write files one by one. */
		for (i = 4; i + 1 < argc; i += 2) {
			address = strtol(argv[i], &e, 0);
			if (e && *e) {
				fprintf(stderr, "\nBad address: %s\n", argv[i]);
				cmd_pchg_help(argv[0]);
				return -1;
			}
			rv = cmd_pchg_update_write(port, address, argv[i + 1],
						   block_size, &crc);
			if (rv < 0) {
				fprintf(stderr,
					"\nFailed to write file '%s': %d",
					argv[i + i], rv);
				return -1;
			}
		}

		rv = cmd_pchg_update_close(port, &crc);
		if (rv < 0) {
			fprintf(stderr, "\nFailed to close update session: %d",
				rv);
			return -1;
		}

		return 0;
	} else if (argc >= 4 && !strcmp(argv[2], "passthru")) {
		/*
		 * Usage 5
		 */
		struct ec_params_pchg_update u;
		int onoff;

		if (!parse_bool(argv[3], &onoff)) {
			fprintf(stderr, "\nInvalid arg: '%s'\n", argv[3]);
			return -1;
		}

		u.port = port;
		u.cmd = EC_PCHG_UPDATE_CMD_ENABLE_PASSTHRU;

		rv = ec_command(EC_CMD_PCHG_UPDATE, 0, &u, sizeof(u), NULL, 0);
		if (rv < 0) {
			fprintf(stderr, "\nFailed to enable pass-through: %d\n",
				rv);
			return rv;
		}

		printf("Pass-through is %s for port %d\n",
		       onoff ? "enabled" : "disabled", port);
		return 0;
	}

	fprintf(stderr, "Invalid parameter\n\n");
	cmd_pchg_help(argv[0]);

	return -1;
}

int cmd_pd_log(int argc, char *argv[])
{
	union {
		struct ec_response_pd_log r;
		uint32_t words[8]; /* space for the payload */
	} u;
	struct mcdp_info minfo;
	struct ec_response_usb_pd_power_info pinfo;
	int rv;
	unsigned long long milliseconds;
	unsigned int seconds;
	time_t now;
	struct tm ltime;
	char time_str[64];

	while (1) {
		now = time(NULL);
		rv = ec_command(EC_CMD_PD_GET_LOG_ENTRY, 0, NULL, 0, &u,
				sizeof(u));
		if (rv < 0)
			return rv;

		if (u.r.type == PD_EVENT_NO_ENTRY) {
			printf("--- END OF LOG ---\n");
			break;
		}

		/* the timestamp is in 1024th of seconds */
		milliseconds =
			((uint64_t)u.r.timestamp << PD_LOG_TIMESTAMP_SHIFT) /
			1000;
		/* the timestamp is the number of milliseconds in the past */
		seconds = (milliseconds + 999) / 1000;
		milliseconds -= seconds * 1000;
		now -= seconds;
		localtime_r(&now, &ltime);
		strftime(time_str, sizeof(time_str), "%F %T", &ltime);
		printf("%s.%03lld P%d ", time_str, -milliseconds,
		       PD_LOG_PORT(u.r.size_port));
		if (u.r.type == PD_EVENT_MCU_CHARGE) {
			if (u.r.data & CHARGE_FLAGS_OVERRIDE)
				printf("override ");
			if (u.r.data & CHARGE_FLAGS_DELAYED_OVERRIDE)
				printf("pending_override ");
			memcpy(&pinfo.meas, u.r.payload,
			       sizeof(struct usb_chg_measures));
			pinfo.dualrole = !!(u.r.data & CHARGE_FLAGS_DUAL_ROLE);
			pinfo.role = u.r.data & CHARGE_FLAGS_ROLE_MASK;
			pinfo.type = (u.r.data & CHARGE_FLAGS_TYPE_MASK) >>
				     CHARGE_FLAGS_TYPE_SHIFT;
			pinfo.max_power = 0;
			print_pd_power_info(&pinfo);
		} else if (u.r.type == PD_EVENT_MCU_CONNECT) {
			printf("New connection\n");
		} else if (u.r.type == PD_EVENT_MCU_BOARD_CUSTOM) {
			printf("Board-custom event\n");
		} else if (u.r.type == PD_EVENT_ACC_RW_FAIL) {
			printf("RW signature check failed\n");
		} else if (u.r.type == PD_EVENT_PS_FAULT) {
			static const char *const fault_names[] = {
				"---", "OCP", "fast OCP", "OVP", "Discharge"
			};
			const char *fault = u.r.data < ARRAY_SIZE(fault_names) ?
						    fault_names[u.r.data] :
						    "???";
			printf("Power supply fault: %s\n", fault);
		} else if (u.r.type == PD_EVENT_VIDEO_DP_MODE) {
			printf("DP mode %sabled\n",
			       (u.r.data == 1) ? "en" : "dis");
		} else if (u.r.type == PD_EVENT_VIDEO_CODEC) {
			memcpy(&minfo, u.r.payload, sizeof(struct mcdp_info));
			printf("HDMI info: family:%04x chipid:%04x "
			       "irom:%d.%d.%d fw:%d.%d.%d\n",
			       MCDP_FAMILY(minfo.family),
			       MCDP_CHIPID(minfo.chipid), minfo.irom.major,
			       minfo.irom.minor, minfo.irom.build,
			       minfo.fw.major, minfo.fw.minor, minfo.fw.build);
		} else { /* Unknown type */
			int i;
			printf("Event %02x (%04x) [", u.r.type, u.r.data);
			for (i = 0; i < PD_LOG_SIZE(u.r.size_port); i++)
				printf("%02x ", u.r.payload[i]);
			printf("]\n");
		}
	}

	return 0;
}

int cmd_pd_control(int argc, char *argv[])
{
	struct ec_params_pd_control p;
	int rv;

	if (argc < 2) {
		fprintf(stderr, "Missing parameter\n");
		return -1;
	}

	/* Parse command */
	if (!strcmp(argv[1], "reset"))
		p.subcmd = PD_RESET;
	else if (!strcmp(argv[1], "suspend"))
		p.subcmd = PD_SUSPEND;
	else if (!strcmp(argv[1], "resume"))
		p.subcmd = PD_RESUME;
	else if (!strcmp(argv[1], "disable"))
		p.subcmd = PD_CONTROL_DISABLE;
	else if (!strcmp(argv[1], "on") || !strcmp(argv[1], "chip_on"))
		p.subcmd = PD_CHIP_ON;
	else {
		fprintf(stderr, "Unknown command: %s\n", argv[1]);
		return -1;
	}

	if (argc == 2) {
		p.chip = 0;
	} else {
		char *e;
		p.chip = strtol(argv[2], &e, 0);
		if (e && *e) {
			fprintf(stderr, "Bad port number '%s'.\n", argv[2]);
			return -1;
		}
	}

	rv = ec_command(EC_CMD_PD_CONTROL, 0, &p, sizeof(p), NULL, 0);
	return (rv < 0 ? rv : 0);
}

int cmd_pd_chip_info(int argc, char *argv[])
{
	struct ec_params_pd_chip_info p;
	struct ec_response_pd_chip_info_v1 r;
	char *e;
	int rv;
	int cmdver = 1;

	if (argc < 2 || 3 < argc) {
		fprintf(stderr,
			"Usage: %s <port> [<live>]\n"
			"live parameter can take values 0 or 1\n"
			"0 -> Return hard-coded value for VID/PID and\n"
			"     cached value for Firmware Version\n"
			"1 -> Return live chip value for VID/PID/FW Version\n",
			argv[0]);
		return -1;
	}

	p.port = strtol(argv[1], &e, 0);
	if (e && *e) {
		fprintf(stderr, "Bad port number.\n");
		return -1;
	}

	p.live = 0;
	if (argc == 3) {
		p.live = strtol(argv[2], &e, 0);
		if (e && *e) {
			fprintf(stderr, "invalid arg \"%s\"\n", argv[2]);
			return -1;
		}
	}

	if (!ec_cmd_version_supported(EC_CMD_PD_CHIP_INFO, cmdver))
		cmdver = 0;

	rv = ec_command(EC_CMD_PD_CHIP_INFO, cmdver, &p, sizeof(p), &r,
			sizeof(r));
	if (rv < 0)
		return rv;

	printf("vendor_id: 0x%x\n", r.vendor_id);
	printf("product_id: 0x%x\n", r.product_id);
	printf("device_id: 0x%x\n", r.device_id);

	if (r.fw_version_number != -1)
		printf("fw_version: 0x%" PRIx64 "\n", r.fw_version_number);
	else
		printf("fw_version: UNSUPPORTED\n");

	if (cmdver >= 1)
		printf("min_req_fw_version: 0x%" PRIx64 "\n",
		       r.min_req_fw_version_number);
	else
		printf("min_req_fw_version: UNSUPPORTED\n");

	return 0;
}

int cmd_pd_write_log(int argc, char *argv[])
{
	struct ec_params_pd_write_log_entry p;
	char *e;

	if (argc < 3) {
		fprintf(stderr, "Usage: %s <log_type> <port>\n", argv[0]);
		return -1;
	}

	if (!strcasecmp(argv[1], "charge"))
		p.type = PD_EVENT_MCU_CHARGE;
	else {
		p.type = strtol(argv[1], &e, 0);
		if (e && *e) {
			fprintf(stderr, "Bad log_type parameter.\n");
			return -1;
		}
	}

	p.port = strtol(argv[2], &e, 0);
	if (e && *e) {
		fprintf(stderr, "Bad port parameter.\n");
		return -1;
	}

	return ec_command(EC_CMD_PD_WRITE_LOG_ENTRY, 0, &p, sizeof(p), NULL, 0);
}

int cmd_typec_control(int argc, char *argv[])
{
	struct ec_params_typec_control p;
	long conversion_result;
	char *endptr;
	int rv;

	if (argc < 3) {
		fprintf(stderr,
			"Usage: %s <port> <command> [args]\n"
			"  <port> is the type-c port to query\n"
			"  <command> is one of:\n"
			"    0: Exit modes\n"
			"    1: Clear events\n"
			"        args: <event mask>\n"
			"    2: Enter mode\n"
			"        args: <0: DP, 1:TBT, 2:USB4>\n"
			"    3: Set TBT UFP Reply\n"
			"        args: <0: NAK, 1: ACK>\n"
			"    4: Set USB mux mode\n"
			"        args: <mux_index> <mux_mode>\n"
			"        <mux_mode> is one of: dp, dock, usb, tbt,\n"
			"                              usb4, none, safe\n"
			"    5: Enable bist share mode\n"
			"        args: <0: DISABLE, 1: ENABLE>\n"
			"    6: Send VDM REQ\n"
			"        args: <tx_type vdm_hdr [vdo...]>\n"
			"        <tx_type> is 0 - SOP, 1 - SOP', 2 - SOP''\n",
			argv[0]);
		return -1;
	}

	p.port = strtol(argv[1], &endptr, 0);
	if (endptr && *endptr) {
		fprintf(stderr, "Bad port\n");
		return -1;
	}

	p.command = strtol(argv[2], &endptr, 0);
	if (endptr && *endptr) {
		fprintf(stderr, "Bad command\n");
		return -1;
	}

	switch (p.command) {
	case TYPEC_CONTROL_COMMAND_CLEAR_EVENTS:
		if (argc < 4) {
			fprintf(stderr, "Missing event mask\n");
			return -1;
		}

		p.clear_events_mask = strtol(argv[3], &endptr, 0);
		if (endptr && *endptr) {
			fprintf(stderr, "Bad event mask\n");
			return -1;
		}
		break;
	case TYPEC_CONTROL_COMMAND_ENTER_MODE:
		if (argc < 4) {
			fprintf(stderr, "Missing mode\n");
			return -1;
		}

		conversion_result = strtol(argv[3], &endptr, 0);
		if ((endptr && *endptr) || conversion_result > UINT8_MAX ||
		    conversion_result < 0) {
			fprintf(stderr, "Bad mode\n");
			return -1;
		}
		p.mode_to_enter = conversion_result;
		break;
	case TYPEC_CONTROL_COMMAND_TBT_UFP_REPLY:
		if (argc < 4) {
			fprintf(stderr, "Missing reply\n");
			return -1;
		}

		conversion_result = strtol(argv[3], &endptr, 0);
		if ((endptr && *endptr) || conversion_result > UINT8_MAX ||
		    conversion_result < 0) {
			fprintf(stderr, "Bad reply\n");
			return -1;
		}
		p.tbt_ufp_reply = conversion_result;
		break;
	case TYPEC_CONTROL_COMMAND_USB_MUX_SET:
		if (argc < 5) {
			fprintf(stderr, "Missing index or mode\n");
			return -1;
		}

		conversion_result = strtol(argv[3], &endptr, 0);
		if ((endptr && *endptr) || conversion_result > UINT8_MAX ||
		    conversion_result < 0) {
			fprintf(stderr, "Bad index\n");
			return -1;
		}
		p.mux_params.mux_index = conversion_result;
		if (!strcmp(argv[4], "dp")) {
			p.mux_params.mux_flags = USB_PD_MUX_DP_ENABLED;
		} else if (!strcmp(argv[4], "dock")) {
			p.mux_params.mux_flags = USB_PD_MUX_DOCK;
		} else if (!strcmp(argv[4], "usb")) {
			p.mux_params.mux_flags = USB_PD_MUX_USB_ENABLED;
		} else if (!strcmp(argv[4], "tbt")) {
			p.mux_params.mux_flags = USB_PD_MUX_TBT_COMPAT_ENABLED;
		} else if (!strcmp(argv[4], "usb4")) {
			p.mux_params.mux_flags = USB_PD_MUX_USB4_ENABLED;
		} else if (!strcmp(argv[4], "none")) {
			p.mux_params.mux_flags = USB_PD_MUX_NONE;
		} else if (!strcmp(argv[4], "safe")) {
			p.mux_params.mux_flags = USB_PD_MUX_SAFE_MODE;
		} else {
			fprintf(stderr, "Bad mux mode\n");
			return -1;
		}
		break;
	case TYPEC_CONTROL_COMMAND_BIST_SHARE_MODE:
		if (argc < 4) {
			fprintf(stderr, "Missing reply\n");
			return -1;
		}

		conversion_result = strtol(argv[3], &endptr, 0);
		if ((endptr && *endptr) || conversion_result > UINT8_MAX ||
		    conversion_result < 0) {
			fprintf(stderr, "Bad index\n");
			return -1;
		}
		p.bist_share_mode = conversion_result;
		break;
	case TYPEC_CONTROL_COMMAND_SEND_VDM_REQ:
		if (argc < 5) {
			fprintf(stderr, "Missing VDM header and type\n");
			return -1;
		}
		if (argc > 4 + VDO_MAX_SIZE) {
			fprintf(stderr, "Too many VDOs\n");
			return -1;
		}

		conversion_result = strtol(argv[3], &endptr, 0);
		if ((endptr && *endptr) || conversion_result > UINT8_MAX ||
		    conversion_result < 0) {
			fprintf(stderr, "Bad SOP* type\n");
			return -1;
		}
		p.vdm_req_params.partner_type = conversion_result;

		int vdm_index;
		for (vdm_index = 0; vdm_index < argc - 4; vdm_index++) {
			uint32_t vdm_entry =
				strtoul(argv[vdm_index + 4], &endptr, 0);
			if (endptr && *endptr) {
				fprintf(stderr, "Bad VDO\n");
				return -1;
			}
			p.vdm_req_params.vdm_data[vdm_index] = vdm_entry;
		}
		p.vdm_req_params.vdm_data_objects = vdm_index;
	}

	rv = ec_command(EC_CMD_TYPEC_CONTROL, 0, &p, sizeof(p), ec_inbuf,
			ec_max_insize);
	if (rv < 0)
		return -1;

	return 0;
}

int cmd_typec_discovery(int argc, char *argv[])
{
	struct ec_params_typec_discovery p;
	struct ec_response_typec_discovery *r =
		(struct ec_response_typec_discovery *)ec_inbuf;
	char *e;
	int rv, i, j;

	if (argc < 3) {
		fprintf(stderr,
			"Usage: %s <port> <type>\n"
			"  <port> is the type-c port to query\n"
			"  <type> is one of:\n"
			"    0: SOP\n"
			"    1: SOP prime\n",
			argv[0]);
		return -1;
	}

	p.port = strtol(argv[1], &e, 0);
	if (e && *e) {
		fprintf(stderr, "Bad port\n");
		return -1;
	}

	p.partner_type = strtol(argv[2], &e, 0);
	if (e && *e) {
		fprintf(stderr, "Bad type\n");
		return -1;
	}

	rv = ec_command(EC_CMD_TYPEC_DISCOVERY, 0, &p, sizeof(p), ec_inbuf,
			ec_max_insize);
	if (rv < 0)
		return -1;

	if (r->identity_count == 0) {
		printf("No identity discovered\n");
		return 0;
	}

	printf("Identity VDOs:\n");
	for (i = 0; i < r->identity_count; i++)
		printf("0x%08x\n", r->discovery_vdo[i]);

	if (r->svid_count == 0) {
		printf("No SVIDs discovered\n");
		return 0;
	}

	for (i = 0; i < r->svid_count; i++) {
		printf("SVID 0x%04x Modes:\n", r->svids[i].svid);
		for (j = 0; j < r->svids[i].mode_count; j++)
			printf("0x%08x\n", r->svids[i].mode_vdo[j]);
	}

	return 0;
}

/* Print shared fields of sink and source cap PDOs */
static inline void print_pdo_fixed(uint32_t pdo)
{
	printf("    Fixed: %dmV %dmA %s%s%s%s", PDO_FIXED_VOLTAGE(pdo),
	       PDO_FIXED_CURRENT(pdo), pdo & PDO_FIXED_DUAL_ROLE ? "DRP " : "",
	       pdo & PDO_FIXED_UNCONSTRAINED ? "UP " : "",
	       pdo & PDO_FIXED_COMM_CAP ? "USB " : "",
	       pdo & PDO_FIXED_DATA_SWAP ? "DRD" : "");
}

static inline void print_pdo_battery(uint32_t pdo)
{
	printf("    Battery: max %dmV min %dmV max %dmW\n",
	       PDO_BATT_MAX_VOLTAGE(pdo), PDO_BATT_MIN_VOLTAGE(pdo),
	       PDO_BATT_MAX_POWER(pdo));
}

static inline void print_pdo_variable(uint32_t pdo)
{
	printf("    Variable: max %dmV min %dmV max %dmA\n",
	       PDO_VAR_MAX_VOLTAGE(pdo), PDO_VAR_MIN_VOLTAGE(pdo),
	       PDO_VAR_MAX_CURRENT(pdo));
}

static inline void print_pdo_augmented(uint32_t pdo)
{
	printf("    Augmented: max %dmV min %dmV max %dmA\n",
	       PDO_AUG_MAX_VOLTAGE(pdo), PDO_AUG_MIN_VOLTAGE(pdo),
	       PDO_AUG_MAX_CURRENT(pdo));
}

int cmd_typec_status(int argc, char *argv[])
{
	struct ec_params_typec_status p;
	struct ec_response_typec_status *r =
		(struct ec_response_typec_status *)ec_inbuf;
	char *endptr;
	int rv, i;
	const char *desc;

	if (argc != 2) {
		fprintf(stderr,
			"Usage: %s <port>\n"
			"  <port> is the type-c port to query\n",
			argv[0]);
		return -1;
	}

	p.port = strtol(argv[1], &endptr, 0);
	if (endptr && *endptr) {
		fprintf(stderr, "Bad port\n");
		return -1;
	}

	rv = ec_command(EC_CMD_TYPEC_STATUS, 0, &p, sizeof(p), ec_inbuf,
			ec_max_insize);
	if (rv == -EC_RES_INVALID_COMMAND - EECRESULT)
		/* Fall back to PD_CONTROL to support older ECs */
		return cmd_usb_pd(argc, argv);
	else if (rv < 0)
		return -1;

	printf("Port C%d: %s, %s  State:%s\n"
	       "Role:%s %s%s, Polarity:CC%d\n",
	       p.port, r->pd_enabled ? "enabled" : "disabled",
	       r->dev_connected ? "connected" : "disconnected", r->tc_state,
	       (r->power_role == PD_ROLE_SOURCE) ? "SRC" : "SNK",
	       (r->data_role == PD_ROLE_DFP) ? "DFP" :
	       (r->data_role == PD_ROLE_UFP) ? "UFP" :
					       "",
	       (r->vconn_role == PD_ROLE_VCONN_SRC) ? " VCONN" : "",
	       (r->polarity % 2 + 1));

	switch (r->cc_state) {
	case PD_CC_NONE:
		desc = "None";
		break;
	case PD_CC_UFP_AUDIO_ACC:
		desc = "UFP Audio accessory";
		break;
	case PD_CC_UFP_DEBUG_ACC:
		desc = "UFP Debug accessory";
		break;
	case PD_CC_UFP_ATTACHED:
		desc = "UFP attached";
		break;
	case PD_CC_DFP_DEBUG_ACC:
		desc = "DFP Debug accessory";
		break;
	case PD_CC_DFP_ATTACHED:
		desc = "DFP attached";
		break;
	default:
		desc = "UNKNOWN";
		break;
	}
	printf("CC State: %s\n", desc);

	if (r->dp_pin) {
		switch (r->dp_pin) {
		case MODE_DP_PIN_A:
			desc = "A";
			break;
		case MODE_DP_PIN_B:
			desc = "B";
			break;
		case MODE_DP_PIN_C:
			desc = "C";
			break;
		case MODE_DP_PIN_D:
			desc = "D";
			break;
		case MODE_DP_PIN_E:
			desc = "E";
			break;
		case MODE_DP_PIN_F:
			desc = "F";
			break;
		default:
			desc = "UNKNOWN";
			break;
		}
		printf("DP pin mode: %s\n", desc);
	}

	if (r->mux_state) {
		printf("MUX: USB=%d DP=%d POLARITY=%s HPD_IRQ=%d HPD_LVL=%d\n"
		       "     SAFE=%d TBT=%d USB4=%d\n",
		       !!(r->mux_state & USB_PD_MUX_USB_ENABLED),
		       !!(r->mux_state & USB_PD_MUX_DP_ENABLED),
		       (r->mux_state & USB_PD_MUX_POLARITY_INVERTED) ?
			       "INVERTED" :
			       "NORMAL",
		       !!(r->mux_state & USB_PD_MUX_HPD_IRQ),
		       !!(r->mux_state & USB_PD_MUX_HPD_LVL),
		       !!(r->mux_state & USB_PD_MUX_SAFE_MODE),
		       !!(r->mux_state & USB_PD_MUX_TBT_COMPAT_ENABLED),
		       !!(r->mux_state & USB_PD_MUX_USB4_ENABLED));
	}

	printf("Port events: 0x%08x\n", r->events);

	if (r->sop_revision)
		printf("SOP  PD Rev: %d.%d\n",
		       PD_STATUS_REV_GET_MAJOR(r->sop_revision),
		       PD_STATUS_REV_GET_MINOR(r->sop_revision));

	if (r->sop_prime_revision)
		printf("SOP' PD Rev: %d.%d\n",
		       PD_STATUS_REV_GET_MAJOR(r->sop_prime_revision),
		       PD_STATUS_REV_GET_MINOR(r->sop_prime_revision));

	for (i = 0; i < r->source_cap_count; i++) {
		/*
		 * Bits 31:30 always indicate the type of PDO
		 *
		 * Table 6-7 PD Rev 3.0 Ver 2.0
		 */
		uint32_t pdo = r->source_cap_pdos[i];
		int pdo_type = pdo & PDO_TYPE_MASK;

		if (i == 0)
			printf("Source Capabilities:\n");

		if (pdo_type == PDO_TYPE_FIXED) {
			print_pdo_fixed(pdo);
			printf("\n");
		} else if (pdo_type == PDO_TYPE_BATTERY) {
			print_pdo_battery(pdo);
		} else if (pdo_type == PDO_TYPE_VARIABLE) {
			print_pdo_variable(pdo);
		} else {
			print_pdo_augmented(pdo);
		}
	}

	for (i = 0; i < r->sink_cap_count; i++) {
		/*
		 * Bits 31:30 always indicate the type of PDO
		 *
		 * Table 6-7 PD Rev 3.0 Ver 2.0
		 */
		uint32_t pdo = r->sink_cap_pdos[i];
		int pdo_type = pdo & PDO_TYPE_MASK;

		if (i == 0)
			printf("Sink Capabilities:\n");

		if (pdo_type == PDO_TYPE_FIXED) {
			print_pdo_fixed(pdo);
			/* Note: FRS bits are reserved in PD 2.0 spec */
			printf("%s\n",
			       pdo & PDO_FIXED_FRS_CURR_MASK ? "FRS" : "");
		} else if (pdo_type == PDO_TYPE_BATTERY) {
			print_pdo_battery(pdo);
		} else if (pdo_type == PDO_TYPE_VARIABLE) {
			print_pdo_variable(pdo);
		} else {
			print_pdo_augmented(pdo);
		}
	}

	return 0;
}

int cmd_typec_vdm_response(int argc, char *argv[])
{
	struct ec_params_typec_vdm_response p;
	struct ec_response_typec_vdm_response *r =
		(ec_response_typec_vdm_response *)ec_inbuf;
	char *endptr;
	int rv, i;

	if (argc != 2) {
		fprintf(stderr,
			"Usage: %s <port>\n"
			"  <port> is the type-c port to query\n",
			argv[0]);
		return -1;
	}

	p.port = strtol(argv[1], &endptr, 0);
	if (endptr && *endptr) {
		fprintf(stderr, "Bad port\n");
		return -1;
	}

	rv = ec_command(EC_CMD_TYPEC_VDM_RESPONSE, 0, &p, sizeof(p), ec_inbuf,
			ec_max_insize);
	if (rv < 0)
		return -1;

	if (r->vdm_data_objects > 0 && r->vdm_response_err == EC_RES_SUCCESS) {
		printf("VDM response from partner: %d", r->partner_type);
		for (i = 0; i < r->vdm_data_objects; i++)
			printf("\n  0x%08x", r->vdm_response[i]);
		printf("\n");
	} else {
		printf("No VDM response found (err: %d)\n",
		       r->vdm_response_err);
	}

	if (r->vdm_attention_objects > 0) {
		printf("VDM Attention:");
		for (i = 0; i < r->vdm_attention_objects; i++)
			printf("\n  0x%08x", r->vdm_attention[i]);
		printf("\n");
		printf("%d Attention messages remaining\n",
		       r->vdm_attention_left);
	} else {
		printf("No VDM Attention found");
	}

	return 0;
}

int cmd_tp_self_test(int argc, char *argv[])
{
	int rv;

	rv = ec_command(EC_CMD_TP_SELF_TEST, 0, NULL, 0, NULL, 0);
	if (rv < 0)
		return rv;

	printf("Touchpad self test: %s\n",
	       rv == EC_RES_SUCCESS ? "passed" : "failed");

	return rv;
}

int cmd_tp_frame_get(int argc, char *argv[])
{
	int i, j;
	uint32_t remaining = 0, offset = 0;
	int rv = EC_SUCCESS;
	uint8_t *data;
	struct ec_response_tp_frame_info *r;
	struct ec_params_tp_frame_get p;

	data = (uint8_t *)(malloc(ec_max_insize));
	r = (struct ec_response_tp_frame_info *)(malloc(ec_max_insize));

	if (data == NULL || r == NULL) {
		fprintf(stderr, "Couldn't allocate memory.\n");
		free(r);
		free(data);
		return EC_ERROR_UNKNOWN;
	}

	rv = ec_command(EC_CMD_TP_FRAME_INFO, 0, NULL, 0, r, ec_max_insize);
	if (rv < 0) {
		fprintf(stderr, "Failed to get touchpad frame info.\n");
		goto err;
	}

	rv = ec_command(EC_CMD_TP_FRAME_SNAPSHOT, 0, NULL, 0, NULL, 0);
	if (rv < 0) {
		fprintf(stderr, "Failed to snapshot frame.\n");
		goto err;
	}

	for (i = 0; i < r->n_frames; i++) {
		p.frame_index = i;
		offset = 0;
		remaining = r->frame_sizes[i];

		while (remaining > 0) {
			p.offset = offset;
			p.size = MIN(remaining, ec_max_insize);

			rv = ec_command(EC_CMD_TP_FRAME_GET, 0, &p, sizeof(p),
					data, p.size);
			if (rv < 0) {
				fprintf(stderr,
					"Failed to get frame data "
					"at offset 0x%x\n",
					offset);
				goto err;
			}

			for (j = 0; j < p.size; j++)
				printf("%02x ", data[j]);

			offset += p.size;
			remaining -= p.size;
		}
		printf("\n");
	}

err:
	free(data);
	free(r);

	return rv < 0;
}

int cmd_wait_event(int argc, char *argv[])
{
	static const char *const mkbp_event_text[] = EC_MKBP_EVENT_TEXT;
	static const char *const host_event_text[] = HOST_EVENT_TEXT;

	int rv, i;
	struct ec_response_get_next_event_v1 buffer;
	long timeout = 5000;
	long event_type;
	char *e;

	BUILD_ASSERT(ARRAY_SIZE(mkbp_event_text) == EC_MKBP_EVENT_COUNT);
	/*
	 * Only 64 host events are supported. The enum |host_event_code| uses
	 * 1-based counting so it can skip 0 (NONE). The last legal host event
	 * number is 64, so ARRAY_SIZE(host_event_text) <= 64+1.
	 */
	BUILD_ASSERT(ARRAY_SIZE(host_event_text) <= 65);

	if (!ec_pollevent) {
		fprintf(stderr, "Polling for MKBP event not supported\n");
		return -EINVAL;
	}

	if (argc < 2) {
		fprintf(stderr, "Usage: %s <type> [<timeout>]\n", argv[0]);
		fprintf(stderr, "\n");
		fprintf(stderr, "type: MKBP event number or name.\n");
		for (int i = 0; i < ARRAY_SIZE(mkbp_event_text); i++) {
			const char *name = mkbp_event_text[i];

			if (name) {
				fprintf(stderr, "      %s or %d\n", name, i);
			}
		}

		return -1;
	}

	rv = find_enum_from_text(argv[1], mkbp_event_text,
				 ARRAY_SIZE(mkbp_event_text), &event_type);
	if (rv < 0 || event_type < 0 || event_type >= EC_MKBP_EVENT_COUNT) {
		fprintf(stderr, "Bad event type '%s'.\n", argv[1]);
		return -1;
	}
	if (argc >= 3) {
		timeout = strtol(argv[2], &e, 0);
		if (e && *e) {
			fprintf(stderr, "Bad timeout value '%s'.\n", argv[2]);
			return -1;
		}
	}

	rv = wait_event(event_type, &buffer, sizeof(buffer), timeout);
	if (rv < 0)
		return rv;

	printf("MKBP event %d data: ", buffer.event_type);
	for (i = 0; i < rv - 1; ++i)
		printf("%02x ", buffer.data.key_matrix[i]);
	printf("\n");

	switch (event_type) {
	case EC_MKBP_EVENT_HOST_EVENT:
		printf("Host events:");
		for (int evt = 1; evt < ARRAY_SIZE(host_event_text); evt++) {
			if (buffer.data.host_event & EC_HOST_EVENT_MASK(evt)) {
				const char *name = host_event_text[evt];

				printf(" %s", name ? name : "UNKNOWN");
			}
		}
		printf("\n");
		break;
	}

	return 0;
}

static void cmd_cec_help(const char *cmd)
{
	fprintf(stderr,
		"  Usage: %s write [write bytes...]\n"
		"    Write message on the CEC bus\n"
		"  Usage: %s read [timeout]\n"
		"    [timeout] in seconds\n"
		"  Usage: %s get <param>\n"
		"  Usage: %s set <param> <val>\n"
		"    <param> is one of:\n"
		"      address: CEC receive address\n"
		"        <val> is the new CEC address\n"
		"      enable: Enable or disable CEC\n"
		"        <val> is 1 to enable, 0 to disable\n",
		cmd, cmd, cmd, cmd);
}

static int cmd_cec_write(int argc, char *argv[])
{
	char *e;
	long val;
	int rv, i, msg_len;
	struct ec_params_cec_write p;
	struct ec_response_get_next_event_v1 buffer;

	if (argc < 3 || argc > 18) {
		fprintf(stderr, "Invalid number of params\n");
		cmd_cec_help(argv[0]);
		return -1;
	}

	msg_len = argc - 2;
	for (i = 0; i < msg_len; i++) {
		val = strtol(argv[i + 2], &e, 16);
		if (e && *e)
			return -1;
		if (val < 0 || val > 0xff)
			return -1;
		p.msg[i] = (uint8_t)val;
	}

	printf("Write to CEC: ");
	for (i = 0; i < msg_len; i++)
		printf("0x%02x ", p.msg[i]);
	printf("\n");

	rv = ec_command(EC_CMD_CEC_WRITE_MSG, 0, &p, msg_len, NULL, 0);
	if (rv < 0)
		return rv;

	rv = wait_event(EC_MKBP_EVENT_CEC_EVENT, &buffer, sizeof(buffer), 1000);
	if (rv < 0)
		return rv;

	if (buffer.data.cec_events & EC_MKBP_CEC_SEND_OK)
		return 0;

	if (buffer.data.cec_events & EC_MKBP_CEC_SEND_FAILED) {
		fprintf(stderr, "Send failed\n");
		return -1;
	}

	fprintf(stderr, "No send result received\n");

	return -1;
}

static int cmd_cec_read(int argc, char *argv[])
{
	int i, rv;
	char *e;
	struct ec_response_get_next_event_v1 buffer;
	long timeout = 5000;

	if (!ec_pollevent) {
		fprintf(stderr, "Polling for MKBP event not supported\n");
		return -EINVAL;
	}

	if (argc >= 3) {
		timeout = strtol(argv[2], &e, 0);
		if (e && *e) {
			fprintf(stderr, "Bad timeout value '%s'.\n", argv[2]);
			return -1;
		}
	}

	rv = wait_event(EC_MKBP_EVENT_CEC_MESSAGE, &buffer, sizeof(buffer),
			timeout);
	if (rv < 0)
		return rv;

	printf("CEC data: ");
	for (i = 0; i < rv - 1; i++)
		printf("0x%02x ", buffer.data.cec_message[i]);
	printf("\n");

	return 0;
}

static int cec_cmd_from_str(const char *str)
{
	if (!strcmp("address", str))
		return CEC_CMD_LOGICAL_ADDRESS;
	if (!strcmp("enable", str))
		return CEC_CMD_ENABLE;
	return -1;
}

static int cmd_cec_set(int argc, char *argv[])
{
	char *e;
	struct ec_params_cec_set p;
	uint8_t val;
	int cmd;

	if (argc != 4) {
		fprintf(stderr, "Invalid number of params\n");
		cmd_cec_help(argv[0]);
		return -1;
	}

	val = (uint8_t)strtol(argv[3], &e, 0);
	if (e && *e) {
		fprintf(stderr, "Bad parameter '%s'.\n", argv[3]);
		return -1;
	}

	cmd = cec_cmd_from_str(argv[2]);
	if (cmd < 0) {
		fprintf(stderr, "Invalid command '%s'.\n", argv[2]);
		return -1;
	}
	p.cmd = cmd;
	p.val = val;

	return ec_command(EC_CMD_CEC_SET, 0, &p, sizeof(p), NULL, 0);
}

static int cmd_cec_get(int argc, char *argv[])
{
	int rv, cmd;
	struct ec_params_cec_get p;
	struct ec_response_cec_get r;

	if (argc != 3) {
		fprintf(stderr, "Invalid number of params\n");
		cmd_cec_help(argv[0]);
		return -1;
	}

	cmd = cec_cmd_from_str(argv[2]);
	if (cmd < 0) {
		fprintf(stderr, "Invalid command '%s'.\n", argv[2]);
		return -1;
	}
	p.cmd = cmd;

	rv = ec_command(EC_CMD_CEC_GET, 0, &p, sizeof(p), &r, sizeof(r));
	if (rv < 0)
		return rv;

	printf("%d\n", r.val);

	return 0;
}

int cmd_cec(int argc, char *argv[])
{
	if (argc < 2) {
		fprintf(stderr, "Invalid number of params\n");
		cmd_cec_help(argv[0]);
		return -1;
	}
	if (!strcmp(argv[1], "write"))
		return cmd_cec_write(argc, argv);
	if (!strcmp(argv[1], "read"))
		return cmd_cec_read(argc, argv);
	if (!strcmp(argv[1], "get"))
		return cmd_cec_get(argc, argv);
	if (!strcmp(argv[1], "set"))
		return cmd_cec_set(argc, argv);

	fprintf(stderr, "Invalid sub command: %s\n", argv[1]);
	cmd_cec_help(argv[0]);

	return -1;
}

static void cmd_s0ix_counter_help(char *cmd)
{
	fprintf(stderr,
		"  Usage: %s get - to get the value of s0ix counter\n"
		"         %s reset - to reset s0ix counter \n",
		cmd, cmd);
}

static int cmd_s0ix_counter(int argc, char *argv[])
{
	struct ec_params_s0ix_cnt p;
	struct ec_response_s0ix_cnt r;
	int rv;

	if (argc != 2) {
		fprintf(stderr, "Invalid number of params\n");
		cmd_s0ix_counter_help(argv[0]);
		return -1;
	}

	if (!strcasecmp(argv[1], "get")) {
		p.flags = 0;
	} else if (!strcasecmp(argv[1], "reset")) {
		p.flags = EC_S0IX_COUNTER_RESET;
	} else {
		fprintf(stderr, "Bad subcommand: %s\n", argv[1]);
		return -1;
	}

	rv = ec_command(EC_CMD_GET_S0IX_COUNTER, 0, &p, sizeof(p), &r,
			sizeof(r));
	if (rv < 0) {
		return rv;
	}

	printf("s0ix_counter: %u\n", r.s0ix_counter);

	return 0;
}

/* NULL-terminated list of commands */
const struct command commands[] = {
	{ "adcread", cmd_adc_read },
	{ "addentropy", cmd_add_entropy },
	{ "apreset", cmd_apreset },
	{ "autofanctrl", cmd_thermal_auto_fan_ctrl },
	{ "backlight", cmd_lcd_backlight },
	{ "basestate", cmd_basestate },
	{ "battery", cmd_battery },
	{ "batterycutoff", cmd_battery_cut_off },
	{ "batteryparam", cmd_battery_vendor_param },
	{ "boardversion", cmd_board_version },
	{ "boottime", cmd_boottime },
	{ "button", cmd_button },
	{ "cbi", cmd_cbi },
	{ "chargecurrentlimit", cmd_charge_current_limit },
	{ "chargecontrol", cmd_charge_control },
	{ "chargeoverride", cmd_charge_port_override },
	{ "chargesplash", cmd_chargesplash },
	{ "chargestate", cmd_charge_state },
	{ "chipinfo", cmd_chipinfo },
	{ "cmdversions", cmd_cmdversions },
	{ "console", cmd_console },
	{ "cec", cmd_cec },
	{ "echash", cmd_ec_hash },
	{ "eventclear", cmd_host_event_clear },
	{ "eventclearb", cmd_host_event_clear_b },
	{ "eventget", cmd_host_event_get_raw },
	{ "eventgetb", cmd_host_event_get_b },
	{ "eventgetscimask", cmd_host_event_get_sci_mask },
	{ "eventgetsmimask", cmd_host_event_get_smi_mask },
	{ "eventgetwakemask", cmd_host_event_get_wake_mask },
	{ "eventsetscimask", cmd_host_event_set_sci_mask },
	{ "eventsetsmimask", cmd_host_event_set_smi_mask },
	{ "eventsetwakemask", cmd_host_event_set_wake_mask },
	{ "extpwrlimit", cmd_ext_power_limit },
	{ "fanduty", cmd_fanduty },
	{ "flasherase", cmd_flash_erase },
	{ "flasheraseasync", cmd_flash_erase },
	{ "flashprotect", cmd_flash_protect },
	{ "flashread", cmd_flash_read },
	{ "flashwrite", cmd_flash_write },
	{ "flashinfo", cmd_flash_info },
	{ "flashspiinfo", cmd_flash_spi_info },
	{ "flashpd", cmd_flash_pd },
	{ "forcelidopen", cmd_force_lid_open },
	{ "fpcontext", cmd_fp_context },
	{ "fpencstatus", cmd_fp_enc_status },
	{ "fpframe", cmd_fp_frame },
	{ "fpinfo", cmd_fp_info },
	{ "fpmode", cmd_fp_mode },
	{ "fpseed", cmd_fp_seed },
	{ "fpstats", cmd_fp_stats },
	{ "fptemplate", cmd_fp_template },
	{ "gpioget", cmd_gpio_get },
	{ "gpioset", cmd_gpio_set },
	{ "hangdetect", cmd_hang_detect },
	{ "hello", cmd_hello },
	{ "hibdelay", cmd_hibdelay },
	{ "hostevent", cmd_hostevent },
	{ "hostsleepstate", cmd_hostsleepstate },
	{ "locatechip", cmd_locate_chip },
	{ "i2cprotect", cmd_i2c_protect },
	{ "i2cread", cmd_i2c_read },
	{ "i2cspeed", cmd_i2c_speed },
	{ "i2cwrite", cmd_i2c_write },
	{ "i2cxfer", cmd_i2c_xfer },
	{ "infopddev", cmd_pd_device_info },
	{ "inventory", cmd_inventory },
	{ "led", cmd_led },
	{ "lightbar", cmd_lightbar },
	{ "kbfactorytest", cmd_keyboard_factory_test },
	{ "kbinfo", cmd_kbinfo },
	{ "kbpress", cmd_kbpress },
	{ "keyconfig", cmd_keyconfig },
	{ "keyscan", cmd_keyscan },
	{ "memory_dump", cmd_memory_dump },
	{ "mkbpget", cmd_mkbp_get },
	{ "mkbpwakemask", cmd_mkbp_wake_mask },
	{ "motionsense", cmd_motionsense },
	{ "nextevent", cmd_next_event },
	{ "panicinfo", cmd_panic_info },
	{ "pause_in_s5", cmd_s5 },
	{ "pchg", cmd_pchg },
	{ "pdgetmode", cmd_pd_get_amode },
	{ "pdsetmode", cmd_pd_set_amode },
	{ "port80read", cmd_port80_read },
	{ "pdlog", cmd_pd_log },
	{ "pdcontrol", cmd_pd_control },
	{ "pdchipinfo", cmd_pd_chip_info },
	{ "pdwritelog", cmd_pd_write_log },
	{ "powerinfo", cmd_power_info },
	{ "protoinfo", cmd_proto_info },
	{ "pse", cmd_pse },
	{ "pstoreinfo", cmd_pstore_info },
	{ "pstoreread", cmd_pstore_read },
	{ "pstorewrite", cmd_pstore_write },
	{ "pwmgetfanrpm", cmd_pwm_get_fan_rpm },
	{ "pwmgetkblight", cmd_pwm_get_keyboard_backlight },
	{ "pwmgetnumfans", cmd_pwm_get_num_fans },
	{ "pwmgetduty", cmd_pwm_get_duty },
	{ "pwmsetfanrpm", cmd_pwm_set_fan_rpm },
	{ "pwmsetkblight", cmd_pwm_set_keyboard_backlight },
	{ "pwmsetduty", cmd_pwm_set_duty },
	{ "rand", cmd_rand },
	{ "reboot_ec", cmd_reboot_ec },
	{ "rgbkbd", cmd_rgbkbd },
	{ "rollbackinfo", cmd_rollback_info },
	{ "rtcget", cmd_rtc_get },
	{ "rtcgetalarm", cmd_rtc_get_alarm },
	{ "rtcset", cmd_rtc_set },
	{ "rtcsetalarm", cmd_rtc_set_alarm },
	{ "rwhashpd", cmd_rw_hash_pd },
	{ "rwsig", cmd_rwsig },
	{ "rwsigaction", cmd_rwsig_action_legacy },
	{ "rwsigstatus", cmd_rwsig_status },
	{ "sertest", cmd_serial_test },
	{ "s0ix_counter", cmd_s0ix_counter },
	{ "smartdischarge", cmd_smart_discharge },
	{ "stress", cmd_stress_test },
	{ "sysinfo", cmd_sysinfo },
	{ "port80flood", cmd_port_80_flood },
	{ "switches", cmd_switches },
	{ "tabletmode", cmd_tabletmode },
	{ "temps", cmd_temperature },
	{ "tempsinfo", cmd_temp_sensor_info },
	{ "test", cmd_test },
	{ "thermalget", cmd_thermal_get_threshold },
	{ "thermalset", cmd_thermal_set_threshold },
	{ "tpselftest", cmd_tp_self_test },
	{ "tpframeget", cmd_tp_frame_get },
	{ "tmp006cal", cmd_tmp006cal },
	{ "tmp006raw", cmd_tmp006raw },
	{ "typeccontrol", cmd_typec_control },
	{ "typecdiscovery", cmd_typec_discovery },
	{ "typecstatus", cmd_typec_status },
	{ "typecvdmresponse", cmd_typec_vdm_response },
	{ "uptimeinfo", cmd_uptimeinfo },
	{ "usbchargemode", cmd_usb_charge_set_mode },
	{ "usbmux", cmd_usb_mux },
	{ "usbpd", cmd_usb_pd },
	{ "usbpddps", cmd_usb_pd_dps },
	{ "usbpdmuxinfo", cmd_usb_pd_mux_info },
	{ "usbpdpower", cmd_usb_pd_power },
	{ "version", cmd_version },
	{ "waitevent", cmd_wait_event },
	{ "wireless", cmd_wireless },
	{ "reboot_ap_on_g3", cmd_reboot_ap_on_g3 },
	{ NULL, NULL }
};

int main(int argc, char *argv[])
{
	const struct command *cmd;
	int dev = 0;
	int interfaces = COMM_ALL;
	int i2c_bus = -1;
	char device_name[41] = CROS_EC_DEV_NAME;
	uint16_t vid = USB_VID_GOOGLE, pid = USB_PID_HAMMER;
	int rv = 1;
	int parse_error = 0;
	char *e;
	int i;

	BUILD_ASSERT(ARRAY_SIZE(lb_command_paramcount) == LIGHTBAR_NUM_CMDS);

	while ((i = getopt_long(argc, argv, "?", long_opts, NULL)) != -1) {
		switch (i) {
		case '?':
			/* Unhandled option */
			parse_error = 1;
			break;

		case OPT_DEV:
			dev = strtoull(optarg, &e, 0);
			if (!*optarg || (e && *e)) {
				fprintf(stderr, "Invalid --dev\n");
				parse_error = 1;
			}
			break;

		case OPT_INTERFACE:
			if (!strcasecmp(optarg, "dev")) {
				interfaces = COMM_DEV;
			} else if (!strcasecmp(optarg, "lpc")) {
				interfaces = COMM_LPC;
			} else if (!strcasecmp(optarg, "i2c")) {
				interfaces = COMM_I2C;
			} else if (!strcasecmp(optarg, "servo")) {
				interfaces = COMM_SERVO;
			} else {
				fprintf(stderr, "Invalid --interface\n");
				parse_error = 1;
			}
			break;
		case OPT_DEVICE:
			if (parse_vidpid(optarg, &vid, &pid)) {
				interfaces = COMM_USB;
			} else {
				fprintf(stderr, "Invalid --device\n");
				parse_error = 1;
			}
			break;
		case OPT_NAME:
			strncpy(device_name, optarg, 40);
			device_name[40] = '\0';
			break;
		case OPT_I2C_BUS:
			i2c_bus = strtoull(optarg, &e, 0);
			if (*optarg == '\0' || (e && *e != '\0') ||
			    i2c_bus < 0) {
				fprintf(stderr, "Invalid --i2c_bus\n");
				parse_error = 1;
			}
			break;
		case OPT_ASCII:
			ascii_mode = 1;
			break;
		}
	}

	if (i2c_bus != -1) {
		if (!(interfaces & COMM_I2C)) {
			fprintf(stderr,
				"--i2c_bus is specified, but --interface is set to something other than I2C\n");
			parse_error = 1;
		} else {
			interfaces = COMM_I2C;
		}
	}

	/* Must specify a command */
	if (!parse_error && optind == argc)
		parse_error = 1;

	/* 'ectool help' prints help with commands */
	if (!parse_error && !strcasecmp(argv[optind], "help")) {
		print_help(argv[0], 1);
		exit(1);
	}

	/* Handle sub-devices command offset */
	if (dev > 0 && dev < 4) {
		set_command_offset(EC_CMD_PASSTHRU_OFFSET(dev));
	} else if (dev == 8) {
		/* Special offset for Fingerprint MCU */
		strcpy(device_name, "cros_fp");
	} else if (dev != 0) {
		fprintf(stderr, "Bad device number %d\n", dev);
		parse_error = 1;
	}

	if (parse_error) {
		print_help(argv[0], 0);
		exit(1);
	}

	/* Prefer /dev method, which supports built-in mutex */
	if (!(interfaces & COMM_DEV) || comm_init_dev(device_name)) {
		/* If dev is excluded or isn't supported, find alternative */

		/* Lock is not needed for COMM_USB */
		if (!(interfaces & COMM_USB) &&
		    acquire_gec_lock(GEC_LOCK_TIMEOUT_SECS) < 0) {
			fprintf(stderr, "Could not acquire GEC lock.\n");
			exit(1);
		}
		if (interfaces == COMM_USB) {
			if (comm_init_usb(vid, pid)) {
				fprintf(stderr, "Couldn't find EC on USB.\n");
				goto out;
			}
		} else if (comm_init_alt(interfaces, device_name, i2c_bus)) {
			fprintf(stderr, "Couldn't find EC\n");
			goto out;
		}
	}

	if (comm_init_buffer()) {
		fprintf(stderr, "Couldn't initialize buffers\n");
		goto out;
	}

	/* Handle commands */
	for (cmd = commands; cmd->name; cmd++) {
		if (!strcasecmp(argv[optind], cmd->name)) {
			rv = cmd->handler(argc - optind, argv + optind);
			goto out;
		}
	}

	/* If we're still here, command was unknown */
	fprintf(stderr, "Unknown command '%s'\n\n", argv[optind]);
	print_help(argv[0], 0);

out:
	release_gec_lock();

	if (interfaces == COMM_USB)
		comm_usb_exit();

	return !!rv;
}<|MERGE_RESOLUTION|>--- conflicted
+++ resolved
@@ -1800,16 +1800,10 @@
 			p.mask |= EC_FLASH_PROTECT_RO_AT_BOOT;
 	}
 
-<<<<<<< HEAD
-	rv = ec_command(EC_CMD_FLASH_PROTECT, EC_VER_FLASH_PROTECT, &p,
-			sizeof(p), &r, sizeof(r));
-	if (rv < 0)
-=======
 	ec::FlashProtectCommand_v1 flash_protect_command(flags, mask);
 	if (!flash_protect_command.Run(comm_get_fd())) {
 		int rv = -EECRESULT - flash_protect_command.Result();
 		fprintf(stderr, "Flash protect returned with errors: %d\n", rv);
->>>>>>> d92f5306
 		return rv;
 	if (rv < sizeof(r)) {
 		fprintf(stderr, "Too little data returned.\n");
@@ -1817,11 +1811,6 @@
 	}
 
 	/* Print returned flags */
-<<<<<<< HEAD
-	print_flash_protect_flags("Flash protect flags:", r.flags);
-	print_flash_protect_flags("Valid flags:        ", r.valid_flags);
-	print_flash_protect_flags("Writable flags:     ", r.writable_flags);
-=======
 	printf("Flash protect flags: 0x%08x%s\n",
 	       flash_protect_command.GetFlags(),
 	       (ec::FlashProtectCommand_v1::ParseFlags(
@@ -1838,7 +1827,6 @@
 	       (ec::FlashProtectCommand_v1::ParseFlags(
 			flash_protect_command.GetWritableFlags()))
 		       .c_str());
->>>>>>> d92f5306
 
 	/* Check if we got all the flags we asked for */
 	if ((r.flags & p.mask) != (p.flags & p.mask)) {
