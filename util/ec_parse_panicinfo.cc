/* Copyright 2016 The ChromiumOS Authors
 * Use of this source code is governed by a BSD-style license that can be
 * found in the LICENSE file.
 *
 * Standalone utility to parse EC panicinfo.
 */

#include "compile_time_macros.h"

#include <stdint.h>
#include <stdio.h>
<<<<<<< HEAD
#include "compile_time_macros.h"
#include "ec_panicinfo.h"
=======

#include <libec/ec_panicinfo.h>
>>>>>>> d1f31d48

int main(int argc, char *argv[])
{
	/*
	 * panic_data size could change with time, as new architecture are
	 * added (or, less likely, removed).
	 */
	char pdata[4096];
	size_t size = 0;

	BUILD_ASSERT(sizeof(pdata) > sizeof(struct panic_data) * 2);

	/*
	 * Provide a minimal help message.
	 */
	if (argc > 1) {
		printf("Usage: cat <PANIC_BLOB_PATH> | ec_parse_panicinfo\n");
		printf("Print the plain text panic info from a raw EC panic "
		       "data blob.\n\n");
		printf("Example:\n");
		printf("ec_parse_panicinfo "
		       "</sys/kernel/debug/cros_ec/panicinfo\n");
		return 1;
	}

	size = get_panic_input(pdata, sizeof(pdata));
	if (size < 0)
		return 1;

	return parse_panic_info(pdata, size) ? 1 : 0;
}<|MERGE_RESOLUTION|>--- conflicted
+++ resolved
@@ -9,13 +9,8 @@
 
 #include <stdint.h>
 #include <stdio.h>
-<<<<<<< HEAD
-#include "compile_time_macros.h"
-#include "ec_panicinfo.h"
-=======
 
 #include <libec/ec_panicinfo.h>
->>>>>>> d1f31d48
 
 int main(int argc, char *argv[])
 {
